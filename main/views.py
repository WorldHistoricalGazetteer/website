--- conflicted
+++ resolved
@@ -6,13 +6,8 @@
 from django.core.mail import send_mail, BadHeaderError
 from django.db.models import Max, Count, Case, When, Q
 from django.db.models.functions import Lower
-<<<<<<< HEAD
 from django.http import HttpResponse, JsonResponse, HttpResponseRedirect
 from django.shortcuts import render, get_object_or_404, redirect
-=======
-from django.http import HttpResponse, JsonResponse, HttpResponseRedirect, HttpResponseForbidden
-from django.shortcuts import render, get_object_or_404, redirect #, render_to_response
->>>>>>> 44b3cedd
 from django.urls import reverse_lazy
 from django.utils.html import escape
 from django.views import View
@@ -97,26 +92,26 @@
 
     def get_context_data(self, **kwargs):
         context = super().get_context_data(**kwargs)
-        
+
         # Fetch tilesets
         tilesets_url = settings.TILER_URL
         tilesets_data = { "getTilesetsAll": {} }
         tilesets_response = requests.post(tilesets_url, headers={"Content-Type": "application/json"}, data=json.dumps(tilesets_data))
         tilesets = sorted(list(tilesets_response.json()))
-        
+
         collections = Collection.objects.filter(collection_class='place')
-        
+
         # Fetch dataset and collection titles
         dataset_titles = {dataset.id: dataset.title for dataset in Dataset.objects.all()}
         collection_titles = {collection.id: collection.title for collection in collections}
-        
+
         # Pass both sets of data to the template
         context['data'] = []
         data = {
-            'datasets': [(dataset.id, dataset_titles.get(dataset.id, "")) for dataset in Dataset.objects.all()], 
+            'datasets': [(dataset.id, dataset_titles.get(dataset.id, "")) for dataset in Dataset.objects.all()],
             'collections': [(collection.id, collection_titles.get(collection.id, "")) for collection in collections],
         }
-        
+
         # Enqueue a Celery task for each category and id
         for category, items in data.items():
             for id, title in sorted(items, key=itemgetter(0)):
@@ -127,10 +122,10 @@
                 task = needs_tileset.delay(category=category, id=id)
                 # Add the task id to the context for each category
                 context['data'].append( {'category': category, 'id': id, 'title': title, 'has_tileset': has_tileset, 'task_id': task.id} )
-        
+
         return context
-    
-@login_required    
+
+@login_required
 def tileset_generate_view(request, category, id):
     # Ensure that only the user with username "whgadmin" can access this view
     if request.user.username == "whgadmin": ###################### PERHAPS THERE IS A CLASS OF USER RATHER THAN A SPECIFIC ONE?
@@ -144,7 +139,7 @@
         return JsonResponse({'task_id': None})
     else:
         return JsonResponse({'error': 'Access forbidden'}, status=403)
-    
+
 # class TilesetGenerateView(LoginRequiredMixin, View):
 #     def get(self, request, category, id):
 #         # Ensure that only the user with username "whgadmin" can access this view
@@ -164,7 +159,7 @@
 #             result = request_tileset(category, id, action)
 #             return JsonResponse({'result': result})
 #         else:
-#             return JsonResponse({'error': 'Access forbidden'}, status=403)    
+#             return JsonResponse({'error': 'Access forbidden'}, status=403)
 
 # Mixin for checking splash screen pass
 class SplashCheckMixin:
@@ -888,7 +883,7 @@
         print('kwargs in get_form_kwargs():', kwargs)
         return kwargs
     # ** END
-    
+
 @login_required
 @require_POST
 def handle_comment(request):
@@ -897,19 +892,19 @@
         tag = request.POST.get('tag')
         place_id = request.POST.get('placeId')
         delete_id = request.POST.get('deleteId')
-        
+
         if delete_id:
             # Check that comment's creator is the current request.user
             get_object_or_404(Comment, id=delete_id, user=request.user).delete()
-            
+
             return JsonResponse({'success': True, 'message': f'Comment #{delete_id} deleted successfully'})
-            
+
         else:
-        
+
             place = get_object_or_404(Place, id=place_id)
-            
+
             comment = Comment.objects.create(user=request.user, note=comment_text, tag=tag, place_id=place)
-            
+
             comment_data = {
                 'id': comment.id,
                 'user': comment.user.id,
@@ -918,9 +913,8 @@
                 'place_id': comment.place_id.id,
                 'created': comment.created.strftime('%Y-%m-%d %H:%M:%S')
             }
-    
+
             return JsonResponse({'success': True, 'message': f'Comment #{comment.id} created successfully', 'comment': comment_data})
-    
+
     except Exception as e:
-        return JsonResponse({'success': False, 'error': str(e)})
-        +        return JsonResponse({'success': False, 'error': str(e)})