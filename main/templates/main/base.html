--- conflicted
+++ resolved
@@ -123,24 +123,12 @@
 	                  {% is_whg_admin as user_is_whg_admin %}
                       {% if user_is_whg_admin %}
                         <a class="dropdown-item" href="{% url 'dashboard-admin' %}">Admin Dashboard</a>
-                        <a class="dropdown-item" href="{% url 'dashboard-user' %}">My Data</a>
-                      {% else %}
-                        <a class="dropdown-item" href="{% url 'dashboard-user' %}">My Data</a>
-                      {% endif %}
+											{% endif %}
+                      <a class="dropdown-item" href="{% url 'dashboard-user' %}">My Data</a>
                     </li>
 	                <li><hr class="dropdown-divider"></li>
-<<<<<<< HEAD
-                  <li>
-                    <a class="dropdown-item" href="{% url 'datasets:dataset-gallery-type' gallery_type='datasets' %}">
-                      Published Datasets</a></li>
-                  <li>
-                    <a class="dropdown-item" href="{% url 'datasets:dataset-gallery-type' gallery_type='collections' %}">
-                    Published Collections</a></li>
-                  {% comment  not yet%}
-=======
                   <li><a class="dropdown-item" href="{% url 'datasets:dataset-gallery-type' gallery_type='datasets' %}">Published Datasets</a></li>
                   <li><a class="dropdown-item" href="{% url 'datasets:dataset-gallery-type' gallery_type='collections' %}">Published Collections</a></li>
->>>>>>> ae62f1ab
                   <li><hr class="dropdown-divider"></li>
 									<li>
                     <a class="dropdown-item" href="{% url 'datasets:volunteer-requests' %}">Volunteering</a>
