--- conflicted
+++ resolved
@@ -138,21 +138,12 @@
           <li class="nav-item dropdown">
             <a class="nav-link dropdown-toggle" href="#" role="button" data-bs-toggle="dropdown" aria-expanded="false">Data</a>
             <ul class="dropdown-menu dropdown-menu-end">
-<<<<<<< HEAD
-              <li> {% is_whg_admin as user_is_whg_admin %} {% if user_is_whg_admin %}
-                <a class="dropdown-item" href="{% url 'dashboard-admin' %}">Admin Dashboard</a>
-                <a class="dropdown-item" href="{% url 'dashboard-user' %}">My Data</a> {% else %}
-                <a class="dropdown-item" href="{% url 'dashboard-user' %}">My Data</a> {% endif %}
-              </li>
-              <!--<li><a class="dropdown-item" href="{% url 'dashboard' %}">My Data</a></li>-->
-=======
               <li> {% is_whg_admin as user_is_whg_admin %}
                 {% if user_is_whg_admin %}
                 <a class="dropdown-item" href="{% url 'dashboard-admin' %}">Admin Dashboard</a>
                 {% endif %}
                 <a class="dropdown-item" href="{% url 'dashboard-user' %}">My Data</a>
               </li>
->>>>>>> ae62f1ab
               <li>
                 <hr class="dropdown-divider">
               </li>
@@ -161,26 +152,13 @@
                   Published Datasets</a>
               </li>
               <li>
-<<<<<<< HEAD
                 <a class="dropdown-item" href="{% url 'datasets:dataset-gallery-type' gallery_type='collections' %}">
                   Published Collections</a>
               </li>
-              {% comment %} <li>
-                  <hr class="dropdown-divider">
-              </li>
-              <li>
-                  <a class="dropdown-item" href="{% url 'downloads' %}">Downloads</a>
-              </li>
-              {% endcomment %}
-=======
-                <a class="dropdown-item" href="{% url 'datasets:dataset-gallery-type' gallery_type='collections' %}">Published
-                  Collections</a>
-              </li>
               <li><hr class="dropdown-divider"></li>
               <li>
                 <a class="dropdown-item" href="{% url 'datasets:volunteer-requests' %}">Volunteering</a>
               </li>
->>>>>>> ae62f1ab
             </ul>
           </li>
           <!-- data -->
