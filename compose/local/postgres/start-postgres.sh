--- conflicted
+++ resolved
@@ -1,12 +1,6 @@
 #!/bin/bash
 set -e
 
-<<<<<<< HEAD
-# may require removing existing volume; see start-postgres-prod.sh
-
-# Check if database exists
-=======
->>>>>>> dcff911d
 database_exists() {
   psql -U "$POSTGRES_USER" -lqt | cut -d \| -f 1 | grep -qw "$DB_NAME"
 }
@@ -19,21 +13,6 @@
   # Check if the database exists
   if database_exists; then
     echo "Database $DB_NAME already exists."
-<<<<<<< HEAD
-    echo "DB_LOAD_DATA is set to $DB_LOAD_DATA"
-    if [[ "$DB_LOAD_DATA" == "True" ]]; then
-        # Restore data if DB_LOAD_DATA is set to True
-        echo "Restoring data from dump..."
-        # Wait for Postgres to become available
-        until pg_isready -U "$DB_USER" -d "$DB_NAME"; do
-            echo "Waiting for PostgreSQL to become available..."
-            sleep 2
-        done
-
-        gunzip -c /app/data/base_data.sql.gz | psql -U "$DB_USER" -d "$DB_NAME"
-        echo "Data restored."
-    fi
-=======
     echo "Dropping and recreating the database..."
     dropdb -U "$POSTGRES_USER" "$DB_NAME"
   else
@@ -48,7 +27,6 @@
   echo "Loading data from dump file..."
   gunzip -c /app/data/base_data.sql.gz | psql -U "$POSTGRES_USER" -d "$DB_NAME"
   echo "Data loaded successfully."
->>>>>>> dcff911d
 else
   echo "DB_LOAD_DATA is not set to True. Skipping database replacement."
 fi