--- conflicted
+++ resolved
@@ -25,11 +25,8 @@
     class Meta:
         model = Collection
         fields = ('id','owner','title','collection_class','description','keywords','rel_keywords',
-<<<<<<< HEAD
                   'image_file','file','datasets','creator','contact', 'webpage','public','featured' )
-=======
-                  'image_file','file','datasets','creator','contact','webpage','public','featured' )
->>>>>>> 1cee6407
+
         widgets = {
             'title': forms.TextInput(attrs={'size': 45}),
             'keywords': forms.TextInput(attrs={'size': 45, 'placeholder':'comma-delimited'}),
