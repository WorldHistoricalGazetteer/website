# collection.views (collections)
import os
import requests

from dateutil.parser import isoparse
from datetime import date
import json
import random

from django import forms
from django.contrib import messages
from django.contrib.auth.mixins import LoginRequiredMixin
from django.forms.models import inlineformset_factory
from django.http import JsonResponse, HttpResponseRedirect, Http404
from django.shortcuts import get_object_or_404, redirect
from django.views.generic import (View, CreateView, UpdateView, DetailView, DeleteView, ListView )

from django.contrib.gis.geos import GEOSGeometry
from django.contrib.gis.db.models import Extent

from .forms import CollectionModelForm, CollectionGroupModelForm
from .models import *
from datasets.tasks import index_dataset_to_builder
from main.models import Log, Link
from traces.forms import TraceAnnotationModelForm
from traces.models import TraceAnnotation

""" collection group joiner"; prevent duplicate """
def join_group(request, *args, **kwargs):
  print('join_group() kwargs', kwargs)
  print('join_group() request.POST', request.POST)

  entered_code = request.POST.get('join_code', None)
  if entered_code is None:
    return JsonResponse({'msg': 'No code provided'}, safe=False)

  try:
    cg = CollectionGroup.objects.get(join_code=entered_code)
  except CollectionGroup.DoesNotExist:
    return JsonResponse({'msg': 'Unknown code'}, safe=False)

  user = request.user
  # Check if the user is already a member of the group
  existing_membership = CollectionGroupUser.objects.filter(user=user, collectiongroup=cg).exists()
  if existing_membership:
    return JsonResponse({
      'status': 'already_member',
      'msg': 'You are already a member of group "<b>' + cg.title + '</b>"!',
      'cg_title': cg.title,
      'cg_id': cg.id,
    }, safe=False)

  cgu = CollectionGroupUser.objects.create(
    user=user, collectiongroup=cg, role='member')
  return JsonResponse({
    'status': 'success',
    'msg': 'Joined group ' + cg.title + '!',
    'cg_title': cg.title,
    'cg_id': cg.id,
  }, safe=False)

# def join_group(request, *args, **kwargs):
#   print('join_group() kwargs', kwargs)
#   print('join_group() request.POST', request.POST)
#
#   entered_code = request.POST.get('join_code', None)
#   if entered_code is None:
#     return JsonResponse({'msg': 'No code provided'}, safe=False)
#
#   try:
#     cg = CollectionGroup.objects.get(join_code=entered_code)
#   except CollectionGroup.DoesNotExist:
#     return JsonResponse({'msg': 'Unknown code'}, safe=False)
#
#   user = request.user
#   cgu = CollectionGroupUser.objects.create(
#     user=user, collectiongroup=cg, role='member')
#   return JsonResponse({
#     'msg': 'Joined group '+cg.title+'!',
#     'cg_title': cg.title,
#     'cg_id': cg.id,
#   }, safe=False)


"""collection group join code generator"""
adjectives = ['Swift', 'Wise', 'Clever', 'Eager', 'Gentle', 'Smiling', 'Lucky', 'Brave', 'Happy']
nouns = ['Wolf', 'Deer', 'Swan', 'Cat', 'Owl', 'Bear', 'Rabbit', 'Lion', 'Horse', 'Dog', 'Duck', 'Hawk', 'Eagle', 'Fox', 'Tiger', 'Goose']
def generate_unique_join_code(request):
  while True:
    adjective = random.choice(adjectives)
    noun = random.choice(nouns)
    join_code = adjective + noun
    if not CollectionGroup.objects.filter(join_code=join_code).exists():
      return JsonResponse({'join_code': join_code})

""" collection group join code setter """
def set_joincode(request, *args, **kwargs):
  print('set_joincode() kwargs', kwargs)
  cg = CollectionGroup.objects.get(id=kwargs['cgid'])
  cg.join_code = kwargs['join_code']
  cg.save()
  return JsonResponse({'join_code': cg.join_code})

""" sets collection to inactive, removing from lists """
def inactive(request, *args, **kwargs):
  print('inactive() request.POST', request.POST)
  coll = Collection.objects.get(id=request.POST['id'])
  coll.active = False
  coll.save()
  result = {"msg": "collection " + coll.title + '('+str(coll.id)+') flagged inactive'}
  return JsonResponse(result, safe=False)

""" removes dataset from collection, refreshes page"""
def remove_link(request, *args, **kwargs):
  #print('kwargs', kwargs)
  link = Link.objects.get(id=kwargs['id'])
  # link = CollectionLink.objects.get(id=kwargs['id'])
  print('remove_link()', link)
  link.delete()
  return HttpResponseRedirect(request.META.get('HTTP_REFERER'))

"""
  set collection status by group leader: reviewed, nominated
"""
def status_update(request, *args, **kwargs):
  print('in status_update()', request.POST)
  status = request.POST['status']
  coll = Collection.objects.get(id=request.POST['coll'])

  coll.status = status
  coll.save()

  return JsonResponse({'status': status, 'coll': coll.title}, safe=False,
                      json_dumps_params={'ensure_ascii': False, 'indent': 2})

"""
  set/unset nominated flag by group leader: boolean
"""
def nominator(request, *args, **kwargs):
  print('in nominator()', request.POST)
  nominated = True if request.POST['nominated'] == 'true' else False
  coll = Collection.objects.get(id=request.POST['coll'])
  print('nominated?', nominated, 'coll', coll.title, 'id', coll.id)
  if nominated:
    coll.nominated = True
    coll.status = 'nominated'
  else:
    coll.nominated = False
    coll.status = 'reviewed'
  coll.save()

  return JsonResponse({'status': coll.status, 'coll': coll.title}, safe=False,
                      json_dumps_params={'ensure_ascii': False, 'indent': 2})


"""
  user adds (submits) or removes collection to/from collection group
"""
def group_connect(request, *args, **kwargs):
  action = request.POST['action']
  print('group_connect() action', action)
  coll = Collection.objects.get(id=request.POST['coll'])
  cg = CollectionGroup.objects.get(id=request.POST['group'])
  if action == 'submit':
    cg.collections.add(coll)
    coll.status = 'group'
    coll.save()
    status = 'added to'
  else:
    cg.collections.remove(coll)
    coll.group = None
    coll.submit_date = None
    coll.status = 'sandbox'
    coll.save()
    status = 'removed from'

  return JsonResponse({'status': status, 'coll': coll.title, 'group': cg.title}, safe=False,
                      json_dumps_params={'ensure_ascii': False, 'indent': 2})

"""
  add collaborator to collection in role
"""
def collab_add(request, cid):
  print('collab_add() request.POST, cid', request.POST, cid)
  username = request.POST['username']
  response_data = {}
  try:
    user = get_object_or_404(User, username=username)
    uid = user.id
    role = request.POST['role']
  except Http404:
      response_data['status'] = 'User "'+username+'" not found'
      return JsonResponse(response_data)

  is_already_collaborator = CollectionUser.objects.filter(user_id=uid, collection_id=cid).exists()
  if is_already_collaborator:
      response_data['status'] = 'User is already a collaborator'
      return JsonResponse(response_data)

  response_data['status'] = 'ok'

  # TODO: send collaborator an email
  print('collection collab_add():', request.POST['username'],role, cid, uid)
  coll_collab = CollectionUser.objects.create(user_id=uid, collection_id=cid, role=role)
  response_data['user'] = str(coll_collab)  # name (role, email)
  response_data['uid'] = uid
  response_data['cid'] = cid

  return JsonResponse(response_data)

"""
  collab_remove(uid, cid)
  remove collaborator from collection
"""
def collab_remove(request, uid, cid):
  print('collab_delete() request, uid, cid', request, uid, cid)
  get_object_or_404(CollectionUser,user=uid, collection=cid).delete()
  response_data = {"status": "ok", "uid": uid}
  return JsonResponse(response_data)

""" utility: get next sequence for a collection """
def seq(coll):
  cps = CollPlace.objects.filter(collection=coll).values_list("sequence",flat=True)
  if cps:
    next=max(cps)+1
  else:
    next=0
  print(next)
  return next

"""
  add list of >=1 places to collection
  i.e. new CollPlace and TraceAnnotation rows
  ajax call from ds_places.html and place_portal.html
"""
# TODO: essentially same as add_dataset(); needs refactor
def add_places(request, *args, **kwargs):
  print('args', args)
  print('kwargs', kwargs)
  if request.method == 'POST':
    user = request.user
    status, msg = ['', '']
    dupes = []
    added = []
    # print('add_places request', request.POST)
    coll = Collection.objects.get(id=request.POST['collection'])
    place_list = [int(i) for i in request.POST['place_list'].split(',')]
    for p in place_list:
      place = Place.objects.get(id=p)
      print('got place', place.title, 'in collection', coll.title, 'id', coll.id)
      gotplace = TraceAnnotation.objects.filter(collection=coll, place=place, archived=False)
      if not gotplace:
        t = TraceAnnotation.objects.create(
          place = place,
          src_id = place.src_id,
          collection = coll,
          motivation = 'locating',
          owner = user,
          anno_type = 'place',
          saved = 0
        )
        # coll.places.add(p)
        CollPlace.objects.create(
          collection=coll,
          place=place,
          sequence=seq(coll)
        )
        added.append(p)
      else:
        dupes.append(place.title)
      print('add_places() result', {"added": added, "dupes": dupes})
      msg = {"added": added, "dupes": dupes}
    return JsonResponse({'status': status, 'msg': msg}, safe=False)

"""
  deletes CollPlace record(s) and
  archives TraceAnnotation(s) for list of pids
"""
def archive_traces(request, *args, **kwargs):
  if request.method == 'POST':
    print('archive_traces request', request.POST)
    coll = Collection.objects.get(id=request.POST['collection'])
    place_list = [int(i) for i in request.POST['place_list'].split(',')]
    print('place_list to remove', place_list)
    # remove CollPlace, archive TraceAnnotation
    for pid in place_list:
      place = Place.objects.get(id=pid)
      if place in coll.places.all():
        # print('collection place', place)
        coll.places.remove(place)
      if place.traces:
        # can be only one but .update only works on filter
        TraceAnnotation.objects.filter(collection=coll,place=place).update(archived=True)
    return JsonResponse({'result': str(len(place_list))+' places removed, we think'}, safe=False)

""" update sequence of annotated places """
def update_sequence(request, *args, **kwargs):
  print('request.POST', request.POST)
  new_sequence = json.loads(request.POST['seq'])
  # print('new_sequence', new_sequence)
  cid = request.POST['coll_id']
  for cp in CollPlace.objects.filter(collection=cid):
    cp.sequence = new_sequence[str(cp.place_id)]
    cp.save()
  return JsonResponse({"msg": "updated?", "POST": new_sequence})

"""
create place collection on the fly; return id for adding place(s) to it
"""
def flash_collection_create(request, *args, **kwargs):
  print('flash_collection_create request.POST', request.POST)
  print('flash_collection_create kwargs', kwargs)
  if request.method == 'POST':
    collobj = Collection.objects.create(
      owner = request.user,
      title = request.POST['title'],
      collection_class = 'place',
      description = 'new collection',
      # keywords = '{replace, these, please}'
    )
    collobj.save()
    result = {"id": collobj.id, 'title': collobj.title}
  return JsonResponse(result, safe=False)

def stringer(str):
  if str:
    return isoparse(str).strftime('%Y' if len(str)<=5 else '%b %Y' if len(str)<=8 else '%d %b %Y')
  else:
    return None
def when_format(ts):
  return [stringer(ts[0]), stringer(ts[1])]; print(result)
def year_from_string(ts):
  if ts:
    return int(isoparse(ts).strftime('%Y'))
  else:
    return "null" # String required by Maplibre filter test

# GeoJSON for all places in a collection INCLUDING those without geometry
def fetch_mapdata_coll(request, *args, **kwargs):
  from django.core.serializers import serialize
  from django.db.models import Min, Max
  print('fetch_geojson_coll kwargs',kwargs)
  id_=kwargs['id']
  coll=get_object_or_404(Collection, id=id_)
  rel_keywords = coll.rel_keywords

  tileset = request.GET.get('variant', '') == 'tileset'
  ignore_tilesets = request.GET.get('variant', '') == 'ignore_tilesets'

  ############################################################################################################
  # TODO: Force `ignore_tilesets` if any `visParameters` object has 'trail: true'                            #
  # (representative points have to be generated in the browser)                                              #
  ############################################################################################################

  available_tilesets = None
  null_geometry = False
  if not tileset and not ignore_tilesets:

    tiler_url = os.environ.get('TILER_URL') # Must be set in /.env/.dev-whg3
    response = requests.post(tiler_url, json={"getTilesets": {"type": "collections", "id": id_}})

    if response.status_code == 200:
        available_tilesets = response.json().get('tilesets', [])
        null_geometry = len(available_tilesets) > 0

  extent = list(coll.places_all.aggregate(Extent('geoms__geom')).values())[0]

  annotated_places = coll.places_all.annotate(seq=Min('annos__sequence')).order_by('seq')

  feature_collection = {
    "title": coll.title,
    "creator": coll.creator,
    "type": "FeatureCollection",
    "features": [],
    "relations": coll.rel_keywords,
    "extent": extent,
  }

  if null_geometry:
    feature_collection["tilesets"] = available_tilesets

  for i, t in enumerate(coll.traces.filter(archived=False)):
    # Get the first annotation's sequence value
    first_anno = t.place.annos.first()
    sequence_value = first_anno.sequence if first_anno else None
    
    geoms = t.place.geoms.all()
    geometry = t.place.geoms.all()[0].jsonb if geoms else None # some places have no geometry

    feature = {
          "type": "Feature",
          "geometry": geometry,
          "properties": {
              "pid": t.place.id,
              "cid": id_,
              "title": t.place.title,
              "ccodes": t.place.ccodes,
              "relation": t.relation[0] if t.relation else None,
              "min": year_from_string(t.start),
              "max": year_from_string(t.end),
              "note": t.note,
              "seq": sequence_value,
          },
          "id": i,  # Required for MapLibre conditional styling
    }

    if null_geometry: # Minimise data sent to browser when using a vector tileset
        if geometry:
            del feature["geometry"]["coordinates"]
            if "geowkt" in feature["geometry"]:
                del feature["geometry"]["geowkt"]
    elif tileset: # Minimise data to be included in a vector tileset
        # Drop all properties except any listed here
<<<<<<< HEAD
        properties_to_keep = ["pid", "min", "max"] # Perhaps ["pid", "min", "max"]
=======
        properties_to_keep = ["pid", "min", "max"] # ["min", "max"] are required for layer styling and filtering
>>>>>>> 20212260
        feature["properties"] = {k: v for k, v in feature["properties"].items() if k in properties_to_keep}

    feature_collection["features"].append(feature)

  return JsonResponse(feature_collection, safe=False, json_dumps_params={'ensure_ascii':False,'indent':2})

""" gl map needs this """
# TODO:
def fetch_geojson_coll(request, *args, **kwargs):
  # print('fetch_geojson_coll kwargs',kwargs)
  id_=kwargs['id']
  coll=get_object_or_404(Collection, id=id_)
  rel_keywords = coll.rel_keywords

  features_t = [
    {
        "type": "Feature",
        "geometry": t.place.geoms.all()[0].jsonb,
        "properties":{
            "pid":t.place.id,
            "title": t.place.title,
            "relation": t.relation[0],
            "when": when_format([t.start, t.end]),
            "note": t.note
        }
    }
    for t in coll.traces.filter(archived=False)
  ]

  feature_collection = {
    "type": "FeatureCollection",
    "features": features_t,
    "relations": coll.rel_keywords,
  }

  return JsonResponse(feature_collection, safe=False, json_dumps_params={'ensure_ascii':False,'indent':2})

""" returns json for display """
class ListDatasetView(View):
  @staticmethod
  def get(request):
    print('ListDatasetView() GET', request.GET)
    #coll = Collection.objects.get(id=request.GET['coll_id'])
    ds = Dataset.objects.get(id=request.GET['ds_id'])
    #coll.datasets.add(ds)
    result = {
      "id": ds.id,
      "label": ds.label,
      "title": ds.title,
      "create_date": ds.create_date,
      "description": ds.description[:100]+'...',
      "numrows": ds.places.count()
    }
    return JsonResponse(result, safe=False)

"""
  adds all places in a dataset as CollPlace records
  to a place collection
  i.e. new CollPlace and TraceAnnotation rows
  url call from place_collection_build.html
  adds dataset to db:collections_datasets
"""
# TODO: essentially same as add_places(); needs refactor
def add_dataset_places(request, *args, **kwargs):
  print('method', request.method)
  print('add_dataset() kwargs', kwargs)
  coll = Collection.objects.get(id=kwargs['coll_id'])
  ds = Dataset.objects.get(id=kwargs['ds_id'])
  user = request.user
  print('add_dataset(): coll, ds', coll, ds)
  status, msg = ['', '']
  dupes = []
  added = []
  coll.datasets.add(ds)
  for place in ds.places.all():
    # has non-archived trace annotation?
    gottrace = TraceAnnotation.objects.filter(collection=coll, place=place, archived=False)
    if not gottrace:
      t = TraceAnnotation.objects.create(
        place=place,
        src_id=place.src_id,
        collection=coll,
        motivation='locating',
        owner=user,
        anno_type='place',
        saved=0
      )
      # coll.places.add(p)
      CollPlace.objects.create(
        collection=coll,
        place=place,
        sequence=seq(coll)
      )
      added.append(place.id)
    else:
      dupes.append(place.title)
    msg = {"added": added, "dupes": dupes}
  # return JsonResponse({'status': status, 'msg': msg}, safe=False)
  return HttpResponseRedirect(request.META.get('HTTP_REFERER'))

"""
  add_dateset() and 4 helpers below
  computes a graph of connected components, writes AggPlace summary to db
  for consumption by mapAndTable.js functions and rendering in ds_collection_browse.html
"""
def add_dataset(request, *args, **kwargs):
  coll = Collection.objects.get(id=kwargs['coll_id'])
  ds = Dataset.objects.get(id=kwargs['ds_id'])
  print('add_dataset(): ds ' + str(ds) + ' to coll ' + str(coll))

  if not coll.datasets.filter(id=ds.id).exists():
    coll.datasets.add(ds)
    sequence = coll.datasets.count()
    dataset_details = {
      "id": ds.id,
      "label": ds.label,
      "title": ds.title,
      "create_date": ds.create_date,
      "description": ds.description[:100]+'...',
      "numrows": ds.places.count(),
      "sequence": sequence
    }

    update_collection_components(coll)

    return JsonResponse({'status': 'success',
                         'dataset': dataset_details})

  return JsonResponse({'status': 'already_added'})

def update_collection_components(coll):
  import networkx as nx
  from django.contrib.gis.geos import GeometryCollection
  from places.models import Place, CloseMatch
  place_ids = list(coll.places_all.values_list('id', flat=True))

  edges = CloseMatch.objects.filter(
    Q(place_a__in=place_ids) |
    Q(place_b__in=place_ids)
  ).values_list('place_a_id', 'place_b_id')

  G = nx.Graph()
  G.add_nodes_from(place_ids)
  G.add_edges_from(edges)

  # Step 2: Find connected components and process each for additional data
  for i, component in enumerate(nx.connected_components(G)):
    if i >= 100:
      break
    # Compute headword, GeometryCollection, and aggregated place types
    headword = compute_headword_for_component(component)
    # print(type(component))
    print([place.geoms for place in Place.objects.filter(id__in=component)])
    geometry = GeometryCollection(
      [geom.geom for place in Place.objects.filter(id__in=component) for geom in place.geoms.all()])
    # print(geometry)
    place_types = aggregate_place_types(component)
    print('Component:', component, '; Headword:', headword, '; Geometry:', geometry, '; Place Types:', place_types)
    # Store or update component information in the database
    # (This part will depend on your specific models and structure)
    save_component_data(coll, component, headword, geometry, place_types)

  # Placeholder functions for computations; implement according to your needs

def compute_headword_for_component(component):
  # Logic to compute headword
  return "Example Headword"

def aggregate_place_types(component):
  # Logic to aggregate place types
  return ["Type1", "Type2"]

def save_component_data(coll, component, headword, geometry, place_types):
  # Placeholder function to store component data
  print('saving component data for collection:', coll)
  pass

"""
  removes dataset from collection
  clean up "omitted"; refreshes page
"""
def remove_dataset(request, *args, **kwargs):
  coll = Collection.objects.get(id=kwargs['coll_id'])
  ds = Dataset.objects.get(id=kwargs['ds_id'])
  print('remove_dataset(): coll, ds', coll, ds)

  # remove CollPlace records
  CollPlace.objects.filter(place_id__in=ds.placeids).delete()
  # remove dataset from collections_dataset
  coll.datasets.remove(ds)
  # archive any non-blank trace annotations
  # someone will want to recover them, count on it
  current_traces = coll.traces.filter(collection=coll, place__in=ds.placeids)
  non_blank = [t.id for t in current_traces.all() if t.blank == False]
  blanks = current_traces.exclude(id__in=non_blank)
  if non_blank:
    current_traces.filter(id__in=non_blank).update(archived=True)
    current_traces.filter(archived=False).delete()
  blanks.delete()
  return HttpResponseRedirect(request.META.get('HTTP_REFERER'))

def create_collection_group(request, *args, **kwargs):
  # must be member of group_leaders
  result = {"status": "", "id": "", 'title': ""}
  if request.method == 'POST':
    print('request.POST', request.POST)
    owner = get_user_model().objects.get(id=request.POST['ownerid'])
    group_title = request.POST['title']
    description = request.POST['description']
    if group_title in CollectionGroup.objects.all().values_list('title', flat=True):
      result['status'] = "dupe"
    else:
      newgroup = CollectionGroup.objects.create(
        owner = owner,
        title = group_title,
        description = description,
      )
      # newgroup.user_set.add(request.user)
      result = {"status": "ok", "id": newgroup.id, 'title': newgroup.title}

  return JsonResponse(result, safe=False)

CollectionLinkFormset = inlineformset_factory(
    Collection, CollectionLink, fields=('uri','label','link_type'), extra=2,
    widgets={
      'link_type': forms.Select(choices=('webpage'))}
)

"""
  PLACE COLLECTIONS
  collections from places and/or datasets; uses place_collection_build.html
"""
# TODO: refactor to fewer views
class PlaceCollectionCreateView(LoginRequiredMixin, CreateView):
  form_class = CollectionModelForm
  template_name = 'collection/place_collection_build.html'
  queryset = Collection.objects.all()

  def get_form_kwargs(self, **kwargs):
    kwargs = super(PlaceCollectionCreateView, self).get_form_kwargs()
    return kwargs

  def get_context_data(self, *args, **kwargs):
    user = self.request.user
    print('PlaceCollectionCreateView() user', user)
    context = super(PlaceCollectionCreateView, self).get_context_data(**kwargs)
    context['mbtoken'] = settings.MAPBOX_TOKEN_MB

    datasets = []
    # add 1 or more links, images (?)
    if self.request.POST:
      context["links_form"] = CollectionLinkFormset(self.request.POST)
      # context["images_form"] = CollectionImageFormset(self.request.POST)
    else:
      context["links_form"] = CollectionLinkFormset()
      # context["images_form"] = CollectionImageFormset()

    # owners create collections from their datasets
    ds_select = [obj for obj in Dataset.objects.all().order_by('title') if user in obj.owners or user.is_superuser]
    if not user.is_superuser:
      ds_select.insert(len(ds_select)-1, Dataset.objects.get(label='owt10'))

    context['action'] = 'create'
    context['ds_select'] = ds_select
    context['coll_dsset'] = datasets

    return context

  def form_valid(self, form):
    context = self.get_context_data()
    self.object = form.save()

    # TODO: write log entry
    # Log.objects.create(
    #   # category, logtype, "timestamp", subtype, dataset_id, user_id
    #   category='collection',
    #   logtype='coll_create',
    #   subtype='place',
    #   coll_id=self.object.id,
    #   user_id=self.request.user.id
    # )

    print('form is valid, cleaned_data',form.cleaned_data)
    print('referrer', self.request.META.get('HTTP_REFERER'))
    return super().form_valid(form)

  def form_invalid(self,form):
    context = self.get_context_data()
    context['errors'] = form.errors
    print('form invalid...',form.errors.as_data())
    context = {'form': form}
    return self.render_to_response(context=context)

  def get_success_url(self):
    Log.objects.create(
      # category, logtype, "timestamp", subtype, note, dataset_id, user_id
      category = 'collection',
      logtype = 'create',
      note = 'created collection id: '+str(self.object.id),
      user_id = self.request.user.id
    )
    # return to update page after create
    return reverse('collection:place-collection-update', kwargs = {'id':self.object.id})

""" update place collection; uses place_collection_build.html """
class PlaceCollectionUpdateView(LoginRequiredMixin, UpdateView):
  form_class = CollectionModelForm
  template_name = 'collection/place_collection_build.html'
  queryset = Collection.objects.all()

  def get_form_kwargs(self, **kwargs):
    kwargs = super(PlaceCollectionUpdateView, self).get_form_kwargs()
    kwargs.update({'user': self.request.user})
    return kwargs

  def get_object(self):
    id_ = self.kwargs.get("id")
    return get_object_or_404(Collection, id=id_)

  def form_invalid(self, form):
    print('form invalid...', form.errors.as_data())
    context = {'form': form}
    return self.render_to_response(context=context)

  def form_valid(self, form):
    data = form.cleaned_data
    print('cleaned_data', data)
    print('referrer', self.request.META.get('HTTP_REFERER'))
    id_ = self.kwargs.get("id")
    obj = form.save(commit=False)
    if obj.group:
      obj.status = 'group'
      obj.submit_date = date.today()
    else:
      obj.status = 'sandbox'
      obj.nominated = False
      obj.submit_date = None
    obj.save()

    Log.objects.create(
      # category, logtype, "timestamp", subtype, note, dataset_id, user_id
      category = 'collection',
      logtype = 'update',
      note = 'collection id: '+ str(obj.id) + ' by '+ self.request.user.name,
      user_id = self.request.user.id
    )
    # return to page, or to browse
    if 'update' in self.request.POST:
      return redirect('/collections/' + str(id_) + '/update_pl')
    else:
      return redirect('/collections/' + str(id_) + '/browse_pl')

  def get_context_data(self, *args, **kwargs):
    context = super(PlaceCollectionUpdateView, self).get_context_data(*args, **kwargs)
    user = self.request.user
    _id = self.kwargs.get("id")
    coll = self.object
    datasets = self.object.datasets.all()
    in_class = coll.group.type == 'class' if coll.group else False
    form_anno = TraceAnnotationModelForm(self.request.GET or None, auto_id="anno_%s")
    # populates dropdown
    ds_select = [obj for obj in Dataset.objects.all().order_by('title') if user in obj.owners or user.is_superuser]
    if not user.is_superuser:
      ds_select.insert(len(ds_select)-1, Dataset.objects.get(label='owt10'))

    context['action'] = 'update'
    context['ds_select'] = ds_select
    context['coll_dsset'] = datasets
    context['links'] = Link.objects.filter(collection=coll.id)

    context['owner'] = True if user == coll.owner else False
    context['is_owner'] = True if user in self.object.owners else False
    context['is_member'] = True if user in coll.owners or user in coll.collaborators else False
    context['whgteam'] = True if user.groups.filter(name__in=['whg_team','editorial']).exists() else False
    context['whg_admins'] = True if user.groups.filter(name__in=['whg_admins','editorial']).exists() else False
    context['collabs'] = CollectionUser.objects.filter(collection=coll.id)
    context['mygroups'] = CollectionGroupUser.objects.filter(user_id=user)
    context['in_class'] = in_class
    # context['links'] = CollectionLink.objects.filter(collection=self.object.id)

    context['form_anno'] = form_anno
    context['seq_places'] = [
      {'id':cp.id,'p':cp.place,'seq':cp.sequence}
        for cp in CollPlace.objects.filter(collection=_id).order_by('sequence')
    ]
    context['created'] = self.object.create_date.strftime("%Y-%m-%d")
    context['mbtoken'] = settings.MAPBOX_TOKEN_WHG
    context['maptilerkey'] = settings.MAPTILER_KEY
    # context['whgteam'] = User.objects.filter(groups__name='whg_team')

    return context

""" browse collection *all* places """
class PlaceCollectionBrowseView(DetailView):
  login_url = '/accounts/login/'
  redirect_field_name = 'redirect_to'

  model = Collection
  template_name = 'collection/place_collection_browse.html'

  def get_success_url(self):
    id_ = self.kwargs.get("id")
    return '/collections/'+str(id_)+'/places'

  def get_object(self):
    id_ = self.kwargs.get("id")
    return get_object_or_404(Collection, id=id_)

  def get_context_data(self, *args, **kwargs):
    id_ = self.kwargs.get("id")
    coll = get_object_or_404(Collection, id=id_)

    context = super(PlaceCollectionBrowseView, self).get_context_data(*args, **kwargs)
    context['mbtoken'] = settings.MAPBOX_TOKEN_WHG
    context['maptilerkey'] = settings.MAPTILER_KEY
    context['media_url'] = settings.MEDIA_URL

    context['is_admin'] = True if self.request.user.groups.filter(name__in=['whg_admins']).exists() else False
    context['ds_list'] = coll.ds_list
    context['ds_counter'] = coll.ds_counter
    context['collabs'] = coll.collaborators.all()
    context['images'] = [ta.image_file.name for ta in coll.traces.all()]
    context['links'] = coll.related_links.all()
    context['places'] = coll.places.all().order_by('title')
    context['updates'] = {}
    context['url_front'] = settings.URL_FRONT

    #if not coll.vis_parameters:
        # Populate with default values:
        # tabulate: 'initial'|true|false - include sortable table column, 'initial' indicating the initial sort column
        # temporal_control: 'player'|'filter'|null - control to be displayed when sorting on this column
        # trail: true|false - whether to include ant-trail motion indicators on map
        #coll.vis_parameters = "{'seq': {'tabulate': false, 'temporal_control': 'player', 'trail': true},'min': {'tabulate': 'initial', 'temporal_control': 'player', 'trail': true},'max': {'tabulate': true, 'temporal_control': 'filter', 'trail': false}}"
    context['visParameters'] = coll.vis_parameters

    return context

"""
COLLECTION GROUPS
"""
class CollectionGroupCreateView(CreateView):
  form_class = CollectionGroupModelForm
  template_name = 'collection/collection_group_create.html'
  queryset = CollectionGroup.objects.all()

  #
  def get_form_kwargs(self, **kwargs):
    kwargs = super(CollectionGroupCreateView, self).get_form_kwargs()
    # print('kwargs', kwargs)
    print('GET in CollectionGroupCreateView()', self.request.GET)
    return kwargs

  def get_success_url(self):
    cgid = self.kwargs.get("id")
    action = self.kwargs.get("action")
    # def get_success_url(self):
    #         return reverse('doc_aide:prescription_detail', kwargs={'pk': self.object.pk})
    return reverse('collection:collection-group-update', kwargs={'id':self.object.id})
    # return redirect('collections/groups/'+str(cgid)+'/update')
    # return '/accounts/profile/'

  def form_invalid(self, form):
    print('form invalid...', form.errors.as_data())
    context = {'form': form}
    return self.render_to_response(context=context)

  def form_valid(self, form):
    context = {}
    if form.is_valid():
      print('form is valid, cleaned_data', form.cleaned_data)
      self.object = form.save()
      return HttpResponseRedirect(self.get_success_url())
    # else:
    #   print('form not valid', form.errors)
    #   context['errors'] = form.errors
    # return super().form_valid(form)

  def get_context_data(self, *args, **kwargs):
    context = super(CollectionGroupCreateView, self).get_context_data(*args, **kwargs)
    context['mbtoken'] = settings.MAPBOX_TOKEN_WHG
    context['maptilerkey'] = settings.MAPTILER_KEY
    # print('args',args,kwargs)
    context['action'] = 'create'
    # context['referrer'] = self.request.POST.get('referrer')
    return context

class CollectionGroupDetailView(DetailView):
  model = CollectionGroup
  template_name = 'collection/collection_group_detail.html'

  def get_success_url(self):
    pid = self.kwargs.get("id")
    # print('messages:', messages.get_messages(self.kwargs))
    return '/collection/' + str(pid) + '/detail'

  def get_object(self):
    id_ = self.kwargs.get("id")
    return get_object_or_404(CollectionGroup, id=id_)

  def get_context_data(self, *args, **kwargs):
    context = super(CollectionGroupDetailView, self).get_context_data(*args, **kwargs)
    context['mbtokenkg'] = settings.MAPBOX_TOKEN_KG
    context['mbtoken'] = settings.MAPBOX_TOKEN_WHG
    context['maptilerkey'] = settings.MAPTILER_KEY

    print('CollectionGroupDetailView get_context_data() kwargs:', self.kwargs)
    print('CollectionGroupDetailView get_context_data() request.user', self.request.user)
    cg = get_object_or_404(CollectionGroup, pk=self.kwargs.get("id"))
    me = self.request.user
    # if Collection has a group, it is submitted
    context['submitted'] = Collection.objects.filter(group=cg.id).count()
    context['message'] = 'CollectionGroupDetailView() loud and clear'
    context['links'] = Link.objects.filter(collection_group_id=self.get_object())
    context['beta_or_better'] = True if self.request.user.groups.filter(name__in=['beta', 'admins']).exists() else False

    return context

class CollectionGroupDeleteView(DeleteView):
  template_name = 'collection/collection_group_delete.html'

  def get_object(self):
    id_ = self.kwargs.get("id")
    return get_object_or_404(CollectionGroup, id=id_)

  def get_success_url(self):
    return reverse('accounts:profile')

"""
  update (edit); uses same template as create;
  context['action'] governs template display
"""
class CollectionGroupUpdateView(UpdateView):
  form_class = CollectionGroupModelForm
  template_name = 'collection/collection_group_create.html'

  def get_form_kwargs(self, **kwargs):
    kwargs = super(CollectionGroupUpdateView, self).get_form_kwargs()
    return kwargs

  def get_object(self):
    id_ = self.kwargs.get("id")
    return get_object_or_404(CollectionGroup, id=id_)

  def form_valid(self, form):
    id_ = self.kwargs.get("id")
    if form.is_valid():
      print('form.cleaned_data', form.cleaned_data)
      obj = form.save(commit=False)
      obj.save()
      return redirect('/collections/group/' + str(id_) + '/update')
    else:
      print('form not valid', form.errors)
    return super().form_valid(form)

  def get_context_data(self, *args, **kwargs):
    print('CollectionGroupUpdateView() kwargs', self.kwargs)
    context = super(CollectionGroupUpdateView, self).get_context_data(*args, **kwargs)
    cg= self.get_object()
    members = [m.user for m in cg.members.all()]
    context['action'] = 'update'
    context['members'] = members
    context['collections'] = Collection.objects.filter(group=cg.id)
    context['links'] = Link.objects.filter(collection_group_id = self.get_object())
    return context

class CollectionGroupGalleryView(ListView):
  redirect_field_name = 'redirect_to'

  context_object_name = 'collections'
  template_name = 'collection/collection_group_gallery.html'
  model = Collection

  def get_object(self):
    id_ = self.kwargs.get("id")
    return get_object_or_404(CollectionGroup, id=id_)

  def get_queryset(self):
    # original qs
    qs = super().get_queryset()
    return qs
    # return qs.filter(public = True).order_by('core','title')

  def get_context_data(self, *args, **kwargs):
    context = super(CollectionGroupGalleryView, self).get_context_data(*args, **kwargs)
    cg = CollectionGroup.objects.get(id=self.kwargs.get("id"))

    # public datasets available as dataset_list
    # public collections
    context['group'] = self.get_object()
    # context['collections'] = cg.collections.all()
    context['collections'] = Collection.objects.filter(
      group=cg.id,status__in=['reviewed','published']).order_by('submit_date')
    # context['viewable'] = ['uploaded','inserted','reconciling','review_hits','reviewed','review_whg','indexed']

    context['beta_or_better'] = True if self.request.user.groups.filter(name__in=['beta', 'admins']).exists() else False
    return context


""" DATASET COLLECTIONS """
""" datasets only collection
    uses ds_collection_build.html
"""
class DatasetCollectionCreateView(LoginRequiredMixin, CreateView):
  # print('hit DatasetCollectionCreateView()')
  form_class = CollectionModelForm
  # TODO: new ds collection builder
  template_name = 'collection/ds_collection_build.html'
  queryset = Collection.objects.all()

  def get_success_url(self):
    Log.objects.create(
      # category, logtype, "timestamp", subtype, note, dataset_id, user_id
      category = 'collection',
      logtype = 'create',
      note = 'created collection id: '+str(self.object.id),
      user_id = self.request.user.id
    )
    return reverse('dashboard')
  #
  def get_form_kwargs(self, **kwargs):
    kwargs = super(DatasetCollectionCreateView, self).get_form_kwargs()
    return kwargs

  def form_invalid(self,form):
    print('form invalid...',form.errors.as_data())
    context = {'form': form}
    return self.render_to_response(context=context)

  def form_valid(self, form):
    context={}
    print('form is valid, cleaned_data',form.cleaned_data)
    return super().form_valid(form)

  def get_context_data(self, *args, **kwargs):
    user = self.request.user
    context = super(DatasetCollectionCreateView, self).get_context_data(*args, **kwargs)
    context['mbtoken'] = settings.MAPBOX_TOKEN_WHG
    context['maptilerkey'] = settings.MAPTILER_KEY
    context['whgteam'] = User.objects.filter(groups__name='whg_team')

    datasets = []
    # owners create collections from their datasets
    ds_select = [obj for obj in Dataset.objects.all().order_by('title').exclude(title__startswith='(stub)')
                 if user in obj.owners or user in obj.collaborators or user.is_superuser]

    context['action'] = 'create'
    context['ds_select'] = ds_select
    context['coll_dsset'] = datasets

    return context

""" update dataset collection
    uses ds_collection_build.html
"""
class DatasetCollectionUpdateView(UpdateView):
  form_class = CollectionModelForm
  template_name = 'collection/ds_collection_build.html'

  def get_object(self):
    id_ = self.kwargs.get("id")
    return get_object_or_404(Collection, id=id_)

  def get_success_url(self):
    id_ = self.kwargs.get("id")
    return '/collections/'+str(id_)+'/browse_ds'

  def form_valid(self, form):
    if form.is_valid():
      print(form.cleaned_data)
      obj = form.save(commit=False)
      obj.save()
      Log.objects.create(
        # category, logtype, "timestamp", subtype, note, dataset_id, user_id
        category = 'collection',
        logtype = 'update',
        note = 'collection id: '+ str(obj.id) + ' by '+ self.request.user.name,
        user_id = self.request.user.id
      )
    else:
      print('form not valid', form.errors)
    return super().form_valid(form)

  def get_context_data(self, *args, **kwargs):
    context = super(DatasetCollectionUpdateView, self).get_context_data(*args, **kwargs)
    user = self.request.user
    _id = self.kwargs.get("id")
    print('DatasetCollectionUpdateView() kwargs', self.kwargs)
    coll = self.get_object()
    datasets = coll.datasets.all()

    # populates dropdown

    assigned_datasets = coll.datasets.all()
    ds_select = [obj for obj in Dataset.objects.filter(ds_status='indexed').exclude(id__in=assigned_datasets).exclude(title__startswith='(stub)')
                 if user in obj.owners or user in obj.collaborators or user.is_superuser]

    # ds_select = [obj for obj in Dataset.objects.filter(ds_status='indexed').order_by('title').exclude(title__startswith='(stub)')
    #              if user in obj.owners or user in obj.collaborators or user.is_superuser]

    context['action'] = 'update'
    context['ds_select'] = ds_select
    context['coll_dsset'] = datasets
    context['created'] = self.object.create_date.strftime("%Y-%m-%d")

    context['owner'] = True if user == coll.owner else False # actual owner
    context['is_owner'] = True if user in self.object.owners else False # owner or co-owner
    context['is_member'] = True if user in coll.owners or user in coll.collaborators else False
    context['whgteam'] = True if user.groups.filter(name__in=['whg_team','editorial']).exists() else False
    context['collabs'] = CollectionUser.objects.filter(collection=coll.id)

    # TODO: deprecated?
    context['mbtoken'] = settings.MAPBOX_TOKEN_WHG
    context['maptilerkey'] = settings.MAPTILER_KEY

    return context

""" public collection view, datasets, bboxes on a map """
class DatasetCollectionSummaryView(DetailView):
  template_name = 'collection/ds_collection_summary.html'

  model = Collection

  def get_context_data(self, **kwargs):
    context = super(DatasetCollectionSummaryView, self).get_context_data(**kwargs)
    id_ = self.kwargs.get("pk")
    print('CollectionDetailView(), kwargs',self, self.kwargs)

    datasets = self.object.datasets.all()

    # gather bounding boxes
    bboxes = [ds.bounds for ds in datasets]

    context['mbtoken'] = settings.MAPBOX_TOKEN_WHG
    context['maptilerkey'] = settings.MAPTILER_KEY
    context['whgteam'] = User.objects.filter(groups__name='whg_team')

    context['ds_list'] = datasets
    context['links'] = Link.objects.filter(collection=id_)
    context['bboxes'] = bboxes
    return context

""" browse collection dataset places
    same for owner(s) and public
"""
class DatasetCollectionBrowseView(DetailView):
  login_url = '/accounts/login/'
  redirect_field_name = 'redirect_to'

  model = Collection
  template_name = 'collection/ds_collection_browse.html'

  def get_success_url(self):
    id_ = self.kwargs.get("id")
    return '/collections/'+str(id_)+'/places'

  def get_object(self):
    id_ = self.kwargs.get("id")
    return get_object_or_404(Collection, id=id_)

  def get_context_data(self, *args, **kwargs):
    context = super(DatasetCollectionBrowseView, self).get_context_data(*args, **kwargs)
    print('DatasetCollectionBrowseView get_context_data() kwargs:',self.kwargs)
    print('DatasetCollectionBrowseView get_context_data() request.user',self.request.user)

    context['mbtokenkg'] = settings.MAPBOX_TOKEN_KG
    context['mbtoken'] = settings.MAPBOX_TOKEN_WHG
    context['maptilerkey'] = settings.MAPTILER_KEY
    context['media_url'] = settings.MEDIA_URL

    id_ = self.kwargs.get("id")
    # compute bounding boxes

    coll = get_object_or_404(Collection, id=id_)
    # "geotypes":ds.geotypes,
    # datasets = [{"id":ds.id,"label":ds.label,"title":ds.title} for ds in coll.ds_list]
                 # "bbox": ds.bounds } for ds in coll.datasets.all()]
    #bboxes = [{"id":ds['id'], "geometry":ds['bounds']} for ds in datasets]

    # sg 21-Dec-2023: These 2 lines appear to be redundant:
    placeset = coll.places.all()
    context['places'] = placeset

    context['ds_list'] = coll.ds_list
    context['links'] = Link.objects.filter(collection=id_)
    context['updates'] = {}
    context['coll'] = coll
    context['beta_or_better'] = True if self.request.user.groups.filter(name__in=['beta', 'admins']).exists() else False

    return context

""" browse collection collections
    w/student section?
"""
class CollectionGalleryView(ListView):
  redirect_field_name = 'redirect_to'

  context_object_name = 'collections'
  template_name = 'collection/collection_gallery.html'
  model = Collection

  def get_queryset(self):
    qs = super().get_queryset()
    return qs.filter(public = True).order_by('title')

  def get_context_data(self, *args, **kwargs):
    context = super(CollectionGalleryView, self).get_context_data(*args, **kwargs)
    # public collections
    # context['group'] = self.get_object()
    context['place_collections'] = Collection.objects.filter(collection_class='place', public=True)
    context['dataset_collections'] = Collection.objects.filter(collection_class='dataset', public=True)
    context['student_collections'] = Collection.objects.filter(nominated=True)

    context['beta_or_better'] = True if self.request.user.groups.filter(name__in=['beta', 'admins']).exists() else False
    return context

class CollectionDeleteView(DeleteView):
  template_name = 'collection/collection_delete.html'

  def get_object(self):
    id_ = self.kwargs.get("id")
    return get_object_or_404(Collection, id=id_)

  def get_success_url(self):
    return reverse('dashboard')<|MERGE_RESOLUTION|>--- conflicted
+++ resolved
@@ -383,7 +383,7 @@
     # Get the first annotation's sequence value
     first_anno = t.place.annos.first()
     sequence_value = first_anno.sequence if first_anno else None
-    
+
     geoms = t.place.geoms.all()
     geometry = t.place.geoms.all()[0].jsonb if geoms else None # some places have no geometry
 
@@ -411,11 +411,7 @@
                 del feature["geometry"]["geowkt"]
     elif tileset: # Minimise data to be included in a vector tileset
         # Drop all properties except any listed here
-<<<<<<< HEAD
-        properties_to_keep = ["pid", "min", "max"] # Perhaps ["pid", "min", "max"]
-=======
         properties_to_keep = ["pid", "min", "max"] # ["min", "max"] are required for layer styling and filtering
->>>>>>> 20212260
         feature["properties"] = {k: v for k, v in feature["properties"].items() if k in properties_to_keep}
 
     feature_collection["features"].append(feature)
