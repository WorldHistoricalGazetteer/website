--- conflicted
+++ resolved
@@ -22,11 +22,8 @@
 
 from .forms import CollectionModelForm, CollectionGroupModelForm
 from .models import *
-<<<<<<< HEAD
-=======
 from datasets.tasks import index_dataset_to_builder
 from places.models import PlaceGeom
->>>>>>> 44bf3849
 from main.models import Log, Link
 from traces.forms import TraceAnnotationModelForm
 from traces.models import TraceAnnotation
