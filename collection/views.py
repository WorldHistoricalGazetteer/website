# collection.views (collections)

from django.conf import settings
from django.http import JsonResponse, HttpResponseRedirect
from django.shortcuts import get_object_or_404, redirect
from django.urls import reverse
from django.views.generic import (View, CreateView, UpdateView, DetailView, DeleteView )

from datasets.utils import hully
from .forms import CollectionModelForm
from .models import *

# returns json for display
class ListDatasetView(View):
  @staticmethod
  def get(request):
    print('ListDatasetView() GET', request.GET)
    #coll = Collection.objects.get(id=request.GET['coll_id'])
    ds = Dataset.objects.get(id=request.GET['ds_id'])
    #coll.datasets.add(ds)
    result = {
      "id": ds.id,
      "label": ds.label,
      "title": ds.title,
      "description": ds.description[:100]+'...',
      "numrows": ds.places.count()
    }
    return JsonResponse(result, safe=False)

# removes dataset from collection, refreshes page
def remove_dataset(request, *args, **kwargs):
  #print('kwargs', kwargs)
  coll = Collection.objects.get(id=kwargs['coll_id'])
  ds = Dataset.objects.get(id=kwargs['ds_id'])
  print('remove_dataset(): coll, ds', coll, ds)
  coll.datasets.remove(ds)
  
  return HttpResponseRedirect(request.META.get('HTTP_REFERER'))
  
# TODO: merge create and update views (templates are the same)
class CollectionCreateView(CreateView):
  #print('CollectionCreateView()')
  form_class = CollectionModelForm
  template_name = 'collection/collection_create.html'
  queryset = Collection.objects.all()
  
  def get_success_url(self):
    return reverse('dashboard')  
  # 
  def get_form_kwargs(self, **kwargs):
    kwargs = super(CollectionCreateView, self).get_form_kwargs()
    return kwargs

  def form_invalid(self,form):
    print('form invalid...',form.errors.as_data())
    context = {'form': form}
    return self.render_to_response(context=context)

  def form_valid(self, form):
    context={}
    if form.is_valid():
      print('form is valid, cleaned_data',form.cleaned_data)
    else:
      print('form not valid', form.errors)
      context['errors'] = form.errors
    return super().form_valid(form)

  def get_context_data(self, *args, **kwargs):
    context = super(CollectionCreateView, self).get_context_data(*args, **kwargs)
    context['mbtokenmb'] = settings.MAPBOX_TOKEN_MB
    user = self.request.user
    #_id = self.kwargs.get("id")
    print('CollectionCreate() user', user)

    #qs = CollectionDataset.objects.filter(collection_id = _id)
    #coll_set = [cd.dataset for cd in qs]
    #datasets = Collection.objects.get(id=_id).dataset_set.all()
    datasets = []
    # owners create collections from their datasets
    ds_select = [obj for obj in Dataset.objects.all() if user in obj.owners or user.is_superuser]

    context['action'] = 'create'
    context['ds_select'] = ds_select
    context['coll_dsset'] = datasets

    return context


class CollectionDetailView(DetailView):
  template_name = 'collection/collection_detail.html'

  model = Collection

  def get_context_data(self, **kwargs):
    context = super(CollectionDetailView, self).get_context_data(**kwargs)
    id_ = self.kwargs.get("pk")
    print('self, kwargs',self, self.kwargs)

    datasets = self.object.datasets.all()
    
    # compute bounding boxes
    bboxes = [
      {"type":"Feature",
       "properties": {"id":ds.id, "label": ds.label, "title": ds.title},
       "geometry":ds.bounds} for ds in datasets]

    context['mbtokenkg'] = settings.MAPBOX_TOKEN_KG
    context['mbtokenmb'] = settings.MAPBOX_TOKEN_MB
    context['mbtokenwhg'] = settings.MAPBOX_TOKEN_WHG

    context['ds_list'] = datasets
    context['bboxes'] = bboxes
    return context

    
""" public collection browse table """
class CollectionPlacesView(DetailView):
  login_url = '/accounts/login/'
  redirect_field_name = 'redirect_to'
  
  model = Collection
  template_name = 'collection/collection_places.html'

  def get_success_url(self):
    id_ = self.kwargs.get("id")
    return '/collections/'+str(id_)+'/places'

  def get_object(self):
    id_ = self.kwargs.get("id")
    return get_object_or_404(Collection, id=id_)
  
  def get_context_data(self, *args, **kwargs):
    context = super(CollectionPlacesView, self).get_context_data(*args, **kwargs)
    context['mbtokenkg'] = settings.MAPBOX_TOKEN_KG
    context['mbtokenmb'] = settings.MAPBOX_TOKEN_MB
    context['media_url'] = settings.MEDIA_URL
    
    print('CollectionPlacesView get_context_data() kwargs:',self.kwargs)
    print('CollectionPlacesView get_context_data() request.user',self.request.user)
    id_ = self.kwargs.get("id")

    coll = get_object_or_404(Collection, id=id_)
    datasets = [{"id":ds.id,"label":ds.label,"title":ds.title, "geotypes":ds.geotypes} \
                for ds in coll.datasets.all()]
    
    #placeset = Place.objects.filter(dataset=ds.label)
    context['ds_list'] = datasets
    context['updates'] = {}
    context['coll'] = coll
    context['beta_or_better'] = True if self.request.user.groups.filter(name__in=['beta', 'admins']).exists() else False

    return context

class CollectionDeleteView(DeleteView):
  template_name = 'collection/collection_delete.html'

  def get_object(self):
    id_ = self.kwargs.get("id")
    return get_object_or_404(Collection, id=id_)

  def get_success_url(self):
    return reverse('dashboard')

#
# detail & update
#
class CollectionUpdateView(UpdateView):
<<<<<<< HEAD
  #print('CollectionUpdateView()')    
  form_class = CollectionModelForm
  template_name = 'collection/collection_create.html'
  success_url = '/dashboard'

  def get_object(self):
    id_ = self.kwargs.get("id")
    return get_object_or_404(Collection, id=id_)

  def form_valid(self, form):
    if form.is_valid():
      print(form.cleaned_data)
      obj = form.save(commit=False)
      obj.save()
    else:
      print('form not valid', form.errors)
    return super().form_valid(form)

  def get_context_data(self, *args, **kwargs):
    context = super(CollectionUpdateView, self).get_context_data(*args, **kwargs)
    user = self.request.user
    _id = self.kwargs.get("id")
    print('CollectionUpdateView() kwargs', self.kwargs)

    datasets = self.object.datasets.all()

    # populates dropdown
    ds_select = [obj for obj in Dataset.objects.all() if user in obj.owners or user.is_superuser]

    context['action'] = 'update'
    context['ds_select'] = ds_select
    context['coll_dsset'] = datasets
    context['create_date'] = self.object.create_date.strftime("%Y-%m-%d")
    context['mbtokenmb'] = settings.MAPBOX_TOKEN_MB
    return context
=======
    #print('CollectionUpdateView()')    
    form_class = CollectionModelForm
    template_name = 'collection/collection_create.html'
    success_url = '/dashboard'

    def get_object(self):
        id_ = self.kwargs.get("id")
        return get_object_or_404(Collection, id=id_)

    def form_valid(self, form):
        if form.is_valid():
            print(form.cleaned_data)
            obj = form.save(commit=False)
            obj.save()
        else:
            print('form not valid', form.errors)
        return super().form_valid(form)

    def get_context_data(self, *args, **kwargs):
        context = super(CollectionUpdateView, self).get_context_data(*args, **kwargs)
        context['action'] = 'update'
        context['create_date'] = self.object.create_date.strftime("%Y-%m-%d")
        context['mbtokenmb'] = settings.MAPBOX_TOKEN_MB
        #qs = CollectionDataset.objects.filter(collection_id = self.kwargs.get("id"))
        #context['datasets'] = qs
        return context
>>>>>>> c0cb1d37
<|MERGE_RESOLUTION|>--- conflicted
+++ resolved
@@ -34,19 +34,19 @@
   ds = Dataset.objects.get(id=kwargs['ds_id'])
   print('remove_dataset(): coll, ds', coll, ds)
   coll.datasets.remove(ds)
-  
+
   return HttpResponseRedirect(request.META.get('HTTP_REFERER'))
-  
+
 # TODO: merge create and update views (templates are the same)
 class CollectionCreateView(CreateView):
   #print('CollectionCreateView()')
   form_class = CollectionModelForm
   template_name = 'collection/collection_create.html'
   queryset = Collection.objects.all()
-  
+
   def get_success_url(self):
-    return reverse('dashboard')  
-  # 
+    return reverse('dashboard')
+  #
   def get_form_kwargs(self, **kwargs):
     kwargs = super(CollectionCreateView, self).get_form_kwargs()
     return kwargs
@@ -97,7 +97,7 @@
     print('self, kwargs',self, self.kwargs)
 
     datasets = self.object.datasets.all()
-    
+
     # compute bounding boxes
     bboxes = [
       {"type":"Feature",
@@ -112,12 +112,12 @@
     context['bboxes'] = bboxes
     return context
 
-    
+
 """ public collection browse table """
 class CollectionPlacesView(DetailView):
   login_url = '/accounts/login/'
   redirect_field_name = 'redirect_to'
-  
+
   model = Collection
   template_name = 'collection/collection_places.html'
 
@@ -128,13 +128,13 @@
   def get_object(self):
     id_ = self.kwargs.get("id")
     return get_object_or_404(Collection, id=id_)
-  
+
   def get_context_data(self, *args, **kwargs):
     context = super(CollectionPlacesView, self).get_context_data(*args, **kwargs)
     context['mbtokenkg'] = settings.MAPBOX_TOKEN_KG
     context['mbtokenmb'] = settings.MAPBOX_TOKEN_MB
     context['media_url'] = settings.MEDIA_URL
-    
+
     print('CollectionPlacesView get_context_data() kwargs:',self.kwargs)
     print('CollectionPlacesView get_context_data() request.user',self.request.user)
     id_ = self.kwargs.get("id")
@@ -142,7 +142,7 @@
     coll = get_object_or_404(Collection, id=id_)
     datasets = [{"id":ds.id,"label":ds.label,"title":ds.title, "geotypes":ds.geotypes} \
                 for ds in coll.datasets.all()]
-    
+
     #placeset = Place.objects.filter(dataset=ds.label)
     context['ds_list'] = datasets
     context['updates'] = {}
@@ -165,8 +165,7 @@
 # detail & update
 #
 class CollectionUpdateView(UpdateView):
-<<<<<<< HEAD
-  #print('CollectionUpdateView()')    
+  #print('CollectionUpdateView()')
   form_class = CollectionModelForm
   template_name = 'collection/collection_create.html'
   success_url = '/dashboard'
@@ -200,32 +199,4 @@
     context['coll_dsset'] = datasets
     context['create_date'] = self.object.create_date.strftime("%Y-%m-%d")
     context['mbtokenmb'] = settings.MAPBOX_TOKEN_MB
-    return context
-=======
-    #print('CollectionUpdateView()')    
-    form_class = CollectionModelForm
-    template_name = 'collection/collection_create.html'
-    success_url = '/dashboard'
-
-    def get_object(self):
-        id_ = self.kwargs.get("id")
-        return get_object_or_404(Collection, id=id_)
-
-    def form_valid(self, form):
-        if form.is_valid():
-            print(form.cleaned_data)
-            obj = form.save(commit=False)
-            obj.save()
-        else:
-            print('form not valid', form.errors)
-        return super().form_valid(form)
-
-    def get_context_data(self, *args, **kwargs):
-        context = super(CollectionUpdateView, self).get_context_data(*args, **kwargs)
-        context['action'] = 'update'
-        context['create_date'] = self.object.create_date.strftime("%Y-%m-%d")
-        context['mbtokenmb'] = settings.MAPBOX_TOKEN_MB
-        #qs = CollectionDataset.objects.filter(collection_id = self.kwargs.get("id"))
-        #context['datasets'] = qs
-        return context
->>>>>>> c0cb1d37
+    return context