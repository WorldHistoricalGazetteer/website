--- conflicted
+++ resolved
@@ -194,8 +194,8 @@
   print(next)
   return next
 
-""" 
-  add list of >=1 places to collection 
+"""
+  add list of >=1 places to collection
   i.e. new CollPlace and TraceAnnotation rows
   ajax call from ds_places.html and place_portal.html
 """
@@ -238,9 +238,9 @@
       msg = {"added": added, "dupes": dupes}
     return JsonResponse({'status': status, 'msg': msg}, safe=False)
 
-""" 
-  deletes CollPlace record(s) and 
-  archives TraceAnnotation(s) for list of pids 
+"""
+  deletes CollPlace record(s) and
+  archives TraceAnnotation(s) for list of pids
 """
 def archive_traces(request, *args, **kwargs):
   if request.method == 'POST':
@@ -270,8 +270,8 @@
     cp.save()
   return JsonResponse({"msg": "updated?", "POST": new_sequence})
 
-""" 
-create place collection on the fly; return id for adding place(s) to it 
+"""
+create place collection on the fly; return id for adding place(s) to it
 """
 def flash_collection_create(request, *args, **kwargs):
   print('flash_collection_create request.POST', request.POST)
@@ -300,7 +300,7 @@
     return int(isoparse(ts).strftime('%Y'))
   else:
     return "null" # String required by Maplibre filter test
-  
+
 # GeoJSON for all places in a collection INCLUDING those without geometry
 def fetch_mapdata_coll(request, *args, **kwargs):
   from django.core.serializers import serialize
@@ -309,16 +309,10 @@
   id_=kwargs['id']
   coll=get_object_or_404(Collection, id=id_)
   rel_keywords = coll.rel_keywords
-  
-<<<<<<< HEAD
-  null_geometry = request.GET.get('variant', '') == 'nullGeometry'
-  tileset = request.GET.get('variant', '') == 'tileset'
-  
-  extent = list(coll.places.aggregate(Extent('geoms__geom')).values())[0]
-=======
+
   tileset = request.GET.get('variant', '') == 'tileset'
   ignore_tilesets = request.GET.get('variant', '') == 'ignore_tilesets'
-  
+
   ############################################################################################################
   # TODO: Force `ignore_tilesets` if any `visParameters` object has 'trail: true'                            #
   # (representative points have to be generated in the browser)                                              #
@@ -334,33 +328,28 @@
     if response.status_code == 200:
         available_tilesets = response.json().get('tilesets', [])
         null_geometry = len(available_tilesets) > 0
-  
+
   extent = list(coll.places_all.aggregate(Extent('geoms__geom')).values())[0]
->>>>>>> 36a494ac
-  
+
   annotated_places = coll.places_all.annotate(seq=Min('annos__sequence')).order_by('seq')
 
   feature_collection = {
     "title": coll.title,
     "creator": coll.creator,
-    "type": "FeatureCollection", 
+    "type": "FeatureCollection",
     "features": [],
     "relations": coll.rel_keywords,
     "extent": extent,
   }
-    
+
   if null_geometry:
-<<<<<<< HEAD
-    feature_collection["tileset"] = True
-=======
-    feature_collection["tilesets"] = available_tilesets 
->>>>>>> 36a494ac
-  
+    feature_collection["tilesets"] = available_tilesets
+
   for i, t in enumerate(coll.traces.filter(archived=False)):
     # Get the first annotation's sequence value
     first_anno = t.place.annos.first()
     sequence_value = first_anno.sequence if first_anno else None
-    
+
     geometry = t.place.geoms.all()[0].jsonb
 
     # TODO: skipping places missing geometry NOT GOOD!!!
@@ -381,23 +370,18 @@
           },
           "id": i,  # Required for MapLibre conditional styling
       }
-      
-      if null_geometry: # Minimise data sent to browser when using a vector tileset 
-<<<<<<< HEAD
-        feature["properties"]["geom_type"] = feature["geometry"].get("type", None)
-        feature["geometry"] = None
-=======
+
+      if null_geometry: # Minimise data sent to browser when using a vector tileset
         if geometry:
             del feature["geometry"]["coordinates"]
             if "geowkt" in feature["geometry"]:
                 del feature["geometry"]["geowkt"]
->>>>>>> 36a494ac
       elif tileset: # Minimise data to be included in a vector tileset
         # Drop all properties except any listed here
         properties_to_keep = ["pid"] # Perhaps ["pid", "min", "max"]
-        feature["properties"] = {k: v for k, v in feature["properties"].items() if k in properties_to_keep}         
-
-      feature_collection["features"].append(feature)      
+        feature["properties"] = {k: v for k, v in feature["properties"].items() if k in properties_to_keep}
+
+      feature_collection["features"].append(feature)
 
   return JsonResponse(feature_collection, safe=False, json_dumps_params={'ensure_ascii':False,'indent':2})
 
@@ -408,10 +392,10 @@
   id_=kwargs['id']
   coll=get_object_or_404(Collection, id=id_)
   rel_keywords = coll.rel_keywords
-    
+
   features_t = [
     {
-        "type": "Feature", 
+        "type": "Feature",
         "geometry": t.place.geoms.all()[0].jsonb,
         "properties":{
             "pid":t.place.id,
@@ -425,7 +409,7 @@
   ]
 
   feature_collection = {
-    "type": "FeatureCollection", 
+    "type": "FeatureCollection",
     "features": features_t,
     "relations": coll.rel_keywords,
   }
@@ -495,8 +479,8 @@
   # return JsonResponse({'status': status, 'msg': msg}, safe=False)
   return HttpResponseRedirect(request.META.get('HTTP_REFERER'))
 
-""" 
-  adds dataset to dataset collection 
+"""
+  adds dataset to dataset collection
   - if it is the first in
   - if no incomplete reviews of @align_builder tasks
 """
@@ -527,9 +511,9 @@
   return JsonResponse({'status': 'already_added'})
 
 
-""" 
+"""
   removes dataset from collection
-  clean up "omitted"; refreshes page    
+  clean up "omitted"; refreshes page
 """
 def remove_dataset(request, *args, **kwargs):
   coll = Collection.objects.get(id=kwargs['coll_id'])
@@ -578,7 +562,7 @@
       'link_type': forms.Select(choices=('webpage'))}
 )
 
-""" 
+"""
   PLACE COLLECTIONS
   collections from places and/or datasets; uses place_collection_build.html
 """
@@ -775,7 +759,7 @@
     context['places'] = coll.places.all().order_by('title')
     context['updates'] = {}
     context['url_front'] = settings.URL_FRONT
-    
+
     if not coll.vis_parameters:
         # Populate with default values:
         # tabulate: 'initial'|true|false - include sortable table column, 'initial' indicating the initial sort column
@@ -786,8 +770,8 @@
 
     return context
 
-""" 
-COLLECTION GROUPS 
+"""
+COLLECTION GROUPS
 """
 class CollectionGroupCreateView(CreateView):
   form_class = CollectionGroupModelForm
@@ -877,7 +861,7 @@
     return reverse('accounts:profile')
 
 """
-  update (edit); uses same template as create; 
+  update (edit); uses same template as create;
   context['action'] governs template display
 """
 class CollectionGroupUpdateView(UpdateView):
@@ -948,7 +932,7 @@
 
 
 """ DATASET COLLECTIONS """
-""" datasets only collection 
+""" datasets only collection
     uses ds_collection_build.html
 """
 class DatasetCollectionCreateView(LoginRequiredMixin, CreateView):
@@ -1000,7 +984,7 @@
 
     return context
 
-""" update dataset collection 
+""" update dataset collection
     uses ds_collection_build.html
 """
 class DatasetCollectionUpdateView(UpdateView):
@@ -1085,7 +1069,7 @@
     context['bboxes'] = bboxes
     return context
 
-""" browse collection dataset places 
+""" browse collection dataset places
     same for owner(s) and public
 """
 class DatasetCollectionBrowseView(DetailView):
@@ -1124,8 +1108,8 @@
 
     # sg 21-Dec-2023: These 2 lines appear to be redundant:
     placeset = coll.places.all()
-    context['places'] = placeset 
-    
+    context['places'] = placeset
+
     context['ds_list'] = coll.ds_list
     context['links'] = Link.objects.filter(collection=id_)
     context['updates'] = {}
@@ -1134,7 +1118,7 @@
 
     return context
 
-""" browse collection collections 
+""" browse collection collections
     w/student section?
 """
 class CollectionGalleryView(ListView):
