# collection.views (collections)

from django.conf import settings
from django.contrib.auth.mixins import LoginRequiredMixin
from django.http import JsonResponse, HttpResponseRedirect
from django.shortcuts import get_object_or_404, redirect, render
from django.urls import reverse
from django.views.generic import (View, CreateView, UpdateView, DetailView, DeleteView )

#from datasets.utils import hully
from .forms import CollectionModelForm, CollectionLinkForm
from .models import *
from collection.models import Collection, CollectionImage
from main.models import Log
from places.models import PlaceGeom
from traces.forms import TraceAnnotationModelForm
from traces.models import TraceAnnotation
from itertools import chain

# sets collection to inactive, removing from lists
def inactive(request, *args, **kwargs):
  print('inactive() request.POST', request.POST)
  coll = Collection.objects.get(id=request.POST['id'])
  coll.active = False
  coll.save()
  result = {"msg": "collection " + coll.title + '('+str(coll.id)+') flagged inactive'}
  return JsonResponse(result, safe=False)

# removes dataset from collection, refreshes page
def remove_link(request, *args, **kwargs):
  #print('kwargs', kwargs)
  link = CollectionLink.objects.get(id=kwargs['id'])
  print('remove_link()', link)
  link.delete()
  return HttpResponseRedirect(request.META.get('HTTP_REFERER'))

""" create collection_link record """
def create_link(request, *args, **kwargs):
  if request.method == 'POST':
    status, msg = ['','']
    print('create_link() request', request.POST)
    coll = Collection.objects.get(id=request.POST['collection'])
    uri = request.POST['uri']
    label = request.POST['label']
    link_type = request.POST['link_type']
    gotlink = CollectionLink.objects.filter(uri=uri, collection=coll)
    if not gotlink:
      try:
        cl=CollectionLink.objects.create(
          collection = coll,
          uri = uri,
          label = label,
          link_type = link_type
        )
        result = {'uri': cl.uri, 'label': cl.label,
                  'link_type':cl.link_type,
                  'link_icon':cl.get_link_type_display()}
        status="ok"
      except:
        status = "failed"
        result = "CollectionLink *not* created...why?"
    else:
      result = 'dupe'
    return JsonResponse({'status': status, 'result': result}, safe=False)

""" add list of >=1 places to collection """
def add_places(request, *args, **kwargs):
  if request.method == 'POST':
    status, msg = ['','']
    dupes = []
    added = []
    print('add_places request', request.POST)
    coll = Collection.objects.get(id=request.POST['collection'])
    place_list = [int(i) for i in request.POST['place_list'].split(',')]
    for p in place_list:
      place = Place.objects.get(id=p)
      gotplace = TraceAnnotation.objects.filter(collection=coll, place=place)
      if not gotplace:
        t = TraceAnnotation.objects.create(
          place = place,
          src_id = place.src_id,
          collection = coll,
          motivation = 'locating',
          owner = request.user,
          anno_type = 'place',
          saved = 0
        )
        coll.places.add(p)
        added.append(p)
      else:
        dupes.append(place.title)
      msg = {"added": added, "dupes": dupes}
    return JsonResponse({'status': status, 'msg': msg}, safe=False)

""" remove list of >=1 places from collection """
def remove_places(request, *args, **kwargs):
  if request.method == 'POST':
    print('remove_places request', request.POST)
    coll = Collection.objects.get(id=request.POST['collection'])
    place_list = [int(i) for i in request.POST['place_list'].split(',')]
    print('place_list to remove', place_list)
    # remove from collections_places
    for pid in place_list:
      place = Place.objects.get(id=pid)
      if place in coll.places.all():
        print('collection place', place)
        coll.places.remove(place)
      elif place in coll.places_all:
        print('pid to omitted:',place.id)
        coll.omitted.append(place.id)
        coll.save()
      if place.traces:
        TraceAnnotation.objects.filter(collection=coll, place__in=place_list).delete()
    return JsonResponse({'result': str(len(place_list))+' places removed, we think'}, safe=False)

""" create place collection on the fly
    return id for adding place(s) to it 
"""
def flash_collection_create(request, *args, **kwargs):
  print('flash_collection_create request.POST', request.POST)
  print('flash_collection_create kwargs', kwargs)
  if request.method == 'POST':
    collobj = Collection.objects.create(
      owner = request.user,
      title = request.POST['title'],
      collection_class = 'place',
      description = 'new collection',
      # keywords = '{replace, these, please}'
    )
    collobj.save()
    result = {"id": collobj.id, 'title': collobj.title}
  return JsonResponse(result, safe=False)

""" gl map needs this """
def fetch_geojson_coll(request, *args, **kwargs):
  # print('fetch_geojson_coll kwargs',kwargs)
  id_=kwargs['id']
  coll=get_object_or_404(Collection, id=id_)
  pids = [p.id for p in coll.places_all]
  # pids = [p.id for p in coll.places.all()]

  # build FeatureCollection
  features=PlaceGeom.objects.filter(place_id__in=pids).values_list(
    'jsonb','place_id','src_id','place__title','place__minmax',
    'place__fclasses', 'place__dataset__id', 'place__dataset__label')
  fcoll = {"type":"FeatureCollection","features":[]}
  for f in features:
    feat={"type":"Feature",
          "properties":{"pid":f[1],"src_id":f[2],"title":f[3],"minmax":f[4],
                        "fclasses":f[5], "dsid":f[6], "dslabel":f[7]
                        },
          "geometry":f[0]}
    fcoll['features'].append(feat)
  return JsonResponse(fcoll, safe=False, json_dumps_params={'ensure_ascii':False,'indent':2})

""" returns json for display """
class ListDatasetView(View):
  @staticmethod
  def get(request):
    print('ListDatasetView() GET', request.GET)
    #coll = Collection.objects.get(id=request.GET['coll_id'])
    ds = Dataset.objects.get(id=request.GET['ds_id'])
    #coll.datasets.add(ds)
    result = {
      "id": ds.id,
      "label": ds.label,
      "title": ds.title,
      "create_date": ds.create_date,
      "description": ds.description[:100]+'...',
      "numrows": ds.places.count()
    }
    return JsonResponse(result, safe=False)

# adds dataset to collection, refreshes page
def add_dataset(request, *args, **kwargs):
  print('add_dataset() kwargs', kwargs)
  coll = Collection.objects.get(id=kwargs['coll_id'])
  ds = Dataset.objects.get(id=kwargs['ds_id'])
  print('add_dataset(): coll, ds', coll, ds)
  coll.datasets.add(ds)
  # coll.datasets.remove(ds)

  return HttpResponseRedirect(request.META.get('HTTP_REFERER'))

# removes dataset from collection & clean up "omitted"; refreshes page
def remove_dataset(request, *args, **kwargs):
  coll = Collection.objects.get(id=kwargs['coll_id'])
  ds = Dataset.objects.get(id=kwargs['ds_id'])
  print('remove_dataset(): coll, ds', coll, ds)
  # remove any "omitted" from ds being removed
  remove_these = list(set(list(ds.placeids)) & set(coll.omitted) )
  coll.omitted = list(set(coll.omitted)-set(remove_these))
  coll.save()
  coll.datasets.remove(ds)

  return HttpResponseRedirect(request.META.get('HTTP_REFERER'))


from django.forms.models import inlineformset_factory
CollectionImageFormset = inlineformset_factory(
    Collection, CollectionImage, fields=('image','caption','uri','license'), extra=1
)
from django.forms.models import inlineformset_factory
CollectionLinkFormset = inlineformset_factory(
    Collection, CollectionLink, fields=('uri','label','link_type'), extra=2
)
""" PLACE COLLECTIONS """
""" TODO: refactor to fewer views """
""" collections from places and/or datasets 
    uses place_collection_builder.html
"""
class PlaceCollectionCreateView(LoginRequiredMixin, CreateView):
  form_class = CollectionModelForm
  template_name = 'collection/place_collection_builder.html'
  queryset = Collection.objects.all()

  def get_form_kwargs(self, **kwargs):
    kwargs = super(PlaceCollectionCreateView, self).get_form_kwargs()
    return kwargs

  def get_context_data(self, *args, **kwargs):
    user = self.request.user
    print('PlaceCollectionCreateView() user', user)
    context = super(PlaceCollectionCreateView, self).get_context_data(**kwargs)
    context['mbtoken'] = settings.MAPBOX_TOKEN_WHG

    datasets = []
    # add 1 or more links, images (?)
    if self.request.POST:
      context["links_form"] = CollectionLinkFormset(self.request.POST)
      context["images_form"] = CollectionImageFormset(self.request.POST)
    else:
      context["links_form"] = CollectionLinkFormset()
      context["images_form"] = CollectionImageFormset()

    # owners create collections from their datasets
    ds_select = [obj for obj in Dataset.objects.all().order_by('title') if user in obj.owners or user.is_superuser]
    if not user.is_superuser:
      ds_select.insert(len(ds_select)-1, Dataset.objects.get(label='owt10'))

    context['action'] = 'create'
    context['ds_select'] = ds_select
    context['coll_dsset'] = datasets

    return context

  def form_valid(self, form):
    context = self.get_context_data()
    # images = context['images']
    self.object = form.save()
    # if images.is_valid():
    #   images.instance = self.object
    #   images.save()

    # write log entry
    # Log.objects.create(
    #   # category, logtype, "timestamp", subtype, dataset_id, user_id
    #   category='collection',
    #   logtype='coll_create',
    #   subtype='place',
    #   coll_id=self.object.id,
    #   user_id=self.request.user.id
    # )

    print('form is valid, cleaned_data',form.cleaned_data)
    print('referrer', self.request.META.get('HTTP_REFERER'))
    return super().form_valid(form)

  def form_invalid(self,form):
    context = self.get_context_data()
    context['errors'] = form.errors
    print('form invalid...',form.errors.as_data())
    context = {'form': form}
    return self.render_to_response(context=context)

  def get_success_url(self):
    Log.objects.create(
      # category, logtype, "timestamp", subtype, note, dataset_id, user_id
      category = 'collection',
      logtype = 'create',
      note = 'created collection id: '+str(self.object.id),
      user_id = self.request.user.id
    )
    # return to update page after create
    return reverse('collection:place-collection-update', kwargs = {'id':self.object.id})

""" update place collection 
    uses place_collection_builder.html
"""
class PlaceCollectionUpdateView(UpdateView):
  form_class = CollectionModelForm
  template_name = 'collection/place_collection_builder.html'
  # success_url = '/mycollections'

  def get_object(self):
    id_ = self.kwargs.get("id")
    return get_object_or_404(Collection, id=id_)

  # def get_success_url(self):
  #   id_ = self.kwargs.get("id")
  #   return redirect('/collections/'+str(id_)+'/update_pl')

  def form_valid(self, form):
    print('referrer', self.request.META.get('HTTP_REFERER'))
    print('update kwargs', self.kwargs)
    id_ = self.kwargs.get("id")
    if form.is_valid():
      print('cleaned_data', form.cleaned_data)
      obj = form.save(commit=False)
      obj.save()
      Log.objects.create(
        # category, logtype, "timestamp", subtype, note, dataset_id, user_id
        category = 'collection',
        logtype = 'update',
        note = 'collection id: '+ str(obj.id) + ' by '+ self.request.user.username,
        user_id = self.request.user.id
      )
    else:
      print('form not valid', form.errors)
    if 'update' in self.request.POST:
      return redirect('/collections/' + str(id_) + '/update_pl')
    else:
      return redirect('/collections/' + str(id_) + '/browse_pl')
    # return super().form_valid(form)

  def get_context_data(self, *args, **kwargs):
    context = super(PlaceCollectionUpdateView, self).get_context_data(*args, **kwargs)
    user = self.request.user
    _id = self.kwargs.get("id")
    print('PlaceCollectionUpdateView() kwargs', self.kwargs)

    datasets = self.object.datasets.all()

    form_anno = TraceAnnotationModelForm(self.request.GET or None)
    # anno_form = TraceAnnotationModelForm(self.request.GET or None, prefix="sch")
    # populates dropdown
    ds_select = [obj for obj in Dataset.objects.all().order_by('title') if user in obj.owners or user.is_superuser]
    if not user.is_superuser:
      ds_select.insert(len(ds_select)-1, Dataset.objects.get(label='owt10'))

    context['action'] = 'update'
    context['ds_select'] = ds_select
    context['coll_dsset'] = datasets
    context['links'] = CollectionLink.objects.filter(collection=self.object.id)

    # test: send single anno form to template
    context['form_anno'] = form_anno
    context['coll_places'] = self.object.places_all.order_by('title')

    context['created'] = self.object.created.strftime("%Y-%m-%d")
    context['mbtoken'] = settings.MAPBOX_TOKEN_WHG
    context['whgteam'] = User.objects.filter(groups__name='whg_team')

    return context

""" public collection view, contents, bboxes on a map """
class PlaceCollectionSummaryView(DetailView):
  template_name = 'collection/place_collection_summary.html'

  model = Collection

  def get_context_data(self, **kwargs):
    context = super(PlaceCollectionSummaryView, self).get_context_data(**kwargs)
    id_ = self.kwargs.get("pk")
    print('CollectionDetailView(), kwargs',self, self.kwargs)

    datasets = self.object.datasets.all()
    places = self.object.places.all().order_by('title')
    # gather bounding boxes
    bboxes = [ds.bounds for ds in datasets]

    context['mbtokenkg'] = settings.MAPBOX_TOKEN_KG
<<<<<<< HEAD
    context['mbtokenmb'] = settings.MAPBOX_TOKEN_MB
    context['mbtoken'] = settings.MAPBOX_TOKEN_WHG
=======
    context['mbtoken'] = settings.MAPBOX_TOKEN_WHG
    context['mbtokenwhg'] = settings.MAPBOX_TOKEN_WHG
>>>>>>> 2b3e1ffc
    context['whgteam'] = User.objects.filter(groups__name='whg_team')

    context['place_list'] = places
    context['ds_list'] = datasets
    context['bboxes'] = bboxes
    return context

""" browse collection *all* places """
class PlaceCollectionBrowseView(DetailView):
  login_url = '/accounts/login/'
  redirect_field_name = 'redirect_to'

  model = Collection
  template_name = 'collection/place_collection_browse.html'

  def get_success_url(self):
    id_ = self.kwargs.get("id")
    return '/collections/'+str(id_)+'/places'

  def get_object(self):
    id_ = self.kwargs.get("id")
    return get_object_or_404(Collection, id=id_)

  def get_context_data(self, *args, **kwargs):
    context = super(PlaceCollectionBrowseView, self).get_context_data(*args, **kwargs)
    context['mbtokenkg'] = settings.MAPBOX_TOKEN_KG
<<<<<<< HEAD
    context['mbtokenmb'] = settings.MAPBOX_TOKEN_MB
    context['mbtoken'] = settings.MAPBOX_TOKEN_WHG
=======
    context['mbtoken'] = settings.MAPBOX_TOKEN_WHG
    context['mbtokenwhg'] = settings.MAPBOX_TOKEN_WHG
>>>>>>> 2b3e1ffc
    context['media_url'] = settings.MEDIA_URL

    id_ = self.kwargs.get("id")

    coll = get_object_or_404(Collection, id=id_)

    context['beta_or_better'] = True if self.request.user.groups.filter(name__in=['beta', 'admins']).exists() else False
    context['coll'] = coll
    context['ds_list'] = coll.ds_list
    context['ds_counter'] = coll.ds_counter
    context['links'] = coll.links.all()
    context['places'] = coll.places.all().order_by('title')
    context['updates'] = {}
    context['url_front'] = settings.URL_FRONT

    return context


""" DATASET COLLECTIONS """
""" datasets only collection 
    uses ds_collection_builder.html
"""
class DatasetCollectionCreateView(LoginRequiredMixin, CreateView):
  form_class = CollectionModelForm
  template_name = 'collection/ds_collection_builder.html'
  queryset = Collection.objects.all()

  def get_success_url(self):
    Log.objects.create(
      # category, logtype, "timestamp", subtype, note, dataset_id, user_id
      category = 'collection',
      logtype = 'create',
      note = 'created collection id: '+str(self.object.id),
      user_id = self.request.user.id
    )
    return reverse('data-collections')
  #
  def get_form_kwargs(self, **kwargs):
    kwargs = super(DatasetCollectionCreateView, self).get_form_kwargs()
    return kwargs

  def form_invalid(self,form):
    print('form invalid...',form.errors.as_data())
    context = {'form': form}
    return self.render_to_response(context=context)

  def form_valid(self, form):
    context={}
    print('form is valid, cleaned_data',form.cleaned_data)
    return super().form_valid(form)

  def get_context_data(self, *args, **kwargs):
    user = self.request.user
    context = super(DatasetCollectionCreateView, self).get_context_data(*args, **kwargs)
    context['mbtoken'] = settings.MAPBOX_TOKEN_WHG
    context['whgteam'] = User.objects.filter(groups__name='whg_team')

    datasets = []
    # owners create collections from their datasets
    ds_select = [obj for obj in Dataset.objects.all().order_by('title') if user in obj.owners or
      user in obj.collaborators or user.is_superuser]

    context['action'] = 'create'
    context['ds_select'] = ds_select
    context['coll_dsset'] = datasets

    return context

""" update dataset collection 
    uses ds_collection_builder.html
"""
class DatasetCollectionUpdateView(UpdateView):
  form_class = CollectionModelForm
  template_name = 'collection/ds_collection_builder.html'
  success_url = '/mycollections'

  def get_object(self):
    id_ = self.kwargs.get("id")
    return get_object_or_404(Collection, id=id_)

  def get_success_url(self):
    id_ = self.kwargs.get("id")
    return '/collections/'+str(id_)+'/summary_ds'

  def form_valid(self, form):
    if form.is_valid():
      print(form.cleaned_data)
      obj = form.save(commit=False)
      obj.save()
      Log.objects.create(
        # category, logtype, "timestamp", subtype, note, dataset_id, user_id
        category = 'collection',
        logtype = 'update',
        note = 'collection id: '+ str(obj.id) + ' by '+ self.request.user.username,
        user_id = self.request.user.id
      )
    else:
      print('form not valid', form.errors)
    return super().form_valid(form)

  def get_context_data(self, *args, **kwargs):
    context = super(DatasetCollectionUpdateView, self).get_context_data(*args, **kwargs)
    user = self.request.user
    _id = self.kwargs.get("id")
    print('DatasetCollectionUpdateView() kwargs', self.kwargs)

    datasets = self.object.datasets.all()

    # populates dropdown
    ds_select = [obj for obj in Dataset.objects.all().order_by('title') if user in obj.owners or user.is_superuser]

    context['action'] = 'update'
    context['ds_select'] = ds_select
    context['coll_dsset'] = datasets

    context['created'] = self.object.created.strftime("%Y-%m-%d")
    context['mbtoken'] = settings.MAPBOX_TOKEN_WHG
    context['whgteam'] = User.objects.filter(groups__name='whg_team')

    return context

""" public collection view, datasets, bboxes on a map """
class DatasetCollectionSummaryView(DetailView):
  template_name = 'collection/ds_collection_summary.html'

  model = Collection

  def get_context_data(self, **kwargs):
    context = super(DatasetCollectionSummaryView, self).get_context_data(**kwargs)
    id_ = self.kwargs.get("pk")
    print('CollectionDetailView(), kwargs',self, self.kwargs)

    datasets = self.object.datasets.all()

    # gather bounding boxes
    bboxes = [ds.bounds for ds in datasets]

    context['mbtokenkg'] = settings.MAPBOX_TOKEN_KG
<<<<<<< HEAD
    context['mbtokenmb'] = settings.MAPBOX_TOKEN_MB
    context['mbtoken'] = settings.MAPBOX_TOKEN_WHG
=======
    context['mbtoken'] = settings.MAPBOX_TOKEN_WHG
    context['mbtokenwhg'] = settings.MAPBOX_TOKEN_WHG
>>>>>>> 2b3e1ffc
    context['whgteam'] = User.objects.filter(groups__name='whg_team')

    context['ds_list'] = datasets
    context['bboxes'] = bboxes
    return context

""" browse collection dataset places 
    same for owner(s) and public
"""
class DatasetCollectionBrowseView(DetailView):
  login_url = '/accounts/login/'
  redirect_field_name = 'redirect_to'

  model = Collection
  template_name = 'collection/ds_collection_browse.html'

  def get_success_url(self):
    id_ = self.kwargs.get("id")
    return '/collections/'+str(id_)+'/places'

  def get_object(self):
    id_ = self.kwargs.get("id")
    return get_object_or_404(Collection, id=id_)

  def get_context_data(self, *args, **kwargs):
    context = super(DatasetCollectionBrowseView, self).get_context_data(*args, **kwargs)
    context['mbtokenkg'] = settings.MAPBOX_TOKEN_KG
    context['mbtoken'] = settings.MAPBOX_TOKEN_WHG
    context['media_url'] = settings.MEDIA_URL

    print('DatasetCollectionBrowseView get_context_data() kwargs:',self.kwargs)
    print('DatasetCollectionBrowseView get_context_data() request.user',self.request.user)
    id_ = self.kwargs.get("id")
    # compute bounding boxes

    coll = get_object_or_404(Collection, id=id_)
    # "geotypes":ds.geotypes,
    # datasets = [{"id":ds.id,"label":ds.label,"title":ds.title} for ds in coll.ds_list]
                 # "bbox": ds.bounds } for ds in coll.datasets.all()]
    #bboxes = [{"id":ds['id'], "geometry":ds['bounds']} for ds in datasets]

    placeset = coll.places.all()
    context['places'] = placeset
    context['ds_list'] = coll.ds_list
    context['updates'] = {}
    context['coll'] = coll
    context['beta_or_better'] = True if self.request.user.groups.filter(name__in=['beta', 'admins']).exists() else False

    return context

class CollectionDeleteView(DeleteView):
  template_name = 'collection/collection_delete.html'

  def get_object(self):
    id_ = self.kwargs.get("id")
    return get_object_or_404(Collection, id=id_)

  def get_success_url(self):
    return reverse('data-collections')<|MERGE_RESOLUTION|>--- conflicted
+++ resolved
@@ -222,7 +222,7 @@
     user = self.request.user
     print('PlaceCollectionCreateView() user', user)
     context = super(PlaceCollectionCreateView, self).get_context_data(**kwargs)
-    context['mbtoken'] = settings.MAPBOX_TOKEN_WHG
+    context['mbtoken'] = settings.MAPBOX_TOKEN_MB
 
     datasets = []
     # add 1 or more links, images (?)
@@ -370,13 +370,8 @@
     bboxes = [ds.bounds for ds in datasets]
 
     context['mbtokenkg'] = settings.MAPBOX_TOKEN_KG
-<<<<<<< HEAD
     context['mbtokenmb'] = settings.MAPBOX_TOKEN_MB
-    context['mbtoken'] = settings.MAPBOX_TOKEN_WHG
-=======
-    context['mbtoken'] = settings.MAPBOX_TOKEN_WHG
     context['mbtokenwhg'] = settings.MAPBOX_TOKEN_WHG
->>>>>>> 2b3e1ffc
     context['whgteam'] = User.objects.filter(groups__name='whg_team')
 
     context['place_list'] = places
@@ -403,13 +398,8 @@
   def get_context_data(self, *args, **kwargs):
     context = super(PlaceCollectionBrowseView, self).get_context_data(*args, **kwargs)
     context['mbtokenkg'] = settings.MAPBOX_TOKEN_KG
-<<<<<<< HEAD
     context['mbtokenmb'] = settings.MAPBOX_TOKEN_MB
-    context['mbtoken'] = settings.MAPBOX_TOKEN_WHG
-=======
-    context['mbtoken'] = settings.MAPBOX_TOKEN_WHG
     context['mbtokenwhg'] = settings.MAPBOX_TOKEN_WHG
->>>>>>> 2b3e1ffc
     context['media_url'] = settings.MEDIA_URL
 
     id_ = self.kwargs.get("id")
@@ -548,13 +538,8 @@
     bboxes = [ds.bounds for ds in datasets]
 
     context['mbtokenkg'] = settings.MAPBOX_TOKEN_KG
-<<<<<<< HEAD
     context['mbtokenmb'] = settings.MAPBOX_TOKEN_MB
-    context['mbtoken'] = settings.MAPBOX_TOKEN_WHG
-=======
-    context['mbtoken'] = settings.MAPBOX_TOKEN_WHG
     context['mbtokenwhg'] = settings.MAPBOX_TOKEN_WHG
->>>>>>> 2b3e1ffc
     context['whgteam'] = User.objects.filter(groups__name='whg_team')
 
     context['ds_list'] = datasets
