--- conflicted
+++ resolved
@@ -305,16 +305,10 @@
 STATIC_URL = '/static/'
 STATIC_ROOT = os.path.join(BASE_DIR, 'static')
 STATICFILES_DIRS = [
-<<<<<<< HEAD
-  os.path.join(BASE_DIR, 'datasets/static/'),
-  os.path.join(BASE_DIR, 'main/static/'),
-  os.path.join(BASE_DIR, 'whg/static/'),
-=======
   os.path.join(BASE_DIR, 'datasets', 'static'),
   os.path.join(BASE_DIR, 'main', 'static'),
   os.path.join(BASE_DIR, 'validation', 'static'),
   os.path.join(BASE_DIR, 'whg', 'static'),
->>>>>>> 1ab93bc4
   # webpack.config now writes directly to static root /webpack
 ]
 
@@ -341,9 +335,6 @@
     'PREPROCESSING_HOOKS': [
         'drf_spectacular.hooks.preprocess_exclude_path_format',
     ],
-<<<<<<< HEAD
-}
-=======
 }
 
 # Dataset Validation
@@ -352,5 +343,4 @@
 VALIDATION_TEST_SAMPLE = os.path.join(BASE_DIR, 'datasets/static/files/lugares_20.jsonld')
 VALIDATION_BATCH_MEMORY_LIMIT = 1 * 1024 * 1024  # 1 MB
 VALIDATION_MAXFIXATTEMPTS = 100 # Maximum number of errors to try to fix on each feature
-VALIDATION_MAX_ERRORS = 100 # Stop validation of dataset if this number of errors is reached (checked only on completion of each batch, so may exceed this number)
->>>>>>> 1ab93bc4
+VALIDATION_MAX_ERRORS = 100 # Stop validation of dataset if this number of errors is reached (checked only on completion of each batch, so may exceed this number)