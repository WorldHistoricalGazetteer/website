import os
from pathlib import Path

from django.conf import settings
from django.conf.urls.static import static
from django.contrib import admin
from django.contrib.sitemaps import views as sitemapviews
from django.core.cache import caches
from django.http import HttpResponseForbidden
from django.urls import path, re_path, include
from django.views.decorators.cache import cache_page
from django.views.generic.base import TemplateView
<<<<<<< HEAD

from accounts import orcid
=======
# For CDNfallbacks
from django.views.static import serve

import resources.views
>>>>>>> 81e6d693
from accounts.views import profile_edit
from datasets.views import PublicListsView  # , DataListsView
from main import views
from metrics.admin import RequestCountAdmin
from resources.views import TeachingPortalView
from sitemap.views import StaticViewSitemap, ToponymSitemap
from utils import mapdata
from utils.tasks import downloader

sitemap_cache = caches['sitemap_cache']
sitemaps = {
    'static': StaticViewSitemap,
    'toponyms': ToponymSitemap,
}

handler404 = 'main.views.custom_404'
handler500 = 'main.views.server_error_view'


def serve_cdnfallbacks(request, path):
    host = request.headers.get('Host', '')
    print(host)
    referer = request.META.get('HTTP_REFERER')
    if 'whgazetteer.org' in host or 'localhost' in host:
        return serve(request, path, document_root=Path(settings.BASE_DIR) / 'CDNfallbacks')
    else:
        return HttpResponseForbidden(f"Access forbidden: {referer}")


urlpatterns = [
                  # home page
                  path('', views.Home30a.as_view(), name="home"),

                  # apps
                  path('areas/', include('areas.urls')),
                  path('collections/', include('collection.urls')),
                  path('datasets/', include('datasets.urls')),
                  path('elastic/', include('elastic.urls')),
                  path('main/', include('main.urls')),  # utility urls/views
                  path('places/', include('places.urls')),
                  path('resources/', include('resources.urls')),
                  path('search/', include('search.urls')),
                  path(
                      "sitemap.xml",
                      cache_page(3600, cache='sitemap_cache')(sitemapviews.index),
                      {"sitemaps": sitemaps},
                      name="django.contrib.sitemaps.views.index",
                  ),
                  path(
                      "sitemap-<section>.xml",
                      cache_page(3600, cache='sitemap_cache')(sitemapviews.sitemap),
                      {"sitemaps": sitemaps},
                      name="django.contrib.sitemaps.views.sitemap",
                  ),
                  path('whgmail/', include('whgmail.urls')),

                  path('teaching/', TeachingPortalView.as_view(), name="teaching"),
                  path("api/teaching/", resources.views.teaching_json, name="teaching_json"),

                  path('public_data/', PublicListsView.as_view(), name='public-lists'),

                  # orcid authentication, profile and settings
                  path('orcid-callback/', orcid.orcid_callback, name='orcid-callback'),
                  path('profile/', profile_edit, name="profile-edit"),

                  path('dashboard/', views.dashboard_redirect, name="dashboard"),  # redirect to user or admin
                  path('dashboard_user/', views.dashboard_user_view, name="dashboard-user"),
                  path('dashboard_admin/', views.dashboard_admin_view, name="dashboard-admin"),

                  # static content
                  path('about/', TemplateView.as_view(template_name="main/about.html"), name="about"),
                  # path('contributing/', TemplateView.as_view(template_name="main/../_local/_older/contributing.html"), name="contributing"),

                  path('people_overview/', TemplateView.as_view(template_name="main/people_overview.html"),
                       name="credits"),
                  path('licensing/', TemplateView.as_view(template_name="main/licensing.html.DEPRECATED"),
                       name="licensing"),
                  # path('system/', TemplateView.as_view(template_name="main/../_local/_older/system.html"), name="system"),

                  path('publications/', TemplateView.as_view(template_name="main/publications.html"),
                       name="publications"),

                  path('downloads/', TemplateView.as_view(template_name="main/downloads.html"), name="downloads"),

                  # more static content - 2024-01
                  path('workbench/', TemplateView.as_view(template_name="main/workbench_3col.html"), name="workbench"),

                  # yet more static content - 2024-02
                  path('main_regions/', TemplateView.as_view(template_name="main/regions.html"), name="main-regions"),
                  path('journeys_routes/', TemplateView.as_view(template_name="main/journeys_routes.html"),
                       name="journeys-routes"),

                  path('v3_new/', TemplateView.as_view(template_name="main/v3_new.html"), name="v3-new"),

                  # path('modal_home/', views.home_modal, name="modal-home"),

                  path('announcement/create/', views.AnnouncementCreateView.as_view(), name='announcement-create'),
                  path('announcement_delete/<int:pk>/', views.AnnouncementDeleteView.as_view(),
                       name='announcement-delete'),
                  path('announcement/update/<int:pk>/', views.AnnouncementUpdateView.as_view(),
                       name='announcement-update'),
                  path('announcements/', views.AnnouncementListView.as_view(), name='announcements-list'),

                  path('mapdata/<str:category>/<int:id>/', mapdata.mapdata, name="mapdata"),
                  path('mapdata/<str:category>/<int:id>/carousel/', mapdata.mapdata, {'carousel': True},
                       name="mapdata_carousel"),

                  path('comment/', views.handle_comment, name='comment-handle'),
                  # path('contact/', views.contact_view, name='contact'),
                  path('contact_modal/', views.contact_modal_view, name='contact-modal'),
                  path('license/', views.license_view, name='license'),
                  path('terms_of_use/', views.terms_of_use_view, name='terms_of_use'),
                  path('privacy_policy/', views.privacy_policy_view, name='privacy_policy'),
                  path('success/', views.contactSuccessView, name='success'),
                  path('status/', views.statusView, name='status'),
                  path('create_link/', views.create_link, name="create-link"),

                  # backend stuff
                  path('api/', include('api.urls')),
                  path('remote/', include('remote.urls')),
                  path('accounts/', include('accounts.urls')),
                  path('admin/', admin.site.urls),
                  path('captcha/', include('captcha.urls')),
                  path('health', views.health_check, name='health_check'),
                  # for celery tasks
                  # initiate downloads of augmented datasets via celery task (called from ajax)
                  path('dlcelery/', downloader, name='dl_celery'),
                  path('task_progress/<str:taskid>/', views.get_task_progress, name='task-progress'),

                  # path('trigger500/', views.trigger_500_error, name='trigger-500-error'),

                  # Dataset Validation
                  path('validation/', include('validation.urls')),

                  # Serve the CDNfallbacks folder with host check
                  re_path(r'^CDNfallbacks/(?P<path>.*)$', serve_cdnfallbacks),

              ] + static(settings.MEDIA_URL, document_root=settings.MEDIA_ROOT)

# if settings.DEBUG:
#     import debug_toolbar
#     urlpatterns += [
#         path('__debug__/', include(debug_toolbar.urls)),
#     ]
#     urlpatterns += static(settings.MEDIA_URL, document_root=settings.MEDIA_ROOT)


if settings.DEBUG:
    urlpatterns += static(settings.STATIC_URL, document_root=settings.STATIC_ROOT)

    # Serve files from the 'validation/static' directory with the 'schema/' URL prefix
    schema_root = os.path.join(settings.BASE_DIR, 'validation', 'static')
    urlpatterns += static('schema/', document_root=schema_root)
    # NB: requires additional Nginx directive in staging/production:
    #
    # location /schema/ {
    #     alias /home/whgadmin/sites/dev-whgazetteer-org/validation/static/;
    #     autoindex on;  # Enable directory listing
    # }

    urlpatterns += static(settings.MEDIA_URL, document_root=settings.MEDIA_ROOT)<|MERGE_RESOLUTION|>--- conflicted
+++ resolved
@@ -10,15 +10,12 @@
 from django.urls import path, re_path, include
 from django.views.decorators.cache import cache_page
 from django.views.generic.base import TemplateView
-<<<<<<< HEAD
-
-from accounts import orcid
-=======
 # For CDNfallbacks
 from django.views.static import serve
 
 import resources.views
->>>>>>> 81e6d693
+
+from accounts import orcid
 from accounts.views import profile_edit
 from datasets.views import PublicListsView  # , DataListsView
 from main import views
@@ -80,8 +77,7 @@
 
                   path('public_data/', PublicListsView.as_view(), name='public-lists'),
 
-                  # orcid authentication, profile and settings
-                  path('orcid-callback/', orcid.orcid_callback, name='orcid-callback'),
+                  # profile and settings
                   path('profile/', profile_edit, name="profile-edit"),
 
                   path('dashboard/', views.dashboard_redirect, name="dashboard"),  # redirect to user or admin
