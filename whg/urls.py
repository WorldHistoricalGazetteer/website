from django.conf.urls.static import static
from django.conf import settings
from django.contrib import admin
from django.urls import path, re_path, include, get_resolver
from django.views.generic.base import TemplateView
from accounts.views import profile_edit
from datasets.views import PublicListsView #, DataListsView
from main import views
from utils import mapdata
from resources.views import TeachingPortalView
from main.tasks import get_tileset_task_progress
from utils.tasks import downloader
import os

# For CDNfallbacks
from django.views.static import serve
from django.http import HttpResponseForbidden
from pathlib import Path

from django.conf.urls import handler404, handler500
handler404 = 'main.views.custom_404'
handler500 = 'main.views.server_error_view'

def serve_cdnfallbacks(request, path):
    host = request.headers.get('Host', '')
    print(host)
    referer = request.META.get('HTTP_REFERER')
    if 'whgazetteer.org' in host or 'localhost' in host:
        return serve(request, path, document_root=Path(settings.BASE_DIR) / 'CDNfallbacks')
    else:
        return HttpResponseForbidden(f"Access forbidden: {referer}")


urlpatterns = [
    # home page
    path('', views.Home30a.as_view(), name="home"),

    # apps
    path('areas/', include('areas.urls')),
    path('collections/', include('collection.urls')),
    path('datasets/', include('datasets.urls')),
    path('elastic/', include('elastic.urls')),
    path('main/', include('main.urls')), # utility urls/views
    path('places/', include('places.urls')),
    path('resources/', include('resources.urls')),
    path('search/', include('search.urls')),
    path('whgmail/', include('whgmail.urls')),

    path('teaching/', TeachingPortalView.as_view(), name="teaching"),

    path('public_data/', PublicListsView.as_view(), name='public-lists'),

                  # profile and settings
    path('profile/', profile_edit, name="profile-edit"),

    path('dashboard/', views.dashboard_redirect, name="dashboard"),  # redirect to user or admin
    path('dashboard_user/', views.dashboard_user_view, name="dashboard-user"),
    path('dashboard_admin/', views.dashboard_admin_view, name="dashboard-admin"),

    # static content
    path('about/', TemplateView.as_view(template_name="main/about.html"), name="about"),
    # path('contributing/', TemplateView.as_view(template_name="main/../_local/_older/contributing.html"), name="contributing"),

    path('people_overview/', TemplateView.as_view(template_name="main/people_overview.html"), name="credits"),
    path('licensing/', TemplateView.as_view(template_name="main/licensing.html"), name="licensing"),
    # path('system/', TemplateView.as_view(template_name="main/../_local/_older/system.html"), name="system"),

    path('publications/', TemplateView.as_view(template_name="main/publications.html"), name="publications"),

    path('usingapi/', TemplateView.as_view(template_name="main/usingapi.html"), name="usingapi"),
    # path('api/', TemplateView.as_view(template_name="main/../_local/_older/api.html"), name="api"),
    path('downloads/', TemplateView.as_view(template_name="main/downloads.html"), name="downloads"),
    path('documentation/', TemplateView.as_view(template_name="main/documentation.html"), name="documentation"),

    # more static content - 2024-01
    path('workbench/', TemplateView.as_view(template_name="main/workbench_3col.html"), name="workbench"),

    # yet more static content - 2024-02
    path('main_regions/', TemplateView.as_view(template_name="main/regions.html"), name="main-regions"),
    path('journeys_routes/', TemplateView.as_view(template_name="main/journeys_routes.html"), name="journeys-routes"),

    path('v3_new/', TemplateView.as_view(template_name="main/v3_new.html"), name="v3-new"),

    #path('modal_home/', views.home_modal, name="modal-home"),

    path('announcement/create/', views.AnnouncementCreateView.as_view(), name='announcement-create'),
    path('announcement_delete/<int:pk>/', views.AnnouncementDeleteView.as_view(), name='announcement-delete'),
    path('announcement/update/<int:pk>/', views.AnnouncementUpdateView.as_view(), name='announcement-update'),
    path('announcements/', views.AnnouncementListView.as_view(), name='announcements-list'),

    path('tileset_management/', views.TilesetListView.as_view(), name='tools-tilesets'),
    path('tileset_generate/<str:category>/<int:id>/', views.tileset_generate_view, name='tileset_generate'),
    path('tileset_task_progress/', get_tileset_task_progress, name='tileset_task_progress'),
    
    path('mapdata/<str:category>/<int:id>/<str:variant>/<str:refresh>/', mapdata.mapdata, name="mapdata"),
    path('mapdata/<str:category>/<int:id>/<str:variant>/', mapdata.mapdata, name="mapdata"),
    path('mapdata/<str:category>/<int:id>/', mapdata.mapdata, name="mapdata"),

    path('comment/', views.handle_comment, name='comment-handle'),
    #path('contact/', views.contact_view, name='contact'),
    path('contact_modal/', views.contact_modal_view, name='contact-modal'),
    path('success/', views.contactSuccessView, name='success'),
    path('status/', views.statusView, name='status'),
    path('create_link/', views.create_link, name="create-link"),

    # backend stuff
    path('api/', include('api.urls')),
    path('remote/', include('remote.urls')),
    path('accounts/', include('accounts.urls')),
    path('admin/', admin.site.urls),
    path('captcha/', include('captcha.urls')),
    path('health', views.health_check, name='health_check'),
    # for celery tasks
    # initiate downloads of augmented datasets via celery task (called from ajax)
    path('dlcelery/', downloader, name='dl_celery'),
    path('task_progress/<str:taskid>/', views.get_task_progress, name='task-progress'),

    #path('trigger500/', views.trigger_500_error, name='trigger-500-error'),

<<<<<<< HEAD
=======
    # Dataset Validation
    path('validation/', include('validation.urls')),
    
>>>>>>> 1ab93bc4
    # Serve the CDNfallbacks folder with host check
    re_path(r'^CDNfallbacks/(?P<path>.*)$', serve_cdnfallbacks),

] + static(settings.MEDIA_URL, document_root = settings.MEDIA_ROOT)


# if settings.DEBUG:
#     import debug_toolbar
#     urlpatterns += [
#         path('__debug__/', include(debug_toolbar.urls)),
#     ]
#     urlpatterns += static(settings.MEDIA_URL, document_root=settings.MEDIA_ROOT)


if settings.DEBUG:
    urlpatterns += static(settings.STATIC_URL, document_root=settings.STATIC_ROOT)
    
    # Serve files from the 'validation/static' directory with the 'schema/' URL prefix
    schema_root = os.path.join(settings.BASE_DIR, 'validation', 'static')
    urlpatterns += static('schema/', document_root=schema_root)
    # NB: requires additional Nginx directive in staging/production:
    #
    # location /schema/ {
    #     alias /home/whgadmin/sites/dev-whgazetteer-org/validation/static/;
    #     autoindex on;  # Enable directory listing
    # }
    
    urlpatterns += static(settings.MEDIA_URL, document_root=settings.MEDIA_ROOT)<|MERGE_RESOLUTION|>--- conflicted
+++ resolved
@@ -117,12 +117,9 @@
 
     #path('trigger500/', views.trigger_500_error, name='trigger-500-error'),
 
-<<<<<<< HEAD
-=======
     # Dataset Validation
     path('validation/', include('validation.urls')),
     
->>>>>>> 1ab93bc4
     # Serve the CDNfallbacks folder with host check
     re_path(r'^CDNfallbacks/(?P<path>.*)$', serve_cdnfallbacks),
 
