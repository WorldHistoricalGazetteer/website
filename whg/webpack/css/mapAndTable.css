.maplibregl-map {
  position: relative;
  width: 100%;
  height: 100%;
  background-color: lightblue;
  overflow: hidden;
  border: 1px solid lightgrey;
  border-radius: 4px;
  transition: opacity 2s ease;
}

.overlay.left, .overlay.right {
  display: none; /* Hide until positioned */
  background-color: rgba(255, 255, 255, 0.8);
  border: 1px solid lightgrey;
  border-radius: 3px;
  padding: 10px;
  overflow: auto;
  pointer-events: auto;
}

.overlay.left {
	height: 20%;
	max-height: 250px;
}

.maplibregl-ctrl-bottom-right .maplibregl-ctrl-attrib:not(.fade-in) {
    display: none;
}

.maplibregl-ctrl-attrib {
  opacity: 0;
  transition: opacity 1s ease;
}

.fade-in {
  opacity: 1;
}

a[href="https://www.maptiler.com/"], a[href="https://maplibre.org/"] {
  /* Hide obtrusive logo" */
  display: none!important;
}

#mapOverlays{
  position: absolute;
  top: 0;
  left: 0;
  display: flex;
  padding: 2px;
  pointer-events: none;
  height: 100%;
  width: 100%;
  }

#mapOverlays .column {
  display: flex;
  flex-direction: column;
  height: calc(100% - 4px);
}

#mapOverlays .column.left {
  min-width: 50%; /* Do not allow map to be over-squeezed by .column.right flex width */
  width: 100%;
}

#mapOverlays .column.right {
  flex: 1 0 32%; /* Default width for right-hand column */
  overflow-x: auto; /* Engages if .column.left is squeezed to its min-width */
}

#mapOverlays .item {
  display: block;
  margin: 4px;
  height: 100%;
  position: relative;
}

#mapOverlays .item:last-child {
  margin-bottom: 0px;
}

#mapOverlays .column,
#mapOverlays .overlay.left.item {
  transition: flex 0.5s ease-in-out, max-height 0.5s ease-in-out, margin 0.5s ease-in-out, padding 0.5s ease-in-out, border 0.5s ease-in-out;
}

#mapOverlays.fullscreen .column.left {
  flex: 1 0 100%;
}

#mapOverlays.fullscreen .column.right {
  flex: 1 0 0%;
}

#mapOverlays.fullscreen .overlay.left.item {
	max-height: 0;
    margin: 0;
    padding: 0;
    border: none;
}

#mapOverlays:not(.fullscreen) .download-map-button {
	display: none!important;
}

#mapControls.item {
  border: none;
  pointer-events: none; /* Make the #mapControls transparent for map interaction */
}

#mapControls > div {
  position: absolute;
}

#mapControls * {
  pointer-events: auto; /* Restore mouse events for elements inside #mapControls */
}

#mapControls .maplibregl-ctrl, #mapControls #dateline {
	margin: 0;
}

#mapControls > div > .maplibregl-ctrl:not(:first-child) {
	margin: 4px 0 0 0;
}

<<<<<<< HEAD
/* added 23 Oct */
=======
>>>>>>> 6519d662
#mapControls .maplibregl-ctrl-top-left {
	display: flex;
}

#mapOverlays.fullscreen #mapControls .maplibregl-ctrl-fullscreen {
	margin-bottom: 4px;
}

#mapControls .maplibregl-ctrl-download {
	left: 4px;
    top: -4px;
    position: relative;
}
<<<<<<< HEAD
/* end add 23 Oct */
=======
>>>>>>> 6519d662

.style-button {
	padding: 4px!important;
	float: right;
}

.style-button .maplibregl-ctrl-icon {
	background: url(../images/style-switcher.svg);
	background-size: contain;
}

.download-map-button .maplibregl-ctrl-icon {
	background: url(../images/camera.svg);
	background-size: 26px;
}

.sequencer {
  display: flex;
  justify-content: space-between;
  gap: 2px;
  padding: 4px;
  opacity: .8;
}

.sequencer button {
	border: none!important;
	background-position: 50%;
    background-repeat: no-repeat;
    background-size: 26px;
    display: block;
    height: 26px;
    width: 34px;
    color: black;
}

.sequencer button:disabled {
	opacity: .5;
}

.sequencer.playing button#play {
	background-image: url(../../static/images/sequencer/stop-btn.svg)!important;
}

.sequencer .separator {
	border-right: 1px solid #ccc;
    width: 6px;
    margin-right: 6px;
}

.sequencer #stepDelayDropbox {
	display: none;
	padding: 0;
}

.sequencer #stepDelayDropbox select {
	position: relative;
    top: 3px;
    height: 20px;
    border: 2px solid #2f932d;
    border-radius: 4px;
}

.sequencer #stepDelayDropbox select:focus {
  box-shadow: 0 0 3px rgba(0, 123, 255, 0.5);
  outline: none;
  border-radius: 4px;
}

.sequencer #stepDelayDropbox select::before {
  content: '▼'; /* Unicode arrow character or custom icon */
  position: absolute;
  top: 50%;
  right: 10px;
  transform: translateY(-50%);
  font-size: 12px; /* Adjust font size as needed */
  color: #555; /* Color of the arrow */
}

/* Reset the default list styles */
.maplibre-styles-list,
.maplibre-styles-list ul,
.maplibre-styles-list li {
  margin: 0;
  padding: 0;
  list-style: none;
}

/* Style for the group names */
.group-item {
  font-weight: bold;
  margin-bottom: 8px;
}

/* Style for the variant options */
.variant-item {
  cursor: pointer;
  margin-bottom: 4px;
  padding: 4px 8px;
  background-color: #f5f5f5;
  border-radius: 4px;
  transition: background-color 0.2s ease;
  font-weight: normal;
  padding: 0 6px 0 12px !important;
}

/* Style for the selected variant option */
.variant-item.selected {
  background-color: #007bff; /* Customize the background color for the selected style */
  color: white; /* Customize the text color for the selected style */
}

/* Add hover styles for the variant options */
.variant-item:hover {
  background-color: #dcdcdc; /* Customize the background color on hover */
}

/* Style for the scrollable list */
#mapStyleList {
  display: none;
  overflow-y: scroll;
  max-height: 150px;
  border: 1px solid #ccc; /* Add a border around the list */
  border-radius: 4px;
  padding: 4px;
  margin: 3px;
}

#mapStyleList.show {
    display: block;
}

/* Remove the default scrollbar style for webkit browsers */
#mapStyleList::-webkit-scrollbar {
  width: 8px;
}

#mapStyleList::-webkit-scrollbar-thumb {
  background-color: #007bff; /* Customize the scrollbar thumb color */
  border-radius: 8px;
}

#mapStyleList::-webkit-scrollbar-thumb:hover {
  background-color: #0056b3; /* Customize the scrollbar thumb color on hover */
}

#placetable_wrapper {
	overflow: hidden;
}

#placetable tr.no-geometry {
	background-color: #dc35451c;
}

#placetable tr.no-temporal {
	font-style: italic;
}

.dataTables_scrollBody {
	height: auto!important;
	max-height: 100%;
}

/* Styling for the attribution text */
.attribution-text {
  margin: 10px 0;
  padding: 5px 10px;
  background-color: #f5f5f5;
  border: 1px solid #ddd;
  border-radius: 4px;
  font-size: 14px;
  max-height: 200px;
  overflow-y: auto;
}

#injunctionText {
	font-weight: bold;
}

#map-download-dialog button {
  margin: 5px 0;
  padding: 5px 10px;
  border: none;
  border-radius: 4px;
  cursor: pointer;
  float: right;
  color: #fff;
}

/* Styling for the copy attribution button */
#copy-attribution {
  background-color: #007BFF;
}

/* Styling for the download button */
#download {
  background-color: #28A745;
  margin-right: 5px!important;
}

/* Styling for the cancel button */
#cancel {
  background-color: #dc3545;
  float: left!important;
}

/* Styling for the modal overlay */
.ui-widget-overlay {
  background: rgba(0, 0, 0, 0.5);
}

#map-render-container {
	position: 'absolute';
	top: 0;
	left: 0;
	z-index: -1
}

/*#coll_detail {*/
/*  	display: inline;*/
/*  	!*display: grid;*!*/
/*    grid-template-columns: repeat(auto-fill, minmax(34%, 1fr));*/
/*    grid-gap: 20px;*/
/*}*/

.color-key-table {
	width: fit-content;
	border: 1px solid #ccc;
    position: absolute;
    left:0px;
    top: 40px;
    background-color: white;
}

.color-key-table td {
	padding: 0 .3rem;
}

.color-key-table .color-swatch {
	border-radius: 50%;
    width: .5rem;
    height: .5rem;
    /*width: 1rem;*/
    /*height: 1rem;*/
}<|MERGE_RESOLUTION|>--- conflicted
+++ resolved
@@ -125,10 +125,6 @@
 	margin: 4px 0 0 0;
 }
 
-<<<<<<< HEAD
-/* added 23 Oct */
-=======
->>>>>>> 6519d662
 #mapControls .maplibregl-ctrl-top-left {
 	display: flex;
 }
@@ -142,10 +138,6 @@
     top: -4px;
     position: relative;
 }
-<<<<<<< HEAD
-/* end add 23 Oct */
-=======
->>>>>>> 6519d662
 
 .style-button {
 	padding: 4px!important;
