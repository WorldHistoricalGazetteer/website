import { minmaxer } from './utilities';
import debounce from 'lodash/debounce';

export function popupFeatureHTML(feature, clickable=true) { // TODO: Improve styling with css and content?
	let HTML = '<b>' + feature.properties.title + '</b><br/>' +
    'Temporality: ' + (feature.properties.min ? feature.properties.min : '?') + '/' + (feature.properties.max ? feature.properties.max : '?') + 
    (clickable ? '<br/>Click to focus' : '');
    return (HTML);
}

export const getPlace = debounce(getPlaceBouncing, 300);
export function getPlaceBouncing(pid, cid, spinner_detail, callback) {
    const cidQueryParam = Number.isInteger(cid) ? `?cid=${cid}` : '';
    $.ajax({
        url: `/api/place/${pid}${cidQueryParam}`,
    }).done(handlePlaceData);		

	function handlePlaceData(data) {
	    if (cidQueryParam=='') {
	        $("#detail").html(parsePlace(data));
	    } else {
	        window.payload = data;
	        $("#anno_title").html('<b>' + data.title + '</b>');
	        //console.log('img', data.traces.image_file);
	        $("#anno_body").html(parseAnno(data.traces));
	        $("#anno_img").html(data.traces.image_file);
	    }
	    if (spinner_detail) spinner_detail.stop()
	
	    if (typeof callback === 'function') {
	        callback(data);
	    }
	}
}

function parsePlace(data) {
	window.featdata = data
	var descrip = '';
	// DATASETS
	if (!!data.datasets && data.datasets.length > 0) {
		const dataset_links = data.datasets.map(ds => `<a href="/datasets/${ds.id}/places" target="_blank" data-bs-toggle="tooltip" data-bs-title="View <i>${ds.title}</i> in a new tab.">${ds.title} <i class="fas fa-external-link-alt linky"></i></a>`).join('; ')
		descrip += `<p class="mb-0"><b>Dataset${data.datasets.length == 1 ? '' : 's'}</b>: ${dataset_links}.</p>`;
	}
	//
	// NAME VARIANTS
	if (!!data.names && data.names.length > 0) {
	    const nameVariants = data.names
		    .filter(name => !!name.toponym && name.toponym.trim() !== '')
	    	.map(name => {
	        let nameHtml = name.toponym;
	        if (name.citations && name.citations.length > 0) {
	            const citation = name.citations[0]; // Assuming only one citation is considered
	            const label = citation.label || '';
	            const id = citation.id || '';
	            if (id !== '' && label !== '') {
	                // If both id and label exist, wrap the name in a link with tooltip
	                nameHtml = `<a href="${id}" target="_blank" data-bs-toggle="tooltip" title="${label}">${nameHtml} <i class="fas fa-external-link-alt linky"></i></a>`;
	            } else {
	                // If only label exists, show tooltip without link
	                nameHtml = `<span data-bs-toggle="tooltip" title="${label}" class="pointer">${nameHtml}</span>`;
	            }
	        }
	        return nameHtml;
	    	})
	    	.join('; ');
	
	    if (nameVariants !== '') descrip += `<p class="scroll65"><b>Variant${data.names.length == 1 ? '' : 's'}</b>: ${nameVariants}.</p>`;
	}
	//
	// TYPES
	// may include sourceLabel:"" **OR** sourceLabels[{"label":"","lang":""},...]
	if (!!data.types && data.types.length > 0) {
	    const types = data.types
		    .filter(type => !!type.label && type.label.trim() !== '')
		    .map(type => {
		        const sourceLabels = type.sourceLabel || type.sourceLabels.map(sourceLabel => sourceLabel.label).join(' | ');
		        return `<${!!type.url ? `a href="${type.url}" target="_blank"` : `span`} data-bs-toggle="tooltip" title="<b>${type.identifier}</b><p>${sourceLabels}</p>">${type.label}${!!type.url ? ` <i class="fas fa-external-link-alt linky"></i>` : ``}</${!!type.url ? `a` : `span`}>`;
		    })
		    .join('; ');
	    if (types !== '') descrip += `<p class="mb-0"><b>Type${data.types.length == 1 ? '' : 's'}</b>: ${types}.</p>`;
	}
	
	function build_links(name, links_array, link_text=false) {
		if (links_array.length == 0) return '';
		const links = links_array
			.map(link => {
				const timespan = (!!link.when && !!link.when.timespans) 
				    ? ` (${minmaxer(link.when.timespans)})` 
				    : (!!link.when && !link.when.timespans) 
				    ? ` (${link.when.start.in}-${link.when.end.in})` 
				    : '';
	        	return `${link_text ? `${link.value}${!!link.url ? ' ' : ''}` : ''}
	        			${link_text && !link.url ? '' : `
		        			<${!!link.url ? `a href="${link.url}" target="_blank"` : `span`}${link_text ? ' class="pointer small red-bold"' : ''}>
		        				${link_text || link.identifier || link.label}${timespan}${!!link.url ? ` <i class="fas fa-external-link-alt linky"></i>` : ``}
		        			</${!!link.url ? `a` : `span`}>
	        			`}
	        			`;
		    })
		    .join('; ');
		return links == '' ? '' : `<p class="mb-0"><b>${name}${links_array.length == 1 || name == 'Related' ? '' : 's'}</b>: ${links}</p>`;
	}
	//
	// LINKS
	//
	if (!!data.links && data.links.length > 0) {
	    descrip += build_links('Link', data.links.filter(link => !!link.identifier && link.identifier.trim() !== ''));	    
	}
	//
	// RELATED
	//
	if (!!data.related && data.related.length > 0) {
	    descrip += build_links('Parent', data.related.filter(relative => !!relative.relation_type && relative.relation_type == 'gvp:broaderPartitive'));
	    descrip += build_links('Related', data.related.filter(relative => !!relative.relation_type && relative.relation_type !== 'gvp:broaderPartitive'));
	}
	//
	// DESCRIPTIONS
	//
	if (!!data.descriptions && data.descriptions.length > 0) {
	    descrip += build_links('Description', data.descriptions.filter(link => !!link.value && link.value.trim() !== ''), 'Link');	    
	}
	//
	// CCODES
	//
	if (!!data.countries && data.countries.length > 0) {
	    descrip += '<p><b>Modern country bounds</b>: ' + data.countries.map(country => `<span class="pointer" data-bs-toggle="tooltip" title="${country.label || ''}">${country.ccode}</span>`).join(', ') + '</p>';
	}
	//
	// MINMAX
	//
	if (!!data.minmax && data.minmax.length == 2 && (data.minmax[0] || data.minmax[1]) ) {
		descrip += `<p><b>When</b>: earliest: ${data.minmax[0] ? data.minmax[0] : '?'}; latest: ${data.minmax[1] ? data.minmax[1] : '?'}</p>`;
	}	
	//
	// TITLE
	//
	descrip = `<div><p><b>Title</b>: <span id="row_title" class="larger text-danger">${data.title}</span></p>${descrip}</div>`;
	
	return descrip
}

// Traces (annotations)
function parseAnno(data) {
	let descrip = ''
	if (data.length > 0) {
		// there is *always* a trace, even if not saved
		// TODO: no need to find/filter here? done in view?
		let trace = data.find(function(d) {
			return d.fields.collection == `${ pageData }`
		})
		let t = trace.fields
		let imgpath = t.image_file
		let blank = t.relation == '[""]' && t.note == null && t.start == null
		if (blank) {
			descrip += '<i>none yet</i>'
		} else {
			if (t.relation) {
				descrip += "<span><b><u>Relation</u></b>: " +
					JSON.parse(t.relation)[0] + "</span>"
			}
			if (t.note) {
				// find & format embedded markdown link syntax
				let linkish = t.note.replace(/\[(.*)\]\((.*)\)/gim,
					'<a href="$2" target="_blank">$1</a>')
				// index of link, -1 is none
				let linkindex = linkish.search(/<a href/gim)
				if (linkindex == -1) {
					// no links, truncate if > 250 chars
					descrip += '<p><b><u>Notes</u></b>: ' +
						readMore(linkish, 250) + '</p>'
				} else {
					// TODO: Nothing appears to be happening with this variable?
					// has a link, get initial text
					let text = linkish.slice(0, linkindex)
					let innerlink = linkish.slice(linkindex, )
					descrip += '<p><b><u>Notes</u></b>: ' +
						readMore(text, 250, innerlink) + '</p>'
				}
			}
			if (t.start) {
				descrip += '<p><b><u>Begin/End</u></b>: ' + (t.start ?? "") + '/' +
					(t.end ?? '') + '</p>'
			}
		}
		if (imgpath != "") {
			// display annotation image if any
			$("#anno_img").attr('src', '/media/' + imgpath)
		} else {
			// trace has no image
			$("#active_img").attr('src', `/media/${ window.collimagepath }`)
		}
	} else {
		console.log('no trace for selected place')
		// restore collection image if others have been viewed
		$("#active_img").attr('src', `/media/${ window.collimagepath }`)
	}
	return descrip
}

<<<<<<< HEAD
// Single place
function parsePlace(data) { // TODO: See also commented code at bottom
	window.featdata = data

	function onlyUnique(array) {
		const map = new Map();
		const result = [];
		for (const item of array) {
			if (!map.has(item.identifier)) {
				map.set(item.identifier, true);
				result.push({
					identifier: item.identifier,
					type: item.type,
					aug: item.aug
				});
			}
		}
		return (result)
	}
	//timespan_arr = []-->
	//
	// TITLE
	var descrip = '<p><b>Title</b>: <span id="row_title" class="larger text-danger">' + data.title + '</span>'
	//
	// NAME VARIANTS
	descrip += '<p class="scroll65"><b>Variants</b>: '
	console.log('data.names', data.names)
	for (var n in data.names) {
		let name = data.names[n]
		descrip += '<p>' + name.toponym != '' ? name.toponym + '; ' : ''
	}
	//
	// TYPES
	// may include sourceLabel:"" **OR** sourceLabels[{"label":"","lang":""},...]
	// console.log('data.types',data.types)
	//{"label":"","identifier":"aat:___","sourceLabels":[{"label":" ","lang":"en"}]}
	if(data.types.length > 0) {
		descrip += '</p><p><b>Types</b>: '
		var typeids = ''
		for (var t in data.types) {
			var str = ''
			var type = data.types[t]
			if ('sourceLabels' in type) {
				let srclabels = type.sourceLabels
				for (let l in srclabels) {
					let label = srclabels[l]['label']
					str = label != '' ? label + '; ' : ''
				}
			} else if ('sourceLabel' in type) {
				str = type.sourceLabel != '' ? type.sourceLabel + '; ' : ''
			}
			if (type.label != '') {
				str += url_exttype(type) + ' '
			}
			typeids += str
		}
		descrip += typeids.replace(/(; $)/g, "") + '</p>'
	}
	//
	// LINKS
	//
	descrip += '<p class="mb-0"><b>Links</b>: '
	//close_count = added_count = related_count = 0
	var html = ''
	if (data.links.length > 0) {
		let links = data.links
		let links_arr = onlyUnique(data.links)
		/*console.log('distinct data.links',links_arr)*/
		for (var l in links_arr) {
			descrip += url_extplace(links_arr[l].identifier)
		}
	} else {
		descrip += "<i class='small'>no links established yet</i>"
	}
	descrip += '</p>'

	//
	// RELATED
	//right=''-->
	if (data.related.length > 0) {
		let parent = '<p class="mb-0"><b>Parent(s)</b>: ';
		let related = '<p class="mb-0"><b>Related</b>: ';
		for (var r in data.related) {
			const rel = data.related[r]
			//console.log('rel',rel)-->
			if (rel.relation_type == 'gvp:broaderPartitive') {
				parent += '<span class="small h1em">' + rel.label
				parent += 'when' in rel && !('timespans' in rel.when) ?
					', ' + rel.when.start.in + '-' + rel.when.end.in :
					'when' in rel && ('timespans' in rel.when) ? ', ' +
					minmaxer(rel.when.timespans) : ''
				//rel.when.timespans : ''-->
				parent += '</span>; '
			} else {
				related += '<p class="small h1em">' + rel.label + ', ' + rel.when.start.in + '-' + rel.when.end.in + '</p>'
			}
		}
		descrip += parent.length > 39 ? parent : ''
		descrip += related.length > 37 ? related : ''
	}
	//
	// DESCRIPTIONS
	// TODO: link description to identifier URI if present
	if (data.descriptions.length > 0) {
		let val = data.descriptions[0]['value'].substring(0, 300)
		descrip += '<p><b>Description</b>: ' + (val.startsWith('http') ? '<a href="' + val + '" target="_blank">Link</a>' : val) +
			' ... </p>'
		//'<br/><span class="small red-bold">('+data.descriptions[0]['identifier']+')</span>-->
	}
	//
	// CCODES
	//
	//if (data.ccodes.length > 0) {-->
	if (!!data.countries) {
		//console.log('data.countries',data.countries)-->
		descrip += '<p><b>Modern country bounds</b>: ' + data.countries.join(', ') + '</p>'
	}
	//
	// MINMAX
	//
	if (data.minmax && data.minmax.length > 0) {
		descrip += '<p><b>When</b>: earliest: ' + data.minmax[0] + '; latest: ' + data.minmax[1]
	}
	descrip += '</div>'
	return descrip
}

// builds link for external place record
function url_extplace(identifier) {
	var link = ''
	// abbreviate links not in aliases.base_urls
	if (identifier.startsWith('http')) {
		const tag = identifier.replace(/.+\/\/|www.|\..+/g, '')
		link = '<a href="' + identifier + '" target="_blank">' + tag + '<i class="fas fa-external-link-alt linky"></i>,  </a>';
	} else {
		link = '<a href="" class="ext" data-target="#ext_site">' + identifier + '&nbsp;<i class="fas fa-external-link-alt linky"></i></a>, ';
	}
	return link;
}

// builds link for external placetype record
function url_exttype(type) {
	let link = ' <a href="#" class="exttab" data-id=' + type.identifier +
		'>(' + type.label + ' <i class="fas fa-external-link-alt linky"></i>)</a>'
	return link
}

function showMore() {
	let clicked = $(this)
	$(".more").show()
	console.log('clicked $this', clicked)
	$(".a_more").hide()
	$("#dots").hide()
	clicked.next().show()
	$(".a_less").show()
}

function showLess() {
	let clicked = $(this)
	console.log('clicked less', clicked)
	clicked.hide() // hide 'less' link
	$(".more").hide() // hide the extra text again
	$("#dots").show() // show dots again
	$(".a_more").show() // show more link again
}

=======
>>>>>>> 44bf3849
// TODO: this is a mess, refactor or add 1-to-many annotation link field
// truncate anno note, looking for embedded links
function readMore(text, numchars, innerlink = '') {
	let dots = '<span id="dots">...</span>'
	let link = '<a href="#" class="a_more" onclick="showMore()">more</a><span class="more hidden">'
	if (text.length < numchars) {
		return innerlink != '' ? text + innerlink : text
	} else {
		return text.slice(0, numchars) + dots + link + text.slice(numchars, ) + innerlink +
			' <a href="#" class="ms-2 a_less hidden" onclick="showLess()">less</a></span>'
	}
}<|MERGE_RESOLUTION|>--- conflicted
+++ resolved
@@ -197,175 +197,6 @@
 	return descrip
 }
 
-<<<<<<< HEAD
-// Single place
-function parsePlace(data) { // TODO: See also commented code at bottom
-	window.featdata = data
-
-	function onlyUnique(array) {
-		const map = new Map();
-		const result = [];
-		for (const item of array) {
-			if (!map.has(item.identifier)) {
-				map.set(item.identifier, true);
-				result.push({
-					identifier: item.identifier,
-					type: item.type,
-					aug: item.aug
-				});
-			}
-		}
-		return (result)
-	}
-	//timespan_arr = []-->
-	//
-	// TITLE
-	var descrip = '<p><b>Title</b>: <span id="row_title" class="larger text-danger">' + data.title + '</span>'
-	//
-	// NAME VARIANTS
-	descrip += '<p class="scroll65"><b>Variants</b>: '
-	console.log('data.names', data.names)
-	for (var n in data.names) {
-		let name = data.names[n]
-		descrip += '<p>' + name.toponym != '' ? name.toponym + '; ' : ''
-	}
-	//
-	// TYPES
-	// may include sourceLabel:"" **OR** sourceLabels[{"label":"","lang":""},...]
-	// console.log('data.types',data.types)
-	//{"label":"","identifier":"aat:___","sourceLabels":[{"label":" ","lang":"en"}]}
-	if(data.types.length > 0) {
-		descrip += '</p><p><b>Types</b>: '
-		var typeids = ''
-		for (var t in data.types) {
-			var str = ''
-			var type = data.types[t]
-			if ('sourceLabels' in type) {
-				let srclabels = type.sourceLabels
-				for (let l in srclabels) {
-					let label = srclabels[l]['label']
-					str = label != '' ? label + '; ' : ''
-				}
-			} else if ('sourceLabel' in type) {
-				str = type.sourceLabel != '' ? type.sourceLabel + '; ' : ''
-			}
-			if (type.label != '') {
-				str += url_exttype(type) + ' '
-			}
-			typeids += str
-		}
-		descrip += typeids.replace(/(; $)/g, "") + '</p>'
-	}
-	//
-	// LINKS
-	//
-	descrip += '<p class="mb-0"><b>Links</b>: '
-	//close_count = added_count = related_count = 0
-	var html = ''
-	if (data.links.length > 0) {
-		let links = data.links
-		let links_arr = onlyUnique(data.links)
-		/*console.log('distinct data.links',links_arr)*/
-		for (var l in links_arr) {
-			descrip += url_extplace(links_arr[l].identifier)
-		}
-	} else {
-		descrip += "<i class='small'>no links established yet</i>"
-	}
-	descrip += '</p>'
-
-	//
-	// RELATED
-	//right=''-->
-	if (data.related.length > 0) {
-		let parent = '<p class="mb-0"><b>Parent(s)</b>: ';
-		let related = '<p class="mb-0"><b>Related</b>: ';
-		for (var r in data.related) {
-			const rel = data.related[r]
-			//console.log('rel',rel)-->
-			if (rel.relation_type == 'gvp:broaderPartitive') {
-				parent += '<span class="small h1em">' + rel.label
-				parent += 'when' in rel && !('timespans' in rel.when) ?
-					', ' + rel.when.start.in + '-' + rel.when.end.in :
-					'when' in rel && ('timespans' in rel.when) ? ', ' +
-					minmaxer(rel.when.timespans) : ''
-				//rel.when.timespans : ''-->
-				parent += '</span>; '
-			} else {
-				related += '<p class="small h1em">' + rel.label + ', ' + rel.when.start.in + '-' + rel.when.end.in + '</p>'
-			}
-		}
-		descrip += parent.length > 39 ? parent : ''
-		descrip += related.length > 37 ? related : ''
-	}
-	//
-	// DESCRIPTIONS
-	// TODO: link description to identifier URI if present
-	if (data.descriptions.length > 0) {
-		let val = data.descriptions[0]['value'].substring(0, 300)
-		descrip += '<p><b>Description</b>: ' + (val.startsWith('http') ? '<a href="' + val + '" target="_blank">Link</a>' : val) +
-			' ... </p>'
-		//'<br/><span class="small red-bold">('+data.descriptions[0]['identifier']+')</span>-->
-	}
-	//
-	// CCODES
-	//
-	//if (data.ccodes.length > 0) {-->
-	if (!!data.countries) {
-		//console.log('data.countries',data.countries)-->
-		descrip += '<p><b>Modern country bounds</b>: ' + data.countries.join(', ') + '</p>'
-	}
-	//
-	// MINMAX
-	//
-	if (data.minmax && data.minmax.length > 0) {
-		descrip += '<p><b>When</b>: earliest: ' + data.minmax[0] + '; latest: ' + data.minmax[1]
-	}
-	descrip += '</div>'
-	return descrip
-}
-
-// builds link for external place record
-function url_extplace(identifier) {
-	var link = ''
-	// abbreviate links not in aliases.base_urls
-	if (identifier.startsWith('http')) {
-		const tag = identifier.replace(/.+\/\/|www.|\..+/g, '')
-		link = '<a href="' + identifier + '" target="_blank">' + tag + '<i class="fas fa-external-link-alt linky"></i>,  </a>';
-	} else {
-		link = '<a href="" class="ext" data-target="#ext_site">' + identifier + '&nbsp;<i class="fas fa-external-link-alt linky"></i></a>, ';
-	}
-	return link;
-}
-
-// builds link for external placetype record
-function url_exttype(type) {
-	let link = ' <a href="#" class="exttab" data-id=' + type.identifier +
-		'>(' + type.label + ' <i class="fas fa-external-link-alt linky"></i>)</a>'
-	return link
-}
-
-function showMore() {
-	let clicked = $(this)
-	$(".more").show()
-	console.log('clicked $this', clicked)
-	$(".a_more").hide()
-	$("#dots").hide()
-	clicked.next().show()
-	$(".a_less").show()
-}
-
-function showLess() {
-	let clicked = $(this)
-	console.log('clicked less', clicked)
-	clicked.hide() // hide 'less' link
-	$(".more").hide() // hide the extra text again
-	$("#dots").show() // show dots again
-	$(".a_more").show() // show more link again
-}
-
-=======
->>>>>>> 44bf3849
 // TODO: this is a mess, refactor or add 1-to-many annotation link field
 // truncate anno note, looking for embedded links
 function readMore(text, numchars, innerlink = '') {
