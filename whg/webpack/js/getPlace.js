import { minmaxer } from './utilities';

export function popupFeatureHTML(feature) { // TODO: Improve styling with css and content?
	let HTML = '<b>' + feature.properties.title + '</b><br/>' +
    'Temporality: ' + (feature.properties.min ? feature.properties.min : '?') + '/' + (feature.properties.max ? feature.properties.max : '?') + '<br/>' +
    'Click to focus';
    return (HTML);
}

export function getPlace(pid, cid, spinner_detail) {
	//console.log('getPlace()', pid);
	if (isNaN(pid)) {
		console.log('Invalid pid');
		return;
	}
	const cidQueryParam = Number.isInteger(cid) ? `?cid=${cid}` : '';
	$.ajax({
		url: `/api/place/${pid}${cidQueryParam}`,
	}).done(function(data) {
		if (cidQueryParam == '') {
			$("#detail").html(parsePlace(data));
		} else {
			window.payload = data;
			$("#anno_title").html('<b>' + data.title + '</b>');
			console.log('img', data.traces.image_file);
			$("#anno_body").html(parseAnno(data.traces));
			$("#anno_img").html(data.traces.image_file);
		}
		if (spinner_detail) spinner_detail.stop()
		// events on detail items
		$('.ext').on('click', function(e) {
			e.preventDefault();
			let str = $(this).text();
<<<<<<< HEAD
=======
			let url; // Must be scoped outwith if/else
>>>>>>> 41e9aa57
			//console.log('str (identifier)',str)-->
			// URL identifiers can be 'http*' or an authority prefix
			if (str.substring(0, 4).toLowerCase() == 'http') {
				let url = str;
			} else {
				var re = /(http|bnf|cerl|dbp|gn|gnd|gov|loc|pl|tgn|viaf|wd|wdlocal|whg|wp):(.*?)$/;
				const matches = str.match(re);
<<<<<<< HEAD
				let url = base_urls[matches[1]] + matches[2];
				//console.log('url', url)
=======
				url = base_urls[matches[1]] + matches[2];
				console.log(base_urls,matches,'url', url)
>>>>>>> 41e9aa57
			}
			window.open(url, '_blank');
		});
		$('.exttab').on('click', function(e) {
			e.preventDefault();
			let id = $(this).data('id')
			//console.log('id', id)
			var re = /(http|dbp|gn|tgn|wd|loc|viaf|aat):(.*?)$/;
			let url = id.match(re)[1] == 'http' ? id : base_urls[id.match(re)[1]] + id.match(re)[2]
			//console.log('url', url)
			window.open(url, '_blank')
		});
	});
	//spinner_detail.stop()-->
}

// Traces (annotations)
function parseAnno(data) {
	let descrip = ''
	if (data.length > 0) {
		// there is *always* a trace, even if not saved
		// TODO: no need to find/filter here? done in view?
		let trace = data.find(function(d) {
			return d.fields.collection == `${ pageData }`
		})
		let t = trace.fields
		let imgpath = t.image_file
		let blank = t.relation == '[""]' && t.note == null && t.start == null
		if (blank) {
			descrip += '<i>none yet</i>'
		} else {
			if (t.relation) {
				descrip += "<span><b><u>Relation</u></b>: " +
					JSON.parse(t.relation)[0] + "</span>"
			}
			if (t.note) {
				// find & format embedded markdown link syntax
				let linkish = t.note.replace(/\[(.*)\]\((.*)\)/gim,
					'<a href="$2" target="_blank">$1</a>')
				// index of link, -1 is none
				let linkindex = linkish.search(/<a href/gim)
				if (linkindex == -1) {
					// no links, truncate if > 250 chars
					descrip += '<p><b><u>Notes</u></b>: ' +
						readMore(linkish, 250) + '</p>'
				} else {
					// TODO: Nothing appears to be happening with this variable?
					// has a link, get initial text
					let text = linkish.slice(0, linkindex)
					let innerlink = linkish.slice(linkindex, )
					descrip += '<p><b><u>Notes</u></b>: ' +
						readMore(text, 250, innerlink) + '</p>'
				}
			}
			if (t.start) {
				descrip += '<p><b><u>Begin/End</u></b>: ' + (t.start ?? "") + '/' +
					(t.end ?? '') + '</p>'
			}
		}
		if (imgpath != "") {
			// display annotation image if any
			$("#anno_img").attr('src', '/media/' + imgpath)
		} else {
			// trace has no image
			$("#active_img").attr('src', `/media/${ window.collimagepath }`)
		}
	} else {
		console.log('no trace for selected place')
		// restore collection image if others have been viewed
		$("#active_img").attr('src', `/media/${ window.collimagepath }`)
	}
	return descrip
}

// Single place
function parsePlace(data) { // TODO: See also commented code at bottom
	window.featdata = data

	function onlyUnique(array) {
		const map = new Map();
		const result = [];
		for (const item of array) {
			if (!map.has(item.identifier)) {
				map.set(item.identifier, true);
				result.push({
					identifier: item.identifier,
					type: item.type,
					aug: item.aug
				});
			}
		}
		return (result)
	}
	//timespan_arr = []-->
	//
	// TITLE 
	var descrip = '<p><b>Title</b>: <span id="row_title" class="larger text-danger">' + data.title + '</span>'
	//
	// NAME VARIANTS
	descrip += '<p class="scroll65"><b>Variants</b>: '
	for (var n in data.names) {
		let name = data.names[n]
		descrip += '<p>' + name.toponym != '' ? name.toponym + '; ' : ''
	}
	//
	// TYPES
	// may include sourceLabel:"" **OR** sourceLabels[{"label":"","lang":""},...]
	// console.log('data.types',data.types)
	//{"label":"","identifier":"aat:___","sourceLabels":[{"label":" ","lang":"en"}]}
	if(data.types.length > 0) {
		descrip += '</p><p><b>Types</b>: '
		var typeids = ''
		for (var t in data.types) {
			var str = ''
			var type = data.types[t]
			if ('sourceLabels' in type) {
				let srclabels = type.sourceLabels
				for (let l in srclabels) {
					let label = srclabels[l]['label']
					str = label != '' ? label + '; ' : ''
				}
			} else if ('sourceLabel' in type) {
				str = type.sourceLabel != '' ? type.sourceLabel + '; ' : ''
			}
			if (type.label != '') {
				str += url_exttype(type) + ' '
			}
			typeids += str
		}
		descrip += typeids.replace(/(; $)/g, "") + '</p>'
	}
	//
	// LINKS
	// 
	descrip += '<p class="mb-0"><b>Links</b>: '
	//close_count = added_count = related_count = 0
	var html = ''
	if (data.links.length > 0) {
		let links = data.links
		let links_arr = onlyUnique(data.links)
		/*console.log('distinct data.links',links_arr)*/
<<<<<<< HEAD
		for (let l in links_arr) {
=======
		for (var l in links_arr) {
>>>>>>> 41e9aa57
			descrip += url_extplace(links_arr[l].identifier)
		}
	} else {
		descrip += "<i class='small'>no links established yet</i>"
	}
	descrip += '</p>'

	//
	// RELATED
	//right=''-->
	if (data.related.length > 0) {
		let parent = '<p class="mb-0"><b>Parent(s)</b>: ';
		let related = '<p class="mb-0"><b>Related</b>: ';
		for (var r in data.related) {
			const rel = data.related[r]
			//console.log('rel',rel)-->
			if (rel.relation_type == 'gvp:broaderPartitive') {
				parent += '<span class="small h1em">' + rel.label
				parent += 'when' in rel && !('timespans' in rel.when) ?
					', ' + rel.when.start.in + '-' + rel.when.end.in :
					'when' in rel && ('timespans' in rel.when) ? ', ' +
					minmaxer(rel.when.timespans) : ''
				//rel.when.timespans : ''-->
				parent += '</span>; '
			} else {
				related += '<p class="small h1em">' + rel.label + ', ' + rel.when.start.in + '-' + rel.when.end.in + '</p>'
			}
		}
		descrip += parent.length > 39 ? parent : ''
		descrip += related.length > 37 ? related : ''
	}
	//
	// DESCRIPTIONS
	// TODO: link description to identifier URI if present
	if (data.descriptions.length > 0) {
		let val = data.descriptions[0]['value'].substring(0, 300)
		descrip += '<p><b>Description</b>: ' + (val.startsWith('http') ? '<a href="' + val + '" target="_blank">Link</a>' : val) +
			' ... </p>'
		//'<br/><span class="small red-bold">('+data.descriptions[0]['identifier']+')</span>-->
	}
	//
	// CCODES
	//
	//if (data.ccodes.length > 0) {-->
	if (!!data.countries) {
		//console.log('data.countries',data.countries)-->
		descrip += '<p><b>Modern country bounds</b>: ' + data.countries.join(', ') + '</p>'
	}
	//
	// MINMAX
	//
	if (data.minmax && data.minmax.length > 0) {
		descrip += '<p><b>When</b>: earliest: ' + data.minmax[0] + '; latest: ' + data.minmax[1]
	}
	descrip += '</div>'
	return descrip
}

// builds link for external place record
function url_extplace(identifier) {
	var link = ''
	// abbreviate links not in aliases.base_urls
	let link;
	if (identifier.startsWith('http')) {
		const tag = identifier.replace(/.+\/\/|www.|\..+/g, '')
		link = '<a href="' + identifier + '" target="_blank">' + tag + '<i class="fas fa-external-link-alt linky"></i>,  </a>';
	} else {
		link = '<a href="" class="ext" data-target="#ext_site">' + identifier + '&nbsp;<i class="fas fa-external-link-alt linky"></i></a>, ';
	}
	return link;
}

// builds link for external placetype record
function url_exttype(type) {
	let link = ' <a href="#" class="exttab" data-id=' + type.identifier +
		'>(' + type.label + ' <i class="fas fa-external-link-alt linky"></i>)</a>'
	return link
}

function showMore() {
	let clicked = $(this)
	$(".more").show()
	console.log('clicked $this', clicked)
	$(".a_more").hide()
	$("#dots").hide()
	clicked.next().show()
	$(".a_less").show()
}

function showLess() {
	let clicked = $(this)
	console.log('clicked less', clicked)
	clicked.hide() // hide 'less' link
	$(".more").hide() // hide the extra text again
	$("#dots").show() // show dots again
	$(".a_more").show() // show more link again
}

// TODO: this is a mess, refactor or add 1-to-many annotation link field
// truncate anno note, looking for embedded links
function readMore(text, numchars, innerlink = '') {
	let dots = '<span id="dots">...</span>'
	let link = '<a href="#" class="a_more" onclick="showMore()">more</a><span class="more hidden">'
	if (text.length < numchars) {
		return innerlink != '' ? text + innerlink : text
	} else {
		return text.slice(0, numchars) + dots + link + text.slice(numchars, ) + innerlink +
			' <a href="#" class="ms-2 a_less hidden" onclick="showLess()">less</a></span>'
	}
}

/*

THIS VERSION OF parsePlace is more developed, but not actually used where it was found, in places_collection_browse 


//
function toggleLinks() {
    label = $("#togglelinks").text()
        $("#togglelinks").text(label == 'Show' ? 'Hide' : 'Show');
    $('#p_links').toggle()
}
function toggleNames() {
    label = $("#togglenames").text()
        $("#togglenames").text(label == 'More' ? 'Less' : 'More');
    $('#s_names').toggle()
}


// SINGLE PLACE
function parsePlace(data) {
    window.featdata = data

    function onlyUnique(array) {
        const map = new Map();
        const result = [];
        for (const item of array) {
            if (!map.has(item.identifier)) {
                map.set(item.identifier, true);
                result.push({
                    identifier: item.identifier,
                    type: item.type,
                    aug: item.aug
                });
            }
        }
        return (result)
    }

    //
    // NAME VARIANTS
    // display first 5
    descrip = '<p class="scroll100"><b><u>Name variants</u></b>: '
        for (n in data.names.slice(0, 5)) {
            let name = data.names[n]
                descrip += name.toponym != '' ? name.toponym + '; ' : ''
        }
        // if > 5 add link and toggle-able span
        if (data.names.length > 5) {
            descrip += ' <a href="#" onclick="toggleNames()" id="togglenames">More</a> <span id="s_names" class="mb-0 hidden">'
            for (n in data.names.slice(6, )) {
                let name = data.names[n]
                    descrip += name.toponym != '' ? name.toponym + '; ' : ''
            }
            descrip += '</span>'
        }
        descrip += '</p>'
        //
        // TYPES
        // may include sourceLabel:"" **OR** sourceLabels[{"label":"","lang":""},...]
        // console.log('data.types',data.types)
        if (data.types && data.types.length > 0) {
            descrip += '</p><p><b><u>Place type</u></b>: '
            typeids = ''
                for (t in data.types) {
                    str = ''
                        var type = data.types[t]
                        if ('sourceLabels' in type) {
                            srclabels = type.sourceLabels
                                for (l in srclabels) {
                                    label = srclabels[l]['label']
                                        str = label != '' ? label + '; ' : ''
                                }
                        } else if ('sourceLabel' in type) {
                            str = type.sourceLabel != '' ? type.sourceLabel + '; ' : ''
                        }
                        typeids += str
                }
                descrip += typeids.replace(/(; $)/g, "") + '</p>'
        }
        //
        // MINMAX
        //
        if (data.minmax && data.minmax[0]) {
            descrip += '<p><b><u>When</u></b>: earliest: ' + data.minmax[0] +
            (data.minmax[1] ? '; latest: ' + data.minmax[1] : '')
        }
        //
        // LINKS
        //
        if (data.links.length > 0) {
            descrip += '<p class="mb-0"><b><u>External links</u> (' + data.links.length + ') </b>' +
            '<a href="#" onclick="toggleLinks()" id="togglelinks">Show</a>'
            descrip += '<br/><span id="p_links" class="hidden">'
            close_count = added_count = related_count = 0
                html = ''
                links = data.links
                links_arr = onlyUnique(data.links)
                for (l in links_arr) {
                    descrip += url_extplace(links_arr[l].identifier)
                }
                descrip += '</span>'
        }
        descrip += '</p>'

        //
        // RELATED
        if (data.related.length > 0) {
            // TODO: this needs better logic; so far only relations are parents but LPF allows for others
            parent = '<p class="mb-0"><b><u>Parent(s)</u></b>: ';
            //
            for (r in data.related) {
                rel = data.related[r]
                    if (rel.relation_type == 'gvp:broaderPartitive') {
                        parent += '<span class="small h1em">' + rel.label
                        parent += 'when' in rel && !('timespans' in rel.when) ?
                        ', ' + rel.when.start.in + '-' + rel.when.end.in :
                        'when' in rel && ('timespans' in rel.when) ? ', ' +
                        minmaxer(rel.when.timespans) : ''
                        parent += '</span>; '
                    } else {
                        related += '<p class="small h1em">' + rel.label + ', ' + rel.when.start.in + '-' + rel.when.end.in + '</p>'
                    }
            }

            descrip += parent.length > 39 ? parent : ''
        }

        //
        // DESCRIPTIONS
        // TODO: link description to identifier URI if present
        if (data.descriptions.length > 0) {
            val = data.descriptions[0]['value'].substring(0, 300)
                descrip += '<p><b><u>Description</u></b>: ' + (val.startsWith('http') ? '<a href="' + val + '" target="_blank">Link</a>' : val)
                 + ' ... </p>'
        }
        //
        // CCODES
        //
        if (!!data.countries) {
            // console.log('data.countries',data.countries)
            descrip += '<p><b><u>Modern country</u></b>: ' + data.countries.join(', ') + '</p>'
        }
        descrip += '</div>'
        //

        return descrip
}

*/<|MERGE_RESOLUTION|>--- conflicted
+++ resolved
@@ -31,24 +31,16 @@
 		$('.ext').on('click', function(e) {
 			e.preventDefault();
 			let str = $(this).text();
-<<<<<<< HEAD
-=======
 			let url; // Must be scoped outwith if/else
->>>>>>> 41e9aa57
 			//console.log('str (identifier)',str)-->
 			// URL identifiers can be 'http*' or an authority prefix
 			if (str.substring(0, 4).toLowerCase() == 'http') {
-				let url = str;
+				url = str;
 			} else {
 				var re = /(http|bnf|cerl|dbp|gn|gnd|gov|loc|pl|tgn|viaf|wd|wdlocal|whg|wp):(.*?)$/;
 				const matches = str.match(re);
-<<<<<<< HEAD
-				let url = base_urls[matches[1]] + matches[2];
-				//console.log('url', url)
-=======
 				url = base_urls[matches[1]] + matches[2];
 				console.log(base_urls,matches,'url', url)
->>>>>>> 41e9aa57
 			}
 			window.open(url, '_blank');
 		});
@@ -144,7 +136,7 @@
 	}
 	//timespan_arr = []-->
 	//
-	// TITLE 
+	// TITLE
 	var descrip = '<p><b>Title</b>: <span id="row_title" class="larger text-danger">' + data.title + '</span>'
 	//
 	// NAME VARIANTS
@@ -182,7 +174,7 @@
 	}
 	//
 	// LINKS
-	// 
+	//
 	descrip += '<p class="mb-0"><b>Links</b>: '
 	//close_count = added_count = related_count = 0
 	var html = ''
@@ -190,11 +182,7 @@
 		let links = data.links
 		let links_arr = onlyUnique(data.links)
 		/*console.log('distinct data.links',links_arr)*/
-<<<<<<< HEAD
-		for (let l in links_arr) {
-=======
 		for (var l in links_arr) {
->>>>>>> 41e9aa57
 			descrip += url_extplace(links_arr[l].identifier)
 		}
 	} else {
@@ -308,7 +296,7 @@
 
 /*
 
-THIS VERSION OF parsePlace is more developed, but not actually used where it was found, in places_collection_browse 
+THIS VERSION OF parsePlace is more developed, but not actually used where it was found, in places_collection_browse
 
 
 //
