--- conflicted
+++ resolved
@@ -18,10 +18,6 @@
 let checked_cards = [];
 
 let mapParameters = {
-<<<<<<< HEAD
-	style: [ 'OUTDOOR.DEFAULT', 'TOPO.DEFAULT', 'TOPO.TOPOGRAPHIQUE', 'SATELLITE.DEFAULT', 'OCEAN.DEFAULT' ],
-=======
->>>>>>> 3f84a7eb
 	maxZoom: 17,
     style: ['whg-basic-light', 'whg-basic-dark'],
     basemap: ['natural-earth-1-landcover', 'natural-earth-2-landcover', 'natural-earth-hypsometric-noshade'],
