// layerset.js

<<<<<<< HEAD
const paintOptions = {
	'standard': {
		// A `feature-state`-based `highlighter` condition is applied dynamically to each of the expressions given below
		'Polygon': {
			'fill-color': [
				'rgba(0,128,0,.4)', // green
				'rgba(221,221,221,.3)' // pale-gray
			],
			'fill-outline-color': [
				'red', 
				['any', ['==', ['get', 'min'], 'null'], ['==', ['get', 'max'], 'null']], 'rgba(102,102,102,.5)', // dark-gray
				'rgba(102,102,102,.8)' // dark-gray
			],
		},
		'LineString': {
			'line-color': [
				'rgba(0,128,0,.4)', // green
				'rgba(144,238,144,.8)' // lightgreen
			],
			'line-width': [
				2,
				1
			]
		},
		'Point': {
				'circle-color': [
				'rgba(255,0,0)', // red
				['all', ['has', 'green'], ['==', ['get', 'green'], true]], 'rgba(0, 128, 0)', // green
						// kg play 15 May
				// ['all', ['has', 'geonames'], ['==', ['get', 'geonames'], true]], 'rgba(0, 0, 128, 0.5)', // blue

				'rgba(255,165,0)' // orange
	        ],
	        'circle-opacity': [
				0.2,
				.7
	        ],
			'circle-radius': [
				'interpolate',
				['linear'],
				['zoom'],
				0, .5, // zoom, radius
				16, 20,
			],
			'circle-stroke-color': [
				'rgb(255,0,0)',	// red
				['all', ['has', 'green'], ['==', ['get', 'green'], true]], 'rgba(0, 128, 0)', // green
						// kg play 15 May
				// ['all', ['has', 'geonames'], ['==', ['get', 'geonames'], true]], 'rgba(0, 0, 255)', // blue
				'rgb(255,165,0)' // orange
	        ],
			'circle-stroke-opacity': [
				.9,
				['any', ['==', ['get', 'min'], 'null'], ['==', ['get', 'max'], 'null']], .3,
				.7
	        ],
			'circle-stroke-width': [
				7,
				3
			],
		}
	},
	'nearby-places': {
		'Polygon': {
			'fill-color': 'rgba(0,255,0,.3)', // green
			'fill-outline-color': 'rgba(0,255,0,.8)' // green
		},
		'LineString': {
			'line-color': 'rgba(0,255,0,.8)', // green
			'line-width': 1
		},
		'Point': {
	        'circle-color': 'rgb(0,255,0)', // green
	        'circle-opacity': .7,
			'circle-radius': [
				'interpolate',
				['linear'],
				['zoom'],
				0, .5, // zoom, radius
				16, 20,
			],
			'circle-stroke-color': 'rgb(0,255,0)', // green
			'circle-stroke-opacity': .7,
			'circle-stroke-width': 3,
		}
	},
	'countries': {
		'Polygon': {
			'fill-color': 'rgba(255,0,0,.1)', // red
			'fill-outline-color': 'rgba(255,0,0,.7)' // red
		}
	},
	'userareas': {
		'Polygon': {
			'fill-color': 'rgba(255,0,0,.1)', // red
			'fill-outline-color': 'rgba(255,0,0,.7)' // red
		}
	},
	'hulls': {
		'Polygon': {
			'fill-color': 'rgba(221,221,221,.3)', // pale-gray,
			'fill-outline-color': 'rgba(0,128,0,.8)', // green,
		}
	}
}

=======
>>>>>>> 833e4f11
class Layerset {
    constructor(mapInstance, dc_id, source_id, paintOption, colour, colour_highlight, number, enlarger) {
		this.colour = (typeof colour !== 'string') ? 'orange' : colour;
		this.colour_highlight = (typeof colour_highlight !== 'string') ? 'red' : colour_highlight;
		this.number = (number === undefined) ? false : number;
		this.enlarger = (enlarger === undefined) ? 1 : enlarger;

		const paintOptions = {
			'standard': {
				// A `feature-state`-based `highlighter` condition is applied dynamically to each of the expressions given below
				'Polygon': {
					'fill-color': [
						'rgba(0,128,0,.4)', // green
						'rgba(221,221,221,.3)' // pale-gray
					],
					'fill-outline-color': [
						'red', 
						['any', ['==', ['get', 'min'], 'null'], ['==', ['get', 'max'], 'null']], 'rgba(102,102,102,.5)', // dark-gray
						'rgba(102,102,102,.8)' // dark-gray
					],
				},
				'LineString': {
					'line-color': [
						'rgba(0,128,0,.4)', // green
						'rgba(144,238,144,.8)' // lightgreen
					],
					'line-width': [
						2,
						1
					]
				},
				'Point': {
			        'circle-color': [
						this.colour_highlight,
						['all', ['has', 'green'], ['==', ['get', 'green'], true]], 'rgba(0, 128, 0)', // green
						this.colour
			        ],
			        'circle-opacity': [
						0.2,
						.7
			        ],
					'circle-radius': [
						'interpolate',
						['linear'],
						['zoom'],
						0, .5 * this.enlarger, // zoom, radius
						16, 20 * this.enlarger,
					],
					'circle-stroke-color': [
						this.colour_highlight,
						['all', ['has', 'green'], ['==', ['get', 'green'], true]], 'rgba(0, 128, 0)', // green		
						this.colour
			        ],
					'circle-stroke-opacity': [
						.9,
						['any', ['==', ['get', 'min'], 'null'], ['==', ['get', 'max'], 'null']], .3,
						.7
			        ],
					'circle-stroke-width': [
						7,
						3
					],
				}
			},
			'nearby-places': {
				'Polygon': {
					'fill-color': 'rgba(0,255,0,.3)', // green
					'fill-outline-color': 'rgba(0,255,0,.8)' // green
				},
				'LineString': {
					'line-color': 'rgba(0,255,0,.8)', // green
					'line-width': 1
				},
				'Point': {
			        'circle-color': 'rgb(0,255,0)', // green
			        'circle-opacity': .7,
					'circle-radius': [
						'interpolate',
						['linear'],
						['zoom'],
						0, .5, // zoom, radius
						16, 20,
					],
					'circle-stroke-color': 'rgb(0,255,0)', // green
					'circle-stroke-opacity': .7,
					'circle-stroke-width': 3,
				}
			},
			'countries': {
				'Polygon': {
					'fill-color': 'rgba(255,0,0,.1)', // red
					'fill-outline-color': 'rgba(255,0,0,.7)' // red
				}
			},
			'userareas': {
				'Polygon': {
					'fill-color': 'rgba(255,0,0,.1)', // red
					'fill-outline-color': 'rgba(255,0,0,.7)' // red
				}
			},
			'hulls': {
				'Polygon': {
					'fill-color': 'rgba(221,221,221,.3)', // pale-gray,
					'fill-outline-color': 'rgba(0,128,0,.8)', // green,
				}
			}
		}	
		
		this._style = JSON.parse(JSON.stringify(paintOptions[paintOption || 'standard'])); // Clone `standard` by default
		
		this._map = mapInstance;
		this._highlighter = ['case', ['boolean', ['feature-state', 'highlight'], false]]
		this._layerIDs = [];
		this._source = source_id || dc_id; // Use `dc_id` if `source_id` is not given
		var source = this._map.getSource(this._source);
		this._sourceLayer = (!!source.type && source.type == 'vector') ? 'features' : '';
		
		console.log('source',this._map.getSource(this._source));
		
		Object.keys(this._style).forEach((geometryType) => {
			let paintGeometryStyle = this._style[geometryType];
			const layerID = `${this._source}_${geometryType.toLowerCase()}`;
			
			Object.keys(paintGeometryStyle).forEach((attribute) => {
				if ((!paintOption || paintOption == 'standard') && attribute !== 'circle-radius') {
					paintGeometryStyle[attribute] = [...this._highlighter, ...paintGeometryStyle[attribute]];
				}
			});
			
			const layer = {
			    'id': layerID,
			    'type': Object.keys(paintGeometryStyle)[0].split('-')[0], // fill|line|circle
			    'source': this._source,
			    'source-layer': this._sourceLayer,
			    'paint': paintGeometryStyle,
			    'filter': ['==', '$type', geometryType],
			};
			console.log(layer);
			mapInstance.addLayer(layer);
			this._layerIDs.push(layerID);
			
		});

		if (this.number) {
			const layerID = `${this._source}_numbers`;
			mapInstance.addLayer({
	            'id': layerID,
	            'type': 'symbol',
	            'source': this._source,
	            'layout': {
	                'text-field': ['to-string', ['id']], // Uses index `id` property from feature root, not `properties.id`  
	                'text-size': 12,
	                'text-offset': [0, 0],
	                'text-anchor': 'center',
	            },
	            'paint': {
					'text-color': 'white',
				},
	        });
	        this._layerIDs.push(layerID);
		}
		
		return this;
		
    }
    
    addFilter(filterOptions) {
		this._layerIDs.forEach((layerID) => {
			let filter = this._map.getFilter(layerID);
			filter = filter[0] == 'all' ? filter.push(filterOptions) : ['all', filter, filterOptions];
			this._map.setFilter(layerID, filter);
		});
	}

    onAdd() {
    }

    onRemove() {
		this._layerIDs.forEach((layerID) => {
			mapInstance.removeLayer(layerID);
		});
    }

    toggleVisibility(show) {
        // If `show` parameter is provided, use it to set visibility, otherwise toggle present state
        const visibility = typeof show === 'boolean' ? (show ? 'visible' : 'none') : null;
        this._layerIDs.forEach((layerID) => {
            const layer = this._map.getLayer(layerID);
            if (layer) {
                const currentVisibility = this._map.getLayoutProperty(layerID, 'visibility');
                const newVisibility = visibility !== null ? visibility : (currentVisibility === 'visible' ? 'none' : 'visible');
                this._map.setLayoutProperty(layerID, 'visibility', newVisibility);
            }
        });
    }
}

export default Layerset;<|MERGE_RESOLUTION|>--- conflicted
+++ resolved
@@ -1,114 +1,5 @@
 // layerset.js
 
-<<<<<<< HEAD
-const paintOptions = {
-	'standard': {
-		// A `feature-state`-based `highlighter` condition is applied dynamically to each of the expressions given below
-		'Polygon': {
-			'fill-color': [
-				'rgba(0,128,0,.4)', // green
-				'rgba(221,221,221,.3)' // pale-gray
-			],
-			'fill-outline-color': [
-				'red', 
-				['any', ['==', ['get', 'min'], 'null'], ['==', ['get', 'max'], 'null']], 'rgba(102,102,102,.5)', // dark-gray
-				'rgba(102,102,102,.8)' // dark-gray
-			],
-		},
-		'LineString': {
-			'line-color': [
-				'rgba(0,128,0,.4)', // green
-				'rgba(144,238,144,.8)' // lightgreen
-			],
-			'line-width': [
-				2,
-				1
-			]
-		},
-		'Point': {
-				'circle-color': [
-				'rgba(255,0,0)', // red
-				['all', ['has', 'green'], ['==', ['get', 'green'], true]], 'rgba(0, 128, 0)', // green
-						// kg play 15 May
-				// ['all', ['has', 'geonames'], ['==', ['get', 'geonames'], true]], 'rgba(0, 0, 128, 0.5)', // blue
-
-				'rgba(255,165,0)' // orange
-	        ],
-	        'circle-opacity': [
-				0.2,
-				.7
-	        ],
-			'circle-radius': [
-				'interpolate',
-				['linear'],
-				['zoom'],
-				0, .5, // zoom, radius
-				16, 20,
-			],
-			'circle-stroke-color': [
-				'rgb(255,0,0)',	// red
-				['all', ['has', 'green'], ['==', ['get', 'green'], true]], 'rgba(0, 128, 0)', // green
-						// kg play 15 May
-				// ['all', ['has', 'geonames'], ['==', ['get', 'geonames'], true]], 'rgba(0, 0, 255)', // blue
-				'rgb(255,165,0)' // orange
-	        ],
-			'circle-stroke-opacity': [
-				.9,
-				['any', ['==', ['get', 'min'], 'null'], ['==', ['get', 'max'], 'null']], .3,
-				.7
-	        ],
-			'circle-stroke-width': [
-				7,
-				3
-			],
-		}
-	},
-	'nearby-places': {
-		'Polygon': {
-			'fill-color': 'rgba(0,255,0,.3)', // green
-			'fill-outline-color': 'rgba(0,255,0,.8)' // green
-		},
-		'LineString': {
-			'line-color': 'rgba(0,255,0,.8)', // green
-			'line-width': 1
-		},
-		'Point': {
-	        'circle-color': 'rgb(0,255,0)', // green
-	        'circle-opacity': .7,
-			'circle-radius': [
-				'interpolate',
-				['linear'],
-				['zoom'],
-				0, .5, // zoom, radius
-				16, 20,
-			],
-			'circle-stroke-color': 'rgb(0,255,0)', // green
-			'circle-stroke-opacity': .7,
-			'circle-stroke-width': 3,
-		}
-	},
-	'countries': {
-		'Polygon': {
-			'fill-color': 'rgba(255,0,0,.1)', // red
-			'fill-outline-color': 'rgba(255,0,0,.7)' // red
-		}
-	},
-	'userareas': {
-		'Polygon': {
-			'fill-color': 'rgba(255,0,0,.1)', // red
-			'fill-outline-color': 'rgba(255,0,0,.7)' // red
-		}
-	},
-	'hulls': {
-		'Polygon': {
-			'fill-color': 'rgba(221,221,221,.3)', // pale-gray,
-			'fill-outline-color': 'rgba(0,128,0,.8)', // green,
-		}
-	}
-}
-
-=======
->>>>>>> 833e4f11
 class Layerset {
     constructor(mapInstance, dc_id, source_id, paintOption, colour, colour_highlight, number, enlarger) {
 		this.colour = (typeof colour !== 'string') ? 'orange' : colour;
