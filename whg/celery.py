--- conflicted
+++ resolved
@@ -17,10 +17,6 @@
 app.conf.broker_url = 'redis://localhost:6379'
 app.conf.result_expires = None
 
-<<<<<<< HEAD
-# print('app.conf', app.conf)
-=======
->>>>>>> 84c12fe4
 
 # override Beat default daily cleanup task
 app.conf.result_expires = None
