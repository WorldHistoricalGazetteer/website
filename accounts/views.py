import secrets

from django.contrib.auth import get_user_model
from django.contrib.auth import views as auth_views
from django.contrib.auth.decorators import login_required
from django.contrib.auth.mixins import LoginRequiredMixin
from django.http import JsonResponse
from django.utils.html import format_html
from django.views import View
from django.views.decorators.http import require_POST

from api.models import UserAPIProfile, APIToken

User = get_user_model()
from django.conf import settings
from django.contrib import auth, messages
from django.shortcuts import render, redirect, reverse

from accounts.forms import UserModelForm
from collection.models import CollectionGroupUser  # CollectionGroup,
import logging

logger = logging.getLogger('authentication')
from urllib.parse import urlencode

from django.contrib.sites.shortcuts import get_current_site
from django.core.signing import TimestampSigner, SignatureExpired, BadSignature
from django.http import HttpResponse
from django.template.loader import render_to_string
from django.utils.encoding import force_bytes, force_str
from django.utils.http import urlsafe_base64_encode, urlsafe_base64_decode
from whgmail.messaging import WHGmail
from accounts.forms import EmailForm


def orcid_denied_modal(request):
    return render(request, "accounts/orcid_denied_modal.html", {})


def build_orcid_authorize_url(request):
    state = secrets.token_urlsafe(24)
    nonce = secrets.token_urlsafe(24)

    request.session["oidc_state"] = state
    request.session["oidc_nonce"] = nonce

    params = {
        "client_id": settings.ORCID_CLIENT_ID,
        "response_type": "code",
        "scope": "/read-limited",
        "redirect_uri": request.build_absolute_uri(reverse("orcid-callback")),
        "state": state,
        "nonce": nonce,
    }
    return f"{settings.ORCID_BASE}/oauth/authorize?{urlencode(params)}"


def login(request):
    if request.method == 'POST':
        # Legacy WHG Login -> ORCiD
        username = request.POST.get('username', '').strip()
        password = request.POST.get('password', '').strip()
        orcid_auth_url = request.POST.get('orcid_auth_url', '')

        # Check for missing fields
        if not username or not password:
            messages.error(request, "Both Username and Password are required.")
            return redirect("accounts:login")

        try:
            # Attempt to authenticate
            user = auth.authenticate(request, username=username, password=password)
            if user is not None:
                auth.login(request, user)
                return redirect('home')
            else:
<<<<<<< HEAD
                # Attempt to authenticate using legacy backend only if no password reset is required
                user = auth.authenticate(request, username=username, password=password,
                                         backend='django.contrib.auth.backends.ModelBackend')
                if user is not None:
                    auth.login(request, user)
                    # Redirect to the ORCiD authorisation URL if provided
                    if orcid_auth_url:
                        # Ensure the ORCiD URL is valid
                        if orcid_auth_url.startswith(settings.ORCID_BASE):
                            return redirect(orcid_auth_url)
                        else:
                            logger.error("Invalid ORCiD authorisation URL.")
                            return redirect('accounts:login')
                    else:
                        # No ORCiD URL provided, redirect to home
                        return redirect('home')
                else:
                    # Authentication fails
                    messages.error(request, "Invalid password.")
                    return redirect('accounts:login')
        except User.DoesNotExist:
            # User not found
            messages.error(request,
                           "<h4><i class='fas fa-triangle-exclamation'></i> Invalid WHG username.</h4><p>Please correct this and try again.</p>")
=======
                # Authentication fails (invalid username or password)
                messages.error(request, "Invalid username or password.")
                return redirect('accounts:login')
        except Exception as e:
            # Handle any unexpected errors during authentication
            logger.error(f"Error during login for username {username}: {str(e)}")
            traceback.print_exc()
            messages.error(request, "An error occurred during login. Please try again.")
>>>>>>> 669a917d
            return redirect('accounts:login')
    else:
        # Prevent login page view if user is already authenticated
        if request.user.is_authenticated:
            return redirect('home')

        # GET request, render the login page with ORCiD auth URL
        return render(
            request,
            'accounts/login.html',
            context={"orcid_auth_url": build_orcid_authorize_url(request)}
        )


def logout(request):
    if request.method == 'POST':
        request.session.pop('username_for_reset', None)  # May be removed following switch to ORCiD
        auth.logout(request)
        return redirect('home')


class CustomPasswordResetView(auth_views.PasswordResetView):
    template_name = 'register/password_reset_form.html'

    def get_success_url(self):
        return reverse('accounts:password_reset_done')

    def get_context_data(self, **kwargs):
        context = super().get_context_data(**kwargs)
        username = self.request.session.get('username_for_reset')  # May be removed following switch to ORCiD
        context['user'] = username
        return context


class CustomPasswordResetDoneView(auth_views.PasswordResetDoneView):
    template_name = 'register/password_reset_done.html'


class CustomPasswordResetConfirmView(auth_views.PasswordResetConfirmView):
    template_name = 'register/password_reset_confirm.html'

    def form_valid(self, form):
        # This method is called when the form is successfully submitted and valid
        response = super().form_valid(form)
        # Here, `form.user` is accessible because it's typically set in `PasswordResetConfirmView`
        user = form.user
        if hasattr(user, 'must_reset_password'):
            user.must_reset_password = False
            user.save()
        return response

    def get_success_url(self):
        return reverse('accounts:password_reset_complete')

    def get_context_data(self, **kwargs):
        context = super().get_context_data(**kwargs)
        # Assume `self.user` is the user object, depending on your URL config
        context['user'] = self.user
        return context


class CustomPasswordResetCompleteView(auth_views.PasswordResetCompleteView):
    template_name = 'register/password_reset_complete.html'

    def get(self, request, *args, **kwargs):
        # clear the username from the session, set for v3 password reset
        request.session.pop('username_for_reset', None)  # May be removed following switch to ORCiD
        # Call the original get method to continue normal processing
        return super().get(request, *args, **kwargs)


class CustomPasswordChangeView(auth_views.PasswordChangeView):
    template_name = 'register/password_change_form.html'

    def get_success_url(self):
        return reverse('accounts:password_change_done')


class CustomPasswordChangeDoneView(auth_views.PasswordChangeDoneView):
    template_name = 'register/password_change_done.html'

    def get(self, request, *args, **kwargs):
        # clear the username from the session, set for v3 password reset
        request.session.pop('username_for_reset', None)  # May be removed following switch to ORCiD
        # Call the original get method to continue normal processing
        return super().get(request, *args, **kwargs)


def add_to_group(cg, member):
    cguser = CollectionGroupUser.objects.create(
        role='member',
        collectiongroup=cg,
        user=member
    )
    cguser.save()


@login_required
def profile_edit(request):
    user = request.user
    form = UserModelForm(instance=user)
    email_form = EmailForm(user=user)
    api_token = getattr(user, "api_token", None)

    # Handle email update/verification request
    if request.method == 'POST' and 'email_action' in request.POST:
        email_form = EmailForm(request.POST, user=user)
        if email_form.is_valid():
            new_email = email_form.cleaned_data['email']

            # Update email and mark as unconfirmed
            user.email = new_email
            user.email_confirmed = False
            user.save()

            # Send verification email
            send_verification_email(request, user)

            messages.success(
                request,
                f'Verification email sent to {new_email}. Please check your inbox and spam folder.'
            )
            return redirect('profile-edit')

    # Handle resend verification
    if request.method == 'POST' and 'resend_verification' in request.POST:
        if user.email and not user.email_confirmed:
            send_verification_email(request, user)
            messages.success(request, 'Verification email resent. Please check your inbox.')
        return redirect('profile-edit')

    # Ensure profile exists
    api_profile, _ = UserAPIProfile.objects.get_or_create(user=user)
    remaining_quota = max(api_profile.daily_limit - api_profile.daily_count, 0)
    total_quota = api_profile.daily_limit

    # Helper to generate "not available" HTML with tooltip
    def not_available_html(field_name):
        return format_html(
            '<span class="text-muted fst-italic">Not available</span> '
            '<i class="fas fa-circle-exclamation text-muted ms-1" '
            'data-bs-toggle="tooltip" '
            'data-bs-title="This information could be made available to WHG by updating your '
            'ORCiD profile '
            'and ensuring the {} field has visibility set to \'Trusted parties\' or \'Everyone\'." '
            'style="cursor: help; font-size: 0.75em; vertical-align: super;"></i>',
            field_name
        )

    context = {
        'has_verified_email': user.has_verified_email,
        'email_form': email_form,
        'given_name_display': user.given_name or not_available_html('given name'),
        'surname_display': user.surname or not_available_html('family name'),
        'affiliation_display': user.affiliation or not_available_html('affiliation'),
        'web_page_display': user.web_page or not_available_html('web page'),
        'is_admin': user.groups.filter(name='whg_admins').exists(),
        'needs_news_check': request.session.pop("_needs_news_check", False),
        'form': form,
        'ORCID_BASE': settings.ORCID_BASE,
        "api_token_key": getattr(api_token, "key", ""),
        "api_token_quota_remaining": remaining_quota,
        "api_token_quota": total_quota,
    }

    return render(request, 'accounts/profile.html', context=context)


def send_verification_email(request, user):
    """Send email verification link to user."""
    signer = TimestampSigner()
    token = signer.sign(user.pk)

    current_site = get_current_site(request)
    verification_url = request.build_absolute_uri(
        reverse('accounts:verify-email', kwargs={'token': token})
    )

    WHGmail(context={
        'template': 'email_verification',
        'subject': 'Verify your WHG email address',
        'to_email': user.email,
        'greeting_name': user.name,
        'verification_url': verification_url,
        'site_name': current_site.name,
    })


def verify_email(request, token):
    """Handle email verification from link."""
    signer = TimestampSigner()

    try:
        # Verify token (expires after 24 hours = 86400 seconds)
        user_pk = signer.unsign(token, max_age=86400)
        user = User.objects.get(pk=user_pk)

        if user.email_confirmed:
            messages.info(request, 'Your email address was already verified.')
        else:
            user.email_confirmed = True
            user.save()
            messages.success(request, 'Email address verified successfully! You now have full access to WHG features.')

        if request.user.is_authenticated:
            return redirect('profile-edit')
        else:
            return redirect('accounts:login')

    except SignatureExpired:
        messages.error(
            request,
            'The verification link has expired. Please request a new one from your profile page.'
        )
        return redirect('accounts:login' if not request.user.is_authenticated else 'profile-edit')
    except (BadSignature, User.DoesNotExist):
        messages.error(request, 'Invalid verification link.')
        return redirect('accounts:login' if not request.user.is_authenticated else 'profile-edit')


@login_required
def profile_download(request):
    user = request.user
    data = {
        'username': user.username,
        'email': user.email,
        'given_name': getattr(user, 'given_name', ''),
        'surname': getattr(user, 'surname', ''),
        'orcid': getattr(user, 'orcid', ''),
        'affiliation': getattr(user, 'affiliation', ''),
        'web_page': getattr(user, 'web_page', ''),
        'news_permitted': getattr(user, 'news_permitted', False),
    }
    response = JsonResponse(data)
    response['Content-Disposition'] = 'attachment; filename="user_data.json"'
    return response


@login_required
@require_POST
def profile_news_toggle(request):
    user = request.user
    news_permitted = request.POST.get('news_permitted') == 'on'
    user.news_permitted = news_permitted
    user.save()
    return JsonResponse({'status': 'success', 'news_permitted': news_permitted})


@login_required
def profile_delete(request):
    if request.method == 'POST':
        user = request.user
        user.delete()
        messages.success(request, "Your account has been deleted.")
        return redirect('home')
    else:
        return redirect('profile-edit')


class ProfileAPITokenView(LoginRequiredMixin, View):
    """
    Handles generating/regenerating and deleting a user's API token.
    """

    def post(self, request, *args, **kwargs):
        """
        Handles AJAX POST requests.
        Requires a POST parameter 'action' with value 'generate' or 'delete'.
        """
        action = request.POST.get('action')
        if action == "generate":
            return self._generate_or_regenerate(request)
        elif action == "delete":
            return self._delete(request)
        else:
            return JsonResponse({"error": "Invalid action."}, status=400)

    def _generate_or_regenerate(self, request):
        # Ensure the user has a profile
        UserAPIProfile.objects.get_or_create(user=request.user)

        token, created = APIToken.objects.get_or_create(
            user=request.user,
            defaults={"key": secrets.token_urlsafe(32)}
        )
        if not created:
            token.regenerate()
        return JsonResponse({"token": token.key})

    def _delete(self, request):
        try:
            token = request.user.api_token
            token.delete()
            return JsonResponse({"success": True})
        except APIToken.DoesNotExist:
            return JsonResponse({"error": "No API token exists for this user."}, status=400)<|MERGE_RESOLUTION|>--- conflicted
+++ resolved
@@ -1,71 +1,60 @@
-import secrets
-
+from django.contrib.auth.decorators import login_required
 from django.contrib.auth import get_user_model
 from django.contrib.auth import views as auth_views
-from django.contrib.auth.decorators import login_required
-from django.contrib.auth.mixins import LoginRequiredMixin
-from django.http import JsonResponse
-from django.utils.html import format_html
-from django.views import View
-from django.views.decorators.http import require_POST
-
-from api.models import UserAPIProfile, APIToken
 
 User = get_user_model()
 from django.conf import settings
 from django.contrib import auth, messages
-from django.shortcuts import render, redirect, reverse
+from django.core.signing import Signer, BadSignature
+from django.db import transaction
+from django.shortcuts import render, redirect, reverse, get_object_or_404
 
 from accounts.forms import UserModelForm
-from collection.models import CollectionGroupUser  # CollectionGroup,
+from collection.models import Collection, CollectionGroupUser, CollectionUser  # CollectionGroup,
+from datasets.models import Dataset, DatasetUser
 import logging
 
-logger = logging.getLogger('authentication')
-from urllib.parse import urlencode
-
-from django.contrib.sites.shortcuts import get_current_site
-from django.core.signing import TimestampSigner, SignatureExpired, BadSignature
-from django.http import HttpResponse
-from django.template.loader import render_to_string
-from django.utils.encoding import force_bytes, force_str
-from django.utils.http import urlsafe_base64_encode, urlsafe_base64_decode
+logger = logging.getLogger(__name__)
+import traceback
+from urllib.parse import urljoin
 from whgmail.messaging import WHGmail
-from accounts.forms import EmailForm
-
-
-def orcid_denied_modal(request):
-    return render(request, "accounts/orcid_denied_modal.html", {})
-
-
-def build_orcid_authorize_url(request):
-    state = secrets.token_urlsafe(24)
-    nonce = secrets.token_urlsafe(24)
-
-    request.session["oidc_state"] = state
-    request.session["oidc_nonce"] = nonce
-
-    params = {
-        "client_id": settings.ORCID_CLIENT_ID,
-        "response_type": "code",
-        "scope": "/read-limited",
-        "redirect_uri": request.build_absolute_uri(reverse("orcid-callback")),
-        "state": state,
-        "nonce": nonce,
-    }
-    return f"{settings.ORCID_BASE}/oauth/authorize?{urlencode(params)}"
+
+
+def register(request):
+    if request.method == 'POST':
+        form = UserModelForm(request.POST)
+        if form.is_valid():
+            user = form.save(commit=False)
+            user.set_password(request.POST['password1'])
+            user.save()
+
+            signer = Signer()
+            token = signer.sign(user.pk)
+
+            WHGmail(request, {
+                'template': 'register_confirm',
+                'subject': 'Confirm your registration at World Historical Gazetteer',
+                'confirm_url': urljoin(settings.URL_FRONT, reverse('accounts:confirm-email', args=[token])),
+                'user': user,
+            })
+
+            return redirect('accounts:confirmation-sent')
+        else:
+            return render(request, 'register/register.html', {'form': form})
+    else:
+        form = UserModelForm()
+        return render(request, 'register/register.html', {'form': form})
 
 
 def login(request):
     if request.method == 'POST':
-        # Legacy WHG Login -> ORCiD
         username = request.POST.get('username', '').strip()
         password = request.POST.get('password', '').strip()
-        orcid_auth_url = request.POST.get('orcid_auth_url', '')
 
         # Check for missing fields
         if not username or not password:
             messages.error(request, "Both Username and Password are required.")
-            return redirect("accounts:login")
+            return render(request, 'accounts/login.html')
 
         try:
             # Attempt to authenticate
@@ -74,32 +63,6 @@
                 auth.login(request, user)
                 return redirect('home')
             else:
-<<<<<<< HEAD
-                # Attempt to authenticate using legacy backend only if no password reset is required
-                user = auth.authenticate(request, username=username, password=password,
-                                         backend='django.contrib.auth.backends.ModelBackend')
-                if user is not None:
-                    auth.login(request, user)
-                    # Redirect to the ORCiD authorisation URL if provided
-                    if orcid_auth_url:
-                        # Ensure the ORCiD URL is valid
-                        if orcid_auth_url.startswith(settings.ORCID_BASE):
-                            return redirect(orcid_auth_url)
-                        else:
-                            logger.error("Invalid ORCiD authorisation URL.")
-                            return redirect('accounts:login')
-                    else:
-                        # No ORCiD URL provided, redirect to home
-                        return redirect('home')
-                else:
-                    # Authentication fails
-                    messages.error(request, "Invalid password.")
-                    return redirect('accounts:login')
-        except User.DoesNotExist:
-            # User not found
-            messages.error(request,
-                           "<h4><i class='fas fa-triangle-exclamation'></i> Invalid WHG username.</h4><p>Please correct this and try again.</p>")
-=======
                 # Authentication fails (invalid username or password)
                 messages.error(request, "Invalid username or password.")
                 return redirect('accounts:login')
@@ -108,19 +71,9 @@
             logger.error(f"Error during login for username {username}: {str(e)}")
             traceback.print_exc()
             messages.error(request, "An error occurred during login. Please try again.")
->>>>>>> 669a917d
             return redirect('accounts:login')
     else:
-        # Prevent login page view if user is already authenticated
-        if request.user.is_authenticated:
-            return redirect('home')
-
-        # GET request, render the login page with ORCiD auth URL
-        return render(
-            request,
-            'accounts/login.html',
-            context={"orcid_auth_url": build_orcid_authorize_url(request)}
-        )
+        return render(request, 'accounts/login.html')
 
 
 def logout(request):
@@ -128,6 +81,41 @@
         request.session.pop('username_for_reset', None)  # May be removed following switch to ORCiD
         auth.logout(request)
         return redirect('home')
+
+
+def confirm_email(request, token):
+    signer = Signer()
+    try:
+        user_id = signer.unsign(token)
+        user = User.objects.get(pk=user_id)
+        user.email_confirmed = True
+        user.save()
+
+        # Redirect to a success page
+        return redirect('accounts:confirmation-success')
+    except BadSignature:
+        # Handle invalid token
+        logger.error(f"Invalid token: {token}")
+        traceback.print_exc()
+        return render(request, 'register/invalid_token.html', {'error': 'Invalid token.'})
+    except User.DoesNotExist:
+        # Handle non-existent user
+        logger.error(f"User does not exist for token: {token}")
+        traceback.print_exc()
+        return render(request, 'register/invalid_token.html', {'error': 'User does not exist.'})
+    except Exception as e:
+        # Handle any other exceptions
+        logger.error(f"Exception while confirming email for token {token}: {str(e)}")
+        traceback.print_exc()
+        return render(request, 'register/invalid_token.html', {'error': str(e)})
+
+
+def confirmation_sent(request):
+    return render(request, 'register/confirmation_sent.html')
+
+
+def confirmation_success(request):
+    return render(request, 'register/confirmation_success.html')
 
 
 class CustomPasswordResetView(auth_views.PasswordResetView):
@@ -208,200 +196,62 @@
 
 @login_required
 def profile_edit(request):
-    user = request.user
-    form = UserModelForm(instance=user)
-    email_form = EmailForm(user=user)
-    api_token = getattr(user, "api_token", None)
-
-    # Handle email update/verification request
-    if request.method == 'POST' and 'email_action' in request.POST:
-        email_form = EmailForm(request.POST, user=user)
-        if email_form.is_valid():
-            new_email = email_form.cleaned_data['email']
-
-            # Update email and mark as unconfirmed
-            user.email = new_email
-            user.email_confirmed = False
-            user.save()
-
-            # Send verification email
-            send_verification_email(request, user)
-
-            messages.success(
-                request,
-                f'Verification email sent to {new_email}. Please check your inbox and spam folder.'
-            )
-            return redirect('profile-edit')
-
-    # Handle resend verification
-    if request.method == 'POST' and 'resend_verification' in request.POST:
-        if user.email and not user.email_confirmed:
-            send_verification_email(request, user)
-            messages.success(request, 'Verification email resent. Please check your inbox.')
-        return redirect('profile-edit')
-
-    # Ensure profile exists
-    api_profile, _ = UserAPIProfile.objects.get_or_create(user=user)
-    remaining_quota = max(api_profile.daily_limit - api_profile.daily_count, 0)
-    total_quota = api_profile.daily_limit
-
-    # Helper to generate "not available" HTML with tooltip
-    def not_available_html(field_name):
-        return format_html(
-            '<span class="text-muted fst-italic">Not available</span> '
-            '<i class="fas fa-circle-exclamation text-muted ms-1" '
-            'data-bs-toggle="tooltip" '
-            'data-bs-title="This information could be made available to WHG by updating your '
-            'ORCiD profile '
-            'and ensuring the {} field has visibility set to \'Trusted parties\' or \'Everyone\'." '
-            'style="cursor: help; font-size: 0.75em; vertical-align: super;"></i>',
-            field_name
-        )
-
-    context = {
-        'has_verified_email': user.has_verified_email,
-        'email_form': email_form,
-        'given_name_display': user.given_name or not_available_html('given name'),
-        'surname_display': user.surname or not_available_html('family name'),
-        'affiliation_display': user.affiliation or not_available_html('affiliation'),
-        'web_page_display': user.web_page or not_available_html('web page'),
-        'is_admin': user.groups.filter(name='whg_admins').exists(),
-        'needs_news_check': request.session.pop("_needs_news_check", False),
-        'form': form,
-        'ORCID_BASE': settings.ORCID_BASE,
-        "api_token_key": getattr(api_token, "key", ""),
-        "api_token_quota_remaining": remaining_quota,
-        "api_token_quota": total_quota,
-    }
-
-    return render(request, 'accounts/profile.html', context=context)
-
-
-def send_verification_email(request, user):
-    """Send email verification link to user."""
-    signer = TimestampSigner()
-    token = signer.sign(user.pk)
-
-    current_site = get_current_site(request)
-    verification_url = request.build_absolute_uri(
-        reverse('accounts:verify-email', kwargs={'token': token})
-    )
-
-    WHGmail(context={
-        'template': 'email_verification',
-        'subject': 'Verify your WHG email address',
-        'to_email': user.email,
-        'greeting_name': user.name,
-        'verification_url': verification_url,
-        'site_name': current_site.name,
-    })
-
-
-def verify_email(request, token):
-    """Handle email verification from link."""
-    signer = TimestampSigner()
-
-    try:
-        # Verify token (expires after 24 hours = 86400 seconds)
-        user_pk = signer.unsign(token, max_age=86400)
-        user = User.objects.get(pk=user_pk)
-
-        if user.email_confirmed:
-            messages.info(request, 'Your email address was already verified.')
-        else:
-            user.email_confirmed = True
-            user.save()
-            messages.success(request, 'Email address verified successfully! You now have full access to WHG features.')
-
-        if request.user.is_authenticated:
+    if request.method == 'POST':
+        form = UserModelForm(request.POST, request.FILES, instance=request.user)
+        if form.is_valid():
+            form.save()
             return redirect('profile-edit')
         else:
-            return redirect('accounts:login')
-
-    except SignatureExpired:
-        messages.error(
-            request,
-            'The verification link has expired. Please request a new one from your profile page.'
-        )
-        return redirect('accounts:login' if not request.user.is_authenticated else 'profile-edit')
-    except (BadSignature, User.DoesNotExist):
-        messages.error(request, 'Invalid verification link.')
-        return redirect('accounts:login' if not request.user.is_authenticated else 'profile-edit')
+            logger.debug(f"Form Errors: {form.errors}")
+            logger.debug(f"Cleansed Data: {form.cleaned_data}")
+    else:
+        form = UserModelForm(instance=request.user)
+
+    is_admin = request.user.groups.filter(name='whg_admins').exists()
+    context = {'is_admin': is_admin, 'form': form}
+    return render(request, 'accounts/profile.html', context=context)
 
 
 @login_required
-def profile_download(request):
-    user = request.user
-    data = {
-        'username': user.username,
-        'email': user.email,
-        'given_name': getattr(user, 'given_name', ''),
-        'surname': getattr(user, 'surname', ''),
-        'orcid': getattr(user, 'orcid', ''),
-        'affiliation': getattr(user, 'affiliation', ''),
-        'web_page': getattr(user, 'web_page', ''),
-        'news_permitted': getattr(user, 'news_permitted', False),
-    }
-    response = JsonResponse(data)
-    response['Content-Disposition'] = 'attachment; filename="user_data.json"'
-    return response
-
-
-@login_required
-@require_POST
-def profile_news_toggle(request):
-    user = request.user
-    news_permitted = request.POST.get('news_permitted') == 'on'
-    user.news_permitted = news_permitted
-    user.save()
-    return JsonResponse({'status': 'success', 'news_permitted': news_permitted})
-
-
-@login_required
-def profile_delete(request):
-    if request.method == 'POST':
-        user = request.user
-        user.delete()
-        messages.success(request, "Your account has been deleted.")
-        return redirect('home')
-    else:
-        return redirect('profile-edit')
-
-
-class ProfileAPITokenView(LoginRequiredMixin, View):
-    """
-    Handles generating/regenerating and deleting a user's API token.
-    """
-
-    def post(self, request, *args, **kwargs):
-        """
-        Handles AJAX POST requests.
-        Requires a POST parameter 'action' with value 'generate' or 'delete'.
-        """
-        action = request.POST.get('action')
-        if action == "generate":
-            return self._generate_or_regenerate(request)
-        elif action == "delete":
-            return self._delete(request)
+@transaction.atomic
+def update_profile(request):
+    context = {}
+    if request.method == 'POST':
+        user_form = UserModelForm(request.POST, instance=request.user)
+        # profile_form = ProfileModelForm(request.POST, instance=request.user.profile)
+        if user_form.is_valid():
+            # if user_form.is_valid() and profile_form.is_valid():
+            user_form.save()
+            # profile_form.save()
+            messages.success(request, ('Your profile was successfully updated!'))
+            return redirect('accounts:profile')
         else:
-            return JsonResponse({"error": "Invalid action."}, status=400)
-
-    def _generate_or_regenerate(self, request):
-        # Ensure the user has a profile
-        UserAPIProfile.objects.get_or_create(user=request.user)
-
-        token, created = APIToken.objects.get_or_create(
-            user=request.user,
-            defaults={"key": secrets.token_urlsafe(32)}
-        )
-        if not created:
-            token.regenerate()
-        return JsonResponse({"token": token.key})
-
-    def _delete(self, request):
-        try:
-            token = request.user.api_token
-            token.delete()
-            return JsonResponse({"success": True})
-        except APIToken.DoesNotExist:
-            return JsonResponse({"error": "No API token exists for this user."}, status=400)+            messages.error(request, ('Please correct the error below.'))
+    else:
+        user_form = UserModelForm(instance=request.user)
+        # profile_form = ProfileModelForm(instance=request.user.profile)
+        id_ = request.user.id
+        u = get_object_or_404(User, id=id_)
+        ds_owned = [[ds.id, ds.title, 'owner'] for ds in Dataset.objects.filter(owner=u).order_by('title')]
+        ds_collabs = [[dc.dataset_id.id, dc.dataset_id.title, dc.role] for dc in
+                      DatasetUser.objects.filter(user_id_id=id_)]
+        # groups = u.groups.values_list('name', flat=True)
+        groups_owned = u.groups.all()
+        group_leader = 'group_leaders' in u.groups.values_list('name', flat=True)  # True or False
+
+        context['ds_owned'] = ds_owned
+        context['ds_collabs'] = ds_collabs
+        # TODO: context object for collections - place or dataset, owned or collaborated on
+        context['coll_owned'] = Collection.objects.filter(owner=u, collection_class='place')
+        context['coll_collab'] = CollectionUser.objects.filter(user=u)
+        # context['collections'] = Collection.objects.filter(owner=u)
+        context['groups_owned'] = groups_owned
+        context['mygroups'] = [g.collectiongroup for g in CollectionGroupUser.objects.filter(user=u)]
+        context['group_leader'] = group_leader
+        context['comments'] = 'get comments associated with projects I own'
+
+        return render(request, 'accounts/profile.html', {
+            'user_form': user_form,
+            # 'profile_form': profile_form,
+            'context': context
+        })