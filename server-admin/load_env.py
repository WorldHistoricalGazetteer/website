# load_env.py
import os
import shutil
import importlib.util
import subprocess
import stat
import pwd
import grp
from dotenv import load_dotenv
from collections import OrderedDict

def get_git_branch():
    try:
        # Run 'git rev-parse --abbrev-ref HEAD' to get the current branch name
        branch = subprocess.check_output(['git', 'rev-parse', '--abbrev-ref', 'HEAD']).strip().decode('utf-8')
        return branch
    except subprocess.CalledProcessError:
        return None

def update_entrypoints(entrypoints_path, user, group):
    uid = pwd.getpwnam(user).pw_uid
    gid = grp.getgrnam(group).gr_gid

    # Define the path for the permitted subfolder
    permitted_path = os.path.join(entrypoints_path, 'permitted')
    if not os.path.exists(permitted_path):
        os.makedirs(permitted_path)

    # Process all files in the specified directory
    for file in os.listdir(entrypoints_path):
        file_path = os.path.join(entrypoints_path, file)
        
        # Skip directories
        if os.path.isdir(file_path):
            continue
<<<<<<< HEAD
=======
        
>>>>>>> a61c97c1
        permitted_file_path = os.path.join(permitted_path, file)

        try:
            shutil.copy2(file_path, permitted_file_path)
            subprocess.run(['sed', '-i', 's/\r$//g', permitted_file_path], check=True)
            os.chmod(permitted_file_path, os.stat(permitted_file_path).st_mode | stat.S_IEXEC)
            os.chown(permitted_file_path, uid, gid)
            
        except PermissionError as e:
            print(f"PermissionError: {e} - file_path: {file_path}")
        except Exception as e:
            print(f"Error: {e} - file_path: {file_path}")

def load_template(template_path):
    if not os.path.isfile(template_path):
        raise FileNotFoundError(f"Template file {template_path} does not exist.")
    
    spec = importlib.util.spec_from_file_location("env_template", template_path)
    env_template = importlib.util.module_from_spec(spec)
    spec.loader.exec_module(env_template)
    return env_template.ENV_VARS

def apply_context_overrides(template_vars, context):    
    context_vars = template_vars.get('base', {}).copy()
    context_vars.update(template_vars.get('sites', {}).get(context, {}))
    context_vars['BASE_DIR'] = os.getcwd()
    context_vars['ENV_CONTEXT'] = context 
    context_vars['BRANCH'] = get_git_branch()
    context_vars['CELERY_BROKER_URL'] = f"redis://redis:6379/0"
    return OrderedDict(sorted(context_vars.items()))

def write_env_file(env_vars, output_path):
    with open(output_path, 'w') as file:
        for key, value in env_vars.items():
            file.write(f'{key}={value}\n')

def write_python_file(env_vars, output_path):
    with open(output_path, 'w') as file:
        file.write("# This file is auto-generated from .env\n\n")
        for key, value in env_vars.items():
            if value.isdigit():
                file.write(f"{key} = {value}\n")
            elif value.lower() in ['true', 'false']:
                file.write(f"{key} = {value.capitalize()}\n")
            else:
                file.write(f"{key} = '{value}'\n")

def load_environment(context='default', 
        template_path='env_template.py', 
        output_path='../.env/.env',
        compose_template_path='../compose/docker-compose-template.yml',
        compose_output_path='../docker-compose-autocontext.yml',
        hba_template_path='../compose/pg_hba-template.conf',
        hba_output_path='../compose/pg_hba.conf',
        entrypoints_path='../entrypoints',
        python_output_path='../whg/local_settings_autocontext.py',
        nginx_template_path='nginx_template.conf',
        nginx_output_path='/etc/nginx/sites-available/'
        ):
    # Ensure paths are relative to the script's directory
    script_dir = os.path.dirname(__file__)
    template_path = os.path.join(script_dir, template_path)
    output_path = os.path.join(script_dir, output_path)
    compose_template_path = os.path.join(script_dir, compose_template_path)
    compose_output_path = os.path.join(script_dir, compose_output_path)
    hba_template_path = os.path.join(script_dir, hba_template_path)
    hba_output_path = os.path.join(script_dir, hba_output_path)
    entrypoints_path = os.path.join(script_dir, entrypoints_path)    
    python_output_path = os.path.join(script_dir, python_output_path)
    nginx_template_path = os.path.join(script_dir, nginx_template_path)
    nginx_output_path = os.path.join(script_dir, nginx_output_path)
    
    # Generate environment variable file
    try:
        template_vars = load_template(template_path)
    except FileNotFoundError as e:
        print(e)
        return
    
    env_vars = apply_context_overrides(template_vars, context)
    write_env_file(env_vars, output_path)
    load_dotenv(output_path)
    
    # Generate Docker Compose file
    try:
        with open(compose_template_path, 'r') as file:
            template_content = file.read()
    except FileNotFoundError as e:
        print(f"Compose template file not found: {e}")
        return
    for key, value in env_vars.items():
        template_content = template_content.replace(f"${{{key}}}", value)
    with open(compose_output_path, 'w') as file:
        file.write(template_content)
    
    # Generate PostGres Authentication file
    try:
        with open(hba_template_path, 'r') as file:
            template_content = file.read()
    except FileNotFoundError as e:
        print(f"Compose template file not found: {e}")
        return
    for key, value in env_vars.items():
        template_content = template_content.replace(f"${{{key}}}", value)
    with open(hba_output_path, 'w') as file:
        file.write(template_content)

    # Generate NGINX Configuration
    try:
        with open(nginx_template_path, 'r') as file:
            template_content = file.read()
    except FileNotFoundError as e:
        print(f"NGINX template file not found: {e}")
        return
    for key, value in env_vars.items():
        template_content = template_content.replace(f"${{{key}}}", value)
    nginx_output_full_path = os.path.join(nginx_output_path, env_vars.get('NGINX_SERVER_NAME'))
    with open(nginx_output_full_path, 'w') as file:
        file.write(template_content)
        
    update_entrypoints(entrypoints_path, 'whgadmin', 'root')
    write_python_file(env_vars, python_output_path)

if __name__ == "__main__":
    context = os.path.basename(os.getcwd())
    load_environment(context)
    
    print(f"Context '{context}': environment variables loaded, and written to `.env`, `docker-compose.yml`, and nginx configuration. Entrypoint permissions fixed.")<|MERGE_RESOLUTION|>--- conflicted
+++ resolved
@@ -33,10 +33,7 @@
         # Skip directories
         if os.path.isdir(file_path):
             continue
-<<<<<<< HEAD
-=======
-        
->>>>>>> a61c97c1
+            
         permitted_file_path = os.path.join(permitted_path, file)
 
         try:
