--- conflicted
+++ resolved
@@ -41,11 +41,7 @@
     
     def get_context_data(self, *args, **kwargs):
         context = super(AreaCreateView, self).get_context_data(*args, **kwargs)
-<<<<<<< HEAD
-        context['mbtoken'] = settings.MAPBOX_TOKEN_WHG
-=======
         context['mbtoken'] = settings.MAPBOX_TOKEN_WHG        
->>>>>>> 2b3e1ffc
         #print('args',args,kwargs)
         context['action'] = 'create'
         #context['referrer'] = self.request.POST.get('referrer')
