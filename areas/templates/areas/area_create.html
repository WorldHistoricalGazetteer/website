--- conflicted
+++ resolved
@@ -226,11 +226,7 @@
     var attrib_mb = 'Map data &copy; <a href="https://www.openstreetmap.org/">OpenStreetMap</a> contributors, ' +
             '<a href="https://creativecommons.org/licenses/by-sa/2.0/">CC-BY-SA</a>, ' +
             'Imagery © <a href="https://www.mapbox.com/">Mapbox</a>',
-<<<<<<< HEAD
-      token_mb = '{{ mbtoken }}',
-=======
       token_whg = '{{ mbtoken }}',
->>>>>>> 2b3e1ffc
       mbstyle_url = 'https://api.mapbox.com/styles/v1/{id}/tiles/256/{z}/{x}/{y}?access_token={token}';
       
 
