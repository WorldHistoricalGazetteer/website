--- conflicted
+++ resolved
@@ -1,12 +1,7 @@
 # datasets.urls
 
-<<<<<<< HEAD
 from django.urls import path#, include
 #from django.conf.urls import url
-=======
-from django.urls import path
-from django.conf.urls import url
->>>>>>> c0cb1d37
 from django.conf.urls.static import static
 from django.conf import settings
 
@@ -16,8 +11,7 @@
 # dataset actions
 app_name='datasets'
 urlpatterns = [
-<<<<<<< HEAD
-  
+
   ## BASICS: create, delete, insert data
   path('create/', views.DatasetCreateView.as_view(), name='dataset-create'),
   path('<int:id>/delete', views.DatasetDeleteView.as_view(), name='dataset-delete'),
@@ -27,10 +21,10 @@
 
   # insert validated lpf file data to db
   path('<int:pk>/insert_lpf/', views.ds_insert_lpf, name="ds_insert_lpf"),
-    
+
   # upload excel
   path('xl/', views.xl_upload, name='xl-upload'),
-  
+
   ## MANAGE/VIEW
   # dataset owner pages (tabs); names correspond to template names
   path('<int:id>/summary', views.DatasetSummaryView.as_view(), name='ds_summary'),
@@ -43,20 +37,20 @@
   # public dataset pages (tabs): metadata, browse
   path('<int:pk>', views.DatasetPublicView.as_view(), name='ds_meta'),
   path('<int:id>/places', views.DatasetPlacesView.as_view(), name='ds_places'),
-  
+
   ## DOWNLOADS
   # download latest file, as uploaded
-  path('<int:id>/file/', download_file, name="dl-file"), # 
+  path('<int:id>/file/', download_file, name="dl-file"), #
 
   # initiate downloads of augmented datasets via celery task (called from ajax)
   path('dlcelery/', downloader, name='dl_celery'),
-  
-  path('<int:id>/augmented/<str:format>', download_augmented, name="dl-aug"), # 
-  ## DEPRECATED download augmented dataset 
+
+  path('<int:id>/augmented/<str:format>', download_augmented, name="dl-aug"), #
+  ## DEPRECATED download augmented dataset
   # download flattened geojson data
-  #path('<int:id>/gis/', download_gis, name="dl-gis"), # 
+  #path('<int:id>/gis/', download_gis, name="dl-gis"), #
   ##
-  
+
   ## UPDATES (in progress)
   path('compare/', views.ds_compare, name='dataset-compare'),
   path('update/', views.ds_update, name='dataset-update'),
@@ -67,7 +61,7 @@
 
   # review, validate hits
   path('<int:pk>/review/<str:tid>/<str:passnum>', views.review, name="review"),
-  
+
   # accept any unreviewed wikidata pass0 hits from given task
   path('wd_pass0/<str:tid>', views.write_wd_pass0, name="wd_pass0"),
 
@@ -79,93 +73,22 @@
 
   # undo last save in review
   path('match-undo/<int:ds>/<str:tid>/<int:pid>', views.match_undo, name="match-undo"),
-  
+
   # refresh reconciliation counts (ds.id from $.get)
   path('updatecounts/', UpdateCountsView.as_view(), name='update_counts'),
-  
+
   ## COLLABORATORS
   # add DatasetUser collaborator
   path('collab-add/<int:dsid>/<str:v>', views.collab_add, name="collab-add"),
-  
+
   # delete DatasetUser collaborator
-  path('collab-delete/<int:uid>/<int:dsid>/<str:v>', views.collab_delete, name="collab-delete"), 
-  
+  path('collab-delete/<int:uid>/<int:dsid>/<str:v>', views.collab_delete, name="collab-delete"),
+
   ## GEOMETRY
   path('<int:dsid>/geojson/', fetch_geojson, name="geojson"),
-  
 
-=======
-    
-    path('create/', views.DatasetCreateView.as_view(), name='dataset-create'),
-    path('<int:id>/delete', views.DatasetDeleteView.as_view(), name='dataset-delete'),
 
-    # insert validated delimited file data to db (LP-TSV)
-    path('<int:pk>/insert_tsv/', views.ds_insert_tsv, name="ds_insert_tsv"),
-
-    # insert validated lpf file data to db
-    path('<int:pk>/insert_lpf/', views.ds_insert_lpf, name="ds_insert_lpf"),
-
-    # dataset owner views
-    path('<int:id>/summary', views.DatasetSummaryView.as_view(), name='ds_summary'),
-    path('<int:id>/browse', views.DatasetBrowseView.as_view(), name='ds_browse'),
-    path('<int:id>/reconcile', views.DatasetReconcileView.as_view(), name='ds_reconcile'),
-    path('<int:id>/collab', views.DatasetCollabView.as_view(), name='ds_collab'),
-    path('<int:id>/addtask', views.DatasetAddTaskView.as_view(), name='ds_addtask'),
-    path('<int:id>/log', views.DatasetLogView.as_view(), name='ds_log'),
-
-    # update-related
-    path('compare/', views.ds_compare, name='dataset-compare'),
-    path('update/', views.ds_update, name='dataset-update'),
-        
-    # TODO: single download url w/format variable
-    # download latest file, as uploaded
-    path('<int:id>/file/', download_file, name="dl-file"),
-    
-    # download augmented dataset
-    path('<int:id>/augmented/<str:format>', download_augmented, name="dl-aug"), # 
-
-    # download flattened geojson data
-    path('<int:id>/gis/', download_gis, name="dl-gis"), # 
-
-    # initiate reconciliation task (hands off to align_*())
-    path('<int:pk>/recon/', views.ds_recon, name="ds_recon"), # form submit
-
-    # review, validate hits
-    path('<int:pk>/review/<str:tid>/<str:passnum>', views.review, name="review"),
-
-    # undo last save in review
-    path('match-undo/<int:ds>/<str:tid>/<int:pid>', views.match_undo, name="match-undo"),
-        
-    # accept unreviewed wikidata pass0 hits; write place_link and place_geom records
-    path('wd_pass0/<str:tid>', views.write_wd_pass0, name="wd_pass0"),
-
-    # accept unreviewed whg pass0 hits; create & index child docs
-    path('idx_pass0/<str:tid>', views.write_idx_pass0, name="idx_pass0"),
-
-    # delete task (celery_results_taskresult) & associated hits
-    path('task-delete/<str:tid>/<str:scope>', views.task_delete, name="task-delete"),
-    
-    # add DatasetUser collaborator
-    path('collab-add/<int:dsid>/<str:v>', views.collab_add, name="collab-add"),
-    
-    # delete DatasetUser collaborator
-    path('collab-delete/<int:uid>/<int:dsid>/<str:v>', views.collab_delete, name="collab-delete"),
-    
-    # refresh reconciliation counts
-    path('updatecounts/', UpdateCountsView.as_view(), name='update_counts'),
-
-    # list places in a dataset; for physical geog layers
-    path('<str:label>/places/', views.ds_list, name='ds_list'),
-    
-    #
-    # IN USE?
-    #
-    # upload excel
-    path('xl/', views.xl_upload, name='xl-upload'),
-    
->>>>>>> c0cb1d37
 ] + static(settings.MEDIA_URL, document_root = settings.MEDIA_ROOT)
 
 
-#path('<int:id>/detail', views.DatasetDetailView.as_view(), name='dataset-detail'),
-    
+#path('<int:id>/detail', views.DatasetDetailView.as_view(), name='dataset-detail'),