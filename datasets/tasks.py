--- conflicted
+++ resolved
@@ -1,11 +1,7 @@
 # celery tasks for reconciliation and downloads
 # align_tgn(), align_wdlocal(), align_idx(), align_whg, make_download
 from __future__ import absolute_import, unicode_literals
-<<<<<<< HEAD
-from celery import shared_task # this is @shared_task decorator
-=======
 from celery import task, shared_task # these are @task decorators
->>>>>>> 2b3e1ffc
 #from celery_progress.backend import ProgressRecorder
 from django_celery_results.models import TaskResult
 from django.conf import settings
