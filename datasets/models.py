--- conflicted
+++ resolved
@@ -95,14 +95,10 @@
     # return feat if dsgeoms.count() > 0 else None
 
   @property
-<<<<<<< HEAD
   def carousel_metadata(self):
     return carousel_metadata(self)
 
   @property
-  def clustered_geometries(self):
-    return clustered_geometries(self)
-=======
   def builder_hastask(self):
     hastask = False
     if self.tasks.filter(task_name='align_collection').count() > 0:
@@ -126,24 +122,15 @@
     if dsgeoms.count() > 0:
         geom_list = [GEOSGeometry(dsgeom.geom.wkt) for dsgeom in dsgeoms]
         combined_geom = geom_list[0].convex_hull
-        
+
         for geom in geom_list[1:]: # Union of convex hulls is much faster than union of full geometries
             combined_geom = combined_geom.union(geom.convex_hull)
-            
+
         geometry = json.loads(combined_geom.convex_hull.geojson)
 
-    return Feature(properties={
-        "title": self.title,
-        "image_file": self.image_file.url if self.image_file else None,
-        "description": self.description,
-        "creator": self.creator,
-        "type": "dataset", 
-        "featured": self.featured,
-        "id": self.id, 
-        "webpage": self.webpage,
-        "url": reverse('datasets:ds_places', args=[self.id]),
-    }, geometry=geometry)
->>>>>>> 84c12fe4
+  @property
+  def clustered_geometries(self):
+    return clustered_geometries(self)
 
   @property
   def collaborators(self):
@@ -308,16 +295,16 @@
       p_hits2 = Hit.objects.filter(task_id=t.task_id,query_pass='pass2', reviewed=False).values("place_id").distinct().count()
       p_hits3 = Hit.objects.filter(task_id=t.task_id,query_pass='pass3', reviewed=False).values("place_id").distinct().count()
       p_sum = p_hits0+p_hits1+p_hits2+p_hits3
-      
+
       return {"tid":t.task_id,
        #"task":t.task_name,
        "date":t.date_done.strftime('%Y-%m-%d'),
-       "total":p_sum, 
-       "pass0":p_hits0, 
-       "pass1":p_hits1, 
-       "pass2":p_hits2, 
-       "pass3":p_hits3 } 
-    
+       "total":p_sum,
+       "pass0":p_hits0,
+       "pass1":p_hits1,
+       "pass2":p_hits2,
+       "pass3":p_hits3 }
+
     result = {}
     # array for each kind of task
     #task_types = self.tasks.all().values_list("task_name", flat=True)
