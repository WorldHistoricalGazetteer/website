# /datasets/utils.py
<<<<<<< HEAD
=======
import requests

>>>>>>> 36a494ac
from django.conf import settings
from django.contrib.gis.geos import GEOSGeometry
from django.contrib.gis.db.models import Extent
from django.core.exceptions import ValidationError
from django.core import mail
from django.core.mail import EmailMultiAlternatives
from django.http import FileResponse, JsonResponse, HttpResponse
from django.shortcuts import get_object_or_404, render #, redirect
from django.views.generic import View

import codecs, csv, datetime, sys, openpyxl, os, pprint, re, time
import pandas as pd
import simplejson as json
from chardet import detect
from dateutil.parser import parse
from django_celery_results.models import TaskResult
from frictionless import validate as fvalidate
from goodtables import validate as gvalidate
from jsonschema import draft7_format_checker, validate
from shapely import wkt
from shapely.geometry import mapping
from shapely.wkt import loads as wkt_loads

from areas.models import Country
from datasets.models import Dataset, DatasetUser, Hit
from datasets.static.hashes import aat, parents, aat_q
from datasets.static.hashes import aliases as al
#from datasets.tasks import make_download
from main.models import Log
from places.models import PlaceGeom, Type
pp = pprint.PrettyPrinter(indent=1)

# ***
# NEW insert function Aug 2023
# intended to replace ds_insert_tsv() and ds_insert_lpf()
# ***

def insert_delim():
  return

def insert_lpf():
  return

def sniff_file_type():
  return

def validator_delim(df):
  df = pd.read_csv('your_file.csv')
  # check for required fields
  required_fields = ['id', 'title', 'title_source', 'start']
  for field in required_fields:
    if field not in df.columns:
      return f"Required field missing: {field}"

  # require either "start" or "attestation_year"
  if not ("start" in df.columns or "attestation_year" in df.columns):
    return "Either 'start' or 'attestation_year' must be present"

  if not ("aat_types" in df.columns or "fclasses" in df.columns):
    return "Either 'aat_types' or 'fclasses' must be present"

  # check for pattern constraints
  pattern_constraints = {
    'attestation_year': "",
    'ccodes': "([a-zA-Z]{2};?)+",
    'fclasses': "",
    'matches': "(https?:\\/\\/.*\\..*;?)+|([a-z]{1,8}:.*;?)+",
    'parent_id': "(https?:\/\/.*\\..*|#\\d*)",
    'start': "(-?\\d{1,4}(-\\d{2})?(-\\d{2})?)(\/(-?\\d{1,4}(-\\d{2})?(-\\d{2})?))?",
    'end': "(-?\\d{1,4}(-\\d{2})?(-\\d{2})?)(\/(-?\\d{1,4}(-\\d{2})?(-\\d{2})?))?"
  }

  # TODO: not all fields have contraints !?
  # for field, pattern in pattern_constraints.items():
  #   if field in df.columns and not df[field].str.contains(pattern).all():
  #     return f"Field {field} contains values that do not match the required pattern"

  # check for numerical range constraints
  range_constraints = {
    'lon': (-180, 180),
    'lat': (-90, 90)
  }

  for field, (min_val, max_val) in range_constraints.items():
    if field in df.columns and (df[field].min() < min_val or df[field].max() > max_val):
      return f"Field {field} contains values outside the required range"

  return "Validation passed"

# def validator_lpf():
#   return

# ***
# DOWNLOAD FILES
# ***
# TODO: use DRF serializer? download_{format} methods on api.PlaceList() view?
# https://stackoverflow.com/questions/38697529/how-to-return-generated-file-download-with-django-rest-framework

# one-off download lp7 example tsv
# forces text/plain content_type!?
def downloadLP7(request):
  file = open('static/files/lp7_100.tsv', 'r')  # Open the specified file
  response = HttpResponse(file)  # Give file handle to HttpResponse object
  # Set the header to tell the browser that this is a file
  response['Content-Type'] = 'text/plain'
  # This is a simple description of the file. Note that the writing is the fixed one
  response['Content-Disposition'] = 'attachment;filename="lp7_100.tsv"'
  return response

# initiate celery tasks for dataset downloads
# TODO: add download Collection capability Apr 2022

def downloader(request, *args, **kwargs):
  user = request.user
  print('request.user', request.user)
  print('downloader() request.POST', request.POST)
  dsid = request.POST.get('dsid') or None
  collid = request.POST.get('collid') or None
  from datasets.tasks import make_download
  # POST *should* be the only case...
  if request.method == 'POST' and request.accepts('XMLHttpRequest'):
  # if request.method == 'POST' and request.is_ajax:
    print('ajax == True')
    format=request.POST['format']
    download_task = make_download.delay(
      {"name":user.name, "userid":user.id},
      dsid=dsid,
      collid=collid,
      format=format,
    )
    print('task to Celery', download_task.task_id)
    # return task_id
    obj={'task_id':download_task.task_id}
    print('obj from downloader()', obj)
    
    #return render(request, 'datasets/ds_meta.html', context=context)
    return HttpResponse(json.dumps(obj), content_type='application/json')    
    
  elif request.method == 'POST' and not request.is_ajax:
    print('request.POST (not ajax)', request.POST)


  elif request.method == 'GET':
    print('request.GET', request.GET)


""" deprecatING (still used from collection download modal ) """
def download_augmented(request, *args, **kwargs):
  from django.db import connection
  print('download_augmented kwargs',kwargs)
  print('download_augmented request',request)
  name = request.user.name
  ds=get_object_or_404(Dataset,pk=kwargs['id'])
  dslabel = ds.label
  url_prefix='http://whgazetteer.org/api/place/'
  fileobj = ds.files.all().order_by('-rev')[0]
  date=makeNow()

  req_format = kwargs['format']
  if req_format is not None:
    print('download format',req_format)
  
  features=ds.places.all().order_by('id')

  print('download_augmented() file format', fileobj.format)
  print('download_augmented() req. format', req_format)
  start = datetime.datetime.now()
  if fileobj.format == 'delimited' and req_format in ['tsv', 'delimited']:
    # get header
    header = ds.files.all().order_by('id')[0].header
    print('making a tsv file')
    # make file name
    #fn = 'media/user_'+user+'/'+ds.label+'_aug_'+date+'.tsv'
    fn = 'media/downloads/'+name+'_'+dslabel+'_'+date+'.tsv'

    def augLinks(linklist):
      aug_links = []
      for l in linklist:
        aug_links.append(l.jsonb['identifier'])
      return ';'.join(aug_links)

    def augGeom(qs_geoms):
      gobj = {'new':[]}
      for g in qs_geoms:
        if not g.task_id:
          # it's an original
          gobj['lonlat'] = g.jsonb['coordinates']
        else:
          # it's an aug/add
          gobj['new'].append({"id":g.jsonb['citation']['id'],"coordinates":g.jsonb['coordinates'][0]})
      return gobj

    # TODO: return valid LP-TSV, incl. geowkt where applic.
    with open(fn, 'w', newline='', encoding='utf-8') as csvfile:
      writer = csv.writer(csvfile, delimiter='\t', quotechar='', quoting=csv.QUOTE_NONE)
      writer.writerow(['id','whg_pid','title','ccodes','lon','lat','added','matches'])
      #writer.writerow(header)
      for f in features:
        geoms = f.geoms.all()
        gobj = augGeom(geoms)
        #print('gobj',f.id, gobj)
        row = [str(f.src_id),
               str(f.id),
               f.title,
               ';'.join(f.ccodes),
               gobj['lonlat'][0] if 'lonlat' in gobj else None,
               gobj['lonlat'][1] if 'lonlat' in gobj else None,
               gobj['new'] if 'new' in gobj else None,
               str(augLinks(f.links.all()))
               ]
        writer.writerow(row)
        #progress_recorder.set_progress(i + 1, len(features), description="tsv progress")
    response = FileResponse(open(fn, 'rb'), content_type='text/csv')
    response['Content-Disposition'] = 'attachment; filename="'+os.path.basename(fn)+'"'
    end = datetime.datetime.now()
    print('elapsed tsv', end-start)
    return response
  else:
    print('building lpf file')
    # make file name
    fn = 'media/downloads/'+name+'_'+dslabel+'_'+date+'.tsv'
    result={"type":"FeatureCollection","features":[],
            "@context": "https://raw.githubusercontent.com/LinkedPasts/linked-places/master/linkedplaces-context-v1.1.jsonld",
            "filename": "/"+fn}
    print('augmented lpf template', result)
    with open(fn, 'w', encoding='utf-8') as outfile:
      with connection.cursor() as cursor:
        cursor.execute("""with namings as 
          (select place_id, jsonb_agg(jsonb) as names from place_name pn 
          where place_id in (select id from places where dataset = '{ds}')
          group by place_id ),
          placetypes as 
          (select place_id, jsonb_agg(jsonb) as "types" from place_type pt 
          where place_id in (select id from places where dataset = '{ds}')
          group by place_id ),
          placelinks as 
          (select place_id, jsonb_agg(jsonb) as links from place_link pl 
          where place_id in (select id from places where dataset = '{ds}')
          group by place_id ),
          geometry as 
          (select place_id, jsonb_agg(jsonb) as geoms from place_geom pg 
          where place_id in (select id from places where dataset = '{ds}')
          group by place_id ),
          placewhens as
          (select place_id, jsonb as whenobj from place_when pw 
          where place_id in (select id from places where dataset = '{ds}')),
          placerelated as
          (select place_id, jsonb_agg(jsonb) as rels from place_related pr 
          where place_id in (select id from places where dataset = '{ds}')
          group by place_id ),
          descriptions as
          (select place_id, jsonb_agg(jsonb) as descrips from place_description pdes 
          where place_id in (select id from places where dataset = '{ds}')
          group by place_id ),
          depictions as
          (select place_id, jsonb_agg(jsonb) as depicts from place_depiction pdep 
          where place_id in (select id from places where dataset = '{ds}')
          group by place_id )	
          select jsonb_build_object(
            'type','Feature',
            '@id', p.src_id,
            'properties', jsonb_build_object(
                'pid', '{urlpre}'||p.id,
                'title', p.title),
            'names', n.names,
            'types', coalesce(pt.types, '[]'),
            'links', coalesce(pl.links, '[]'),
            'geometry', case when g.geoms is not null 
                then jsonb_build_object(
                'type','GeometryCollection',
                'geometries', g.geoms)
                else jsonb_build_object(
                'type','Point','coordinates','{a}'::char[])
                end,
            'when', pw.whenobj,
            'relations',coalesce(pr.rels, '[]'),
            'descriptions',coalesce(pdes.descrips, '[]'),
            'depictions',coalesce(pdep.depicts, '[]')
          ) from places p 
          left join namings n on p.id = n.place_id
          left join placetypes pt on p.id = pt.place_id
          left join placelinks pl on p.id = pl.place_id
          left join geometry g on p.id = g.place_id
          left join placewhens pw on p.id = pw.place_id
          left join placerelated pr on p.id = pr.place_id
          left join descriptions pdes on p.id = pdes.place_id
          left join depictions pdep on p.id = pdep.place_id
          where dataset = '{ds}'        
        """.format(urlpre=url_prefix, ds=dslabel, a='{}'))
        for row in cursor:
          g = row[0]['geometry']
          # get rid of empty/unknown geometry
          if g['type'] != 'GeometryCollection' and g['coordinates'] == []:
            row[0].pop('geometry')
          result['features'].append(row[0])
          #progress_recorder.set_progress(i + 1, len(features), description="lpf progress")
        outfile.write(json.dumps(result,indent=2))
        #outfile.write(json.dumps(result))
        
    end = datetime.datetime.now()
    print('elapsed lpf', end-start)    
    # response is reopened file
    response = FileResponse(open(fn, 'rb'), content_type='text/json')
    response['Content-Disposition'] = 'attachment; filename="'+os.path.basename(fn)+'"'

    return response

""" just gets a file and downloads it to File/Save window """
def download_file(request, *args, **kwargs):
  ds=get_object_or_404(Dataset,pk=kwargs['id'])
  fileobj = ds.files.all().order_by('-rev')[0]
  fn = 'media/'+fileobj.file.name
  file_handle = fileobj.file.open()
  print('download_file: kwargs,fn,fileobj.format',kwargs,fn,fileobj.format)
  # set content type
  response = FileResponse(file_handle, content_type='text/csv' if fileobj.format=='delimited' else 'text/json')
  response['Content-Disposition'] = 'attachment; filename="'+fileobj.file.name+'"'

  return response

#
# experiment (deprecated?)
def download_augmented_slow(request, *args, **kwargs):
  print('download_augmented kwargs',kwargs)
  user = request.user.name
  ds=get_object_or_404(Dataset,pk=kwargs['id'])
  fileobj = ds.files.all().order_by('-rev')[0]
  date=makeNow()

  req_format = kwargs['format']
  if req_format is not None:
    print('got format',req_format)
    #qs = qs.filter(title__icontains=query)

  features=ds.places.all() 

  if fileobj.format == 'delimited' and req_format == 'tsv':
    print('augmented for delimited')
    # make file name
    fn = 'media/user_'+user+'/'+ds.label+'_aug_'+date+'.tsv'
    def augLinks(linklist):
      aug_links = []
      for l in linklist:
        aug_links.append(l.jsonb['identifier'])
      return ';'.join(aug_links)

    def augGeom(qs_geoms):
      gobj = {'new':[]}
      for g in qs_geoms:
        if not g.task_id:
          # it's an original
          gobj['lonlat'] = g.jsonb['coordinates']
        else:
          # it's an aug/add
          gobj['new'].append({"id":g.jsonb['citation']['id'],"coordinates":g.jsonb['coordinates']})
      return gobj

    with open(fn, 'w', newline='', encoding='utf-8') as csvfile:
      writer = csv.writer(csvfile, delimiter='\t', quotechar='', quoting=csv.QUOTE_NONE)
      writer.writerow(['id','whg_pid','title','ccodes','lon','lat','added','matches'])
      for f in features:
        geoms = f.geoms.all()
        gobj = augGeom(geoms)
        row = [
          str(f.src_id),
          str(f.id),f.title,
          ';'.join(f.ccodes),
          gobj['lonlat'][0] if 'lonlat' in gobj else None,
          gobj['lonlat'][1] if 'lonlat' in gobj else None,
          gobj['new'] if 'new' in gobj else None,
          str(augLinks(f.links.all())) ]
        writer.writerow(row)
        #print(row)
    response = FileResponse(open(fn, 'rb'),content_type='text/csv')
    response['Content-Disposition'] = 'attachment; filename="'+os.path.basename(fn)+'"'

    return response
  else:
    # make file name
    fn = 'media/user_'+user+'/'+ds.label+'_aug_'+date+'.json'

    with open(fn, 'w', encoding='utf-8') as outfile:
      #fcoll = {"type":"FeatureCollection","features":[]}
      for f in features:
        print('dl_aug, lpf adding feature:',f)
        feat={"type":"Feature",
              "properties":{
                "@id":f.dataset.uri_base+f.src_id,
                "src_id":f.src_id,
                "title":f.title,
                "whg_pid":f.id}}
        if len(f.geoms.all()) >1:
          feat['geometry'] = {'type':'GeometryCollection'}
          feat['geometry']['geometries'] = [g.jsonb for g in f.geoms.all()]
        elif len(f.geoms.all()) == 1:
          feat['geometry'] = f.geoms.first().jsonb
        else: # no geoms
          feat['geometry'] = feat['geometry'] = {'type':'GeometryCollection','geometries':[]}
        feat['names'] = [n.jsonb for n in f.names.all()]
        feat['types'] = [t.jsonb for t in f.types.all()]
        feat['when'] = [w.jsonb for w in f.whens.all()]
        feat['relations'] = [r.jsonb for r in f.related.all()]
        feat['links'] = [l.jsonb for l in f.links.all()]
        feat['descriptions'] = [des.jsonb for des in f.descriptions.all()]
        feat['depictions'] = [dep.jsonb for dep in f.depictions.all()]
        #fcoll['features'].append(feat)  
        outfile.write(json.dumps(feat,indent=2))
      #outfile.write(json.dumps(fcoll,indent=2))

    # response is reopened file
    response = FileResponse(open(fn, 'rb'), content_type='text/json')
    #response['Content-Disposition'] = 'attachment; filename="'+os.path.basename(fn)+'"'
    response['Content-Disposition'] = 'filename="'+os.path.basename(fn)+'"'

    return response
  # *** /end DOWNLOAD FILES
  
# GeoJSON for all places in a dataset INCLUDING those without geometry
def fetch_mapdata_ds(request, *args, **kwargs):
    print('fetch_mapdata_ds kwargs', kwargs)
    dsid = kwargs['dsid']
    ds = get_object_or_404(Dataset, pk=dsid)
    
    reduce_geometry = request.GET.get('reduce_geometry', 'true').lower() == 'true' # Default to 'true' and return reduced geometry
<<<<<<< HEAD
    
    null_geometry = request.GET.get('variant', '') == 'nullGeometry'
    tileset = request.GET.get('variant', '') == 'tileset'
    reduce_geometry = False if tileset else reduce_geometry
    
=======
    
    tileset = request.GET.get('variant', '') == 'tileset'
    ignore_tilesets = request.GET.get('variant', '') == 'ignore_tilesets'
    reduce_geometry = False if tileset else reduce_geometry
    
    available_tilesets = None
    null_geometry = False
    if not tileset and not ignore_tilesets:
    
        tiler_url = "http://tiles.whgazetteer.org:3000/tiler"
        response = requests.post(tiler_url, json={"getTilesets": {"type": "datasets", "id": dsid}})
    
        if response.status_code == 200:
            available_tilesets = response.json().get('tilesets', [])
            null_geometry = len(available_tilesets) > 0
    
>>>>>>> 36a494ac
    places = ds.places.prefetch_related('geoms').order_by('id') # Ensure the same order each time the function is called
    extent = list(ds.places.aggregate(Extent('geoms__geom')).values())[0]

    feature_collection = {
        "title": ds.title,
        "contributors": ds.contributors,
        "citation": ds.citation,
        "creator": ds.creator,
        "minmax": ds.minmax,
        "extent": extent,
        "type": "FeatureCollection", 
        "features": [], 
    }
    
    if null_geometry:
<<<<<<< HEAD
        feature_collection["tileset"] = True
=======
        feature_collection["tilesets"] = available_tilesets 
>>>>>>> 36a494ac

    for index, place in enumerate(places):
        geometries = place.geoms.all()
        geometry = None

        if geometries:
            if reduce_geometry:
                # Reduce geometry to a point (default behavior)
                geojson_geometry = GEOSGeometry(geometries[0].geom)
                geometry = json.loads(geojson_geometry.json)
            else:
                if len(geometries) == 1:
                    geojson_geometry = GEOSGeometry(geometries[0].geom)
                    geometry = json.loads(geojson_geometry.json)
                else:
                    geometry = {
                        "type": "GeometryCollection",
                        "geometries": []
                    }
                    for geo in geometries:
                        geojson_geometry = GEOSGeometry(geo.geom)
                        geometry["geometries"].append(json.loads(geojson_geometry.json))

        feature = {
            "type": "Feature",
            "properties": {
                "pid": place.id,
                "title": place.title,
                "review_wd": place.review_wd,
                "review_tgn": place.review_tgn,
                "review_whg": place.review_whg,
                "min": "null" if place.minmax is None or place.minmax[0] is None else place.minmax[0], # String required by Maplibre filter test
                "max": "null" if place.minmax is None or place.minmax[1] is None else place.minmax[1], # String required by Maplibre filter test
            },
            "geometry": geometry,
            "id": index # Required for MapLibre conditional styling 
        }
        
<<<<<<< HEAD
        if null_geometry: # Minimise data sent to browser when using a vector tileset 
            feature["properties"]["geom_type"] = geometry.get("type", None)
            feature["geometry"] = None
=======
        if null_geometry: # Minimise data sent to browser when using a vector tileset
            if geometry:
                del feature["geometry"]["coordinates"]
                if "geowkt" in feature["geometry"]:
                    del feature["geometry"]["geowkt"]
>>>>>>> 36a494ac
        elif tileset: # Minimise data to be included in a vector tileset
            # Drop all properties except any listed here
            properties_to_keep = ["pid"] # Perhaps ["pid", "min", "max"]
            feature["properties"] = {k: v for k, v in feature["properties"].items() if k in properties_to_keep}         

        feature_collection["features"].append(feature)
    
    return JsonResponse(feature_collection, safe=False, json_dumps_params={'ensure_ascii': False})

# GeoJSON for all places in a dataset
# feeds ds_browse (owner view); ds_places, collection_places (public)
def fetch_geojson_ds(request, *args, **kwargs):
  print('fetch_geojson_ds kwargs',kwargs)
  dsid=kwargs['dsid']
  ds=get_object_or_404(Dataset,pk=dsid)

  # build a fast FeatureCollection 
  features=PlaceGeom.objects.filter(place_id__in=ds.placeids).values_list(
    'jsonb','place_id','src_id','place__title','place__minmax', 'place__fclasses')
  fcoll = {"type":"FeatureCollection","features":[], "minmax":ds.minmax}
  for f in features:
    # some places have no temporal scoping (dplace, geonames, etc.)
    minmax = f[4] if f[4] and len(f[4]) == 2 else None
    feat={"type":"Feature",
          "properties":{"pid":f[1],"src_id":f[2],"title":f[3],
                        "fclasses":f[5], "ds":ds.label},
          "geometry":f[0]}
    if minmax:
      feat["properties"]["min"] = minmax[0]
      feat["properties"]["max"] = minmax[1]    
    fcoll['features'].append(feat)
  
  result = {"minmax":ds.minmax, "collection":fcoll}
  return JsonResponse(result, safe=False,json_dumps_params={'ensure_ascii':False})

# flatten for gl time-mapping
# one feature per geometry w/min & max
def fetch_geojson_flat(request, *args, **kwargs):
  print('fetch_geojson_flat kwargs',kwargs)
  dsid=kwargs['dsid']
  ds=get_object_or_404(Dataset,pk=dsid)

  #from places.models import PlaceGeom
  #from datasets.models import Dataset
  #ds= Dataset.objects.get(pk=1106)

  fcoll = {"type":"FeatureCollection","features":[]}
  
  # build a FLAT FeatureCollection 
  pgobjects=PlaceGeom.objects.filter(place_id__in=ds.placeids)
  #pgobjects=PlaceGeom.objects.filter(place_id__in=ds.placeids).values_list(
    #'jsonb','place_id','src_id','minmax','place__title','place__minmax', 'place__fclasses')
  for pg in pgobjects:
    geom = json.loads(pg.geom.geojson)
    if geom['type'] != 'GeometryCollection':      
      fcoll['features'].append({"type":"Feature",
                  "geometry":geom,
                  "properties":{
                    "id":pg.place_id, "title":pg.place.title,
                    "min":pg.minmax[0] if pg.minmax else None, 
                    "max":pg.minmax[1] if pg.minmax else None }}
      )
    
  result = {"minmax":ds.minmax, "collection":fcoll}
  return JsonResponse(result, safe=False,json_dumps_params={'ensure_ascii':False})

def get_encoding_excel(fn):
  fin = codecs.open(fn, 'r')
  encoding = fin.encoding
  fin.close()
  return encoding

def get_encoding_delim(fn):
  with open(fn, 'rb') as f:
    rawdata = f.read()
  # print('detect', detect(rawdata))
  return detect(rawdata)['encoding']

def groom_files(user):
  return 'groomed files for ' + user

  # ***
# format validation errors for display
# ***
def parse_errors_tsv(errors):
  new_errors = []
  for e in errors:
    newe = re.sub('a constraint: constraint', 'the constraint:', e)
    newe = re.sub('at position "(\\d+)" does', 'does', newe)
    newe = re.sub('row at position "(\\d+)"', 'row \\1', newe)
    newe = re.sub('value', 'cell', newe)
    new_errors.append(newe)
  return new_errors
# tsv error: ['The cell "" in row at position "2" and field "id" at position "1" does not conform to a constraint: constraint "required" is "True"', 'The row at position "2" does not conform to the primary key constraint: cells composing the primary keys are all "None"']

# lpf error: [{'feat': 2, 'error': "'null' is not of type 'object'"}, {'feat': 3, 'error': "'null' is not of type 'object'"}]

# *** NOT YET CALLED
# format lpf validation errors for modal display
# *** 
#def parse_errors_lpf(errors):
  #new_errors = []
  #for e in error
  #print('parse_errors_lpf()',errors)

# ***
# parse start & end for insert to db
# TODO: is year-only minmax useful in GUI?
# parsedates for ds_insert_lpf will be different
# ***
#def intmap(arr):
  #return [int(a) for a in arr]

def parse_errors_lpf(errors):
  print('relative_path 0',errors[0]['error'].relative_path)
  "deque(['geometry', 'geometries', 0])"
  msg = [{"row":e['feat'], "msg":e['error'].message, "path":
         re.search('deque\(\[(.*)\]\)', 
          str(e['error'].relative_path)).group(1) } for e in errors]
  return msg

#
# called by ds_insert_tsv()
# returns object for PlaceWhen.jsonb in db
# and minmax int years for PlacePortalView()
#

def parsedates_tsv(dates):
    s, e, attestation_year = dates
    if s and e:
      s_yr = s.year
      e_yr = e.year
      timespans = {"start": {"earliest": s.isoformat()}, "end": {"latest": e.isoformat()}}
      minmax = [s_yr, e_yr]
    elif s and not e:
      s_yr = s.year
      timespans = {"start": {"in": s.isoformat()}}
      minmax = [s_yr, s_yr]
    elif attestation_year:
      s_yr = attestation_year
      timespans = {"start": {"in": str(attestation_year)}}
      minmax = [attestation_year, attestation_year]
    else:
      return None  # Or handle this case differently if needed
    return {"timespans": [timespans], "minmax": minmax}

# extract integers for new Place from lpf
def timespansReduce(tsl):
  result = []
  for ts in tsl:
    s = ts['start'][list(ts['start'].keys())[0]]
    s_yr=s[:5] if s[0] == '-' else s[:4]
    #e = ts['end'][list(ts['end'].keys())[0]] \
            #if 'end' in ts else s
    # lpf imports from tsv exports can have '' in end
    end = ts['end'][list(ts['end'].keys())[0]] if 'end' in ts else None # no end
    e = end if end and end != '' else s
    e_yr=e[:5] if e[0] == '-' else e[:4]
    result.append([int(s_yr), int(e_yr)])
    #s = int(ts['start'][list(ts['start'].keys())[0]])
    #e = int(ts['end'][list(ts['end'].keys())[0]]) \
      #if 'end' in ts else s
    #result.append([s,e])
  return result

#
# called by ds_insert_lpf()
# TODO: replicate outcome of parsedates_tsv()
#
def parsedates_lpf(feat):
  intervals=[]
  # gather all when elements
  # global when?
  if 'when' in feat and 'timespans' in feat['when']:
    try:
      intervals += timespansReduce(feat['when']['timespans']) 
    except:
      print('parsedates_lpf hung on', feat['@id'])
    
  # which feat keys might have a when?
  possible_keys = list(set(feat.keys() & \
                    set(['names','types','relations','geometry'])))
  print('possible_keys in parsedates_lpf()',possible_keys)
  
  # first, geometry
  # collections...
  geom = feat['geometry'] if 'geometry' in feat else None
  if geom and geom['type'] == 'GeometryCollection':
    for g in geom['geometries']:
      if 'when' in g and 'timespans' in g['when']:
        intervals += timespansReduce(g['when']['timespans'])
  # or singleton
  else:
    if geom and 'when' in geom:
      if 'timespans' in geom['when']:
        intervals += timespansReduce(g['when']['timespans'])
        
  # then the rest
  for k in possible_keys:
    if k != 'geometry':    
      obj = feat[k]
      for o in obj:
        if 'when' in o and 'timespans' in o['when']:
          intervals += timespansReduce(o['when']['timespans']) 
  # features must have >=1 when, with >=1 timespan
  # absent end replaced by start by timespansReduce()
  starts = [ts[0] for ts in intervals]
  ends = [ts[1] for ts in intervals]
  # some lpf records have no time at all b/c not required as with lp-tsv
  minmax = [
    int(min(starts)) if len(starts)>0 else None, 
    int(max(ends))  if len(ends)>0 else None
  ]
  # de-duplicate
  unique=list(set(tuple(sorted(sub)) for sub in intervals))
  return {"intervals": unique, "minmax": minmax}
# 
# validate Linked Places json-ld (w/jsonschema)
# format ['coll' (FeatureCollection) | 'lines' (json-lines)]
def validate_lpf(tempfn,format):
  schema = json.loads(codecs.open('datasets/static/validate/schema_lpf_v1.2.json','r','utf8').read())
  # rename tempfn
  newfn = tempfn+'.jsonld'
  os.rename(tempfn,newfn)
  infile = codecs.open(newfn, 'r', 'utf8')
  result = {"format":"lpf","errors":[]}
  [countrows,count_ok] = [0,0]

  # TODO: handle json-lines
  jdata = json.loads(infile.read())
  if len(set(['type', '@context', 'features'])-set(jdata.keys())) > 0 \
     or jdata['type'] != 'FeatureCollection' \
     or len(jdata['features']) == 0:
    print('not valid GeoJSON-LD')
  else:
    for feat in jdata['features']:
      countrows +=1
      try:
        validate(
          instance=feat,
          schema=schema,
          format_checker=draft7_format_checker
        )
        count_ok +=1
      except ValidationError as e:
          # Extract detailed error information
          path = " -> ".join([str(p) for p in e.absolute_path])
          message = e.message
          detailed_error = f"Error at {path}: {message}"
          print('Validation error:', detailed_error)
          result["errors"].append({"feat": countrows, 'error': detailed_error})
    result['count'] = countrows
  return result

#
# validate LP-TSV file (uses frictionless.py 3.31.0)
# 
def validate_tsv(fn, ext):
  # incoming csv or tsv; in cases converted from xlsx or ods via pandas
  # print('validate_tsv() fn', fn)
  # pull header for missing columns test below
  header = codecs.open(fn, 'r').readlines()[0][:-1]
  header = list(map(str.lower, header.split('\t' if '\t' in header else ',')))
  # header = header.split('\t' if '\t' in header else ',')
  list(map(str.lower, header))
  # print('header', header)
  result = {"format":"delimited", "errors":[], "columns":header}
  schema_lptsv = json.loads(codecs.open('datasets/static/validate/schema_tsv.json', 'r', 'utf8').read())
  try:
    report = fvalidate(fn, schema=schema_lptsv, sync_schema=True)
  except:
    err = sys.exc_info()
    result['errors'].append('File failed format validation. Error: '+err+'; '+str(err[1].args))
    print('error on fvalidate',err)
    print('error args',err[1].args)
    return result

  if len(report['tables']) > 0:
    rpt = report['tables'][0]
    result['count'] = rpt['stats']['rows']  # count
    print('rpt errors', rpt['errors'])

  req = ['id', 'title', 'title_source', 'start']
  missing = list(set(req) - set(header))

  # filter harmless errors
  # TODO: is filtering encoding-error here problematic?
  result['errors'] = [x['message'] for x in rpt['errors'] \
            if x['code'] not in ["blank-header", "missing-header", "encoding-error"]]
  if len(missing) > 0:
    result['errors'].insert(0,'Required column(s) missing or header malformed: '+
                            ', '.join(missing))

  return result

class HitRecord(object):
  def __init__(self, place_id, dataset, src_id, title):
    self.place_id = place_id
    self.src_id = src_id
    self.title = title
    self.dataset = dataset

  def __str__(self):
    import json
    return json.dumps(str(self.__dict__))    

  def toJSON(self):
    import json
    return json.loads(json.dumps(self.__dict__,indent=2))


class PlaceMapper(object):
  def __init__(self, id, src_id, title):
    self.id = id
    self.src_id = src_id
    self.title = title

  def __setitem__(self, key, value):
      setattr(self, key, value)

  def __getitem__(self, key):
      return getattr(self, key)

  def __str__(self):
    import json
    return json.dumps(str(self.__dict__))

  def toJSON(self):
    import json
    return json.loads(json.dumps(self.__dict__, indent=2))

def is_aat(string):
  return True if string.startswith('aat') or 'aat/' in string else False

# null fclass: 300239103, 300056006, 300155846
# refactored to use Type model in db
def aat_lookup(aid):
  try:
    typeobj = get_object_or_404(Type, aat_id=aid)
    return typeobj.term
  except:
    print(str(aid)+' broke aat_lookup()', sys.exc_info())
    # return {"label": None, "fclass":None}
    return None

#u='https://catalogue.bnf.fr/ark:/12148/cb193409'
def aliasIt(url):
  r1=re.compile(r"\/(?:.(?!\/))+$")
  id=re.search(r1,url)
  if id: 
    id = id.group(0)[1:].replace('cb','')
  r2 = re.compile(r"bnf|cerl|dbpedia|geonames|d-nb|loc|pleiades|tgn|viaf|wikidata|whg|wikipedia")
  tag=re.search(r2,url)
  if tag and id:
    return al.tags[tag.group(0)]['alias']+':'+id
  else:
    return url

# flattens nested tuple list
def flatten(l):
  for el in l:
    if isinstance(el, tuple) and any(isinstance(sub, tuple) for sub in el):
      for sub in flatten(el):
        yield sub
    else:
      yield el

def format_size(num):
  return round(num/1000000, 2)

""" 
  'monkey patch' for hully() for acknowledged GEOS/Django issue
  "call this any time before using GEOS features" @bpartridge says
"""
def patch_geos_signatures():
  """
  Patch GEOS to function on macOS arm64 and presumably
  other odd architectures by ensuring that call signatures
  are explicit, and that Django 4 bugfixes are backported.

  Should work on Django 2.2+, minimally tested, caveat emptor.
  """
  import logging

  from ctypes import POINTER, c_uint, c_int
  from django.contrib.gis.geos import GeometryCollection, Polygon
  from django.contrib.gis.geos import prototypes as capi
  from django.contrib.gis.geos.prototypes import GEOM_PTR
  from django.contrib.gis.geos.prototypes.geom import GeomOutput
  from django.contrib.gis.geos.libgeos import geos_version, lgeos
  from django.contrib.gis.geos.linestring import LineString

  logger = logging.getLogger("geos_patch")

  _geos_version = geos_version()
  logger.debug("GEOS: %s %s", _geos_version, repr(lgeos))

  # Backport https://code.djangoproject.com/ticket/30274
  def new_linestring_iter(self):
    for i in range(len(self)):
      yield self[i]

  LineString.__iter__ = new_linestring_iter

  # macOS arm64 requires that we have explicit argtypes for cffi calls.
  # Patch in argtypes for `create_polygon` and `create_collection`,
  # and then ensure their prep functions do NOT use byref so that the
  # arrays (`(GEOM_PTR * length)(...)`) auto-convert into `Geometry**`.
  # create_empty_polygon doesn't need to be patched as it takes no args.

  # Geometry*
  # GEOSGeom_createPolygon_r(GEOSContextHandle_t extHandle,
  #   Geometry* shell, Geometry** holes, unsigned int nholes)
  capi.create_polygon = GeomOutput(
    "GEOSGeom_createPolygon", argtypes=[GEOM_PTR, POINTER(GEOM_PTR), c_uint]
  )

  # Geometry*
  # GEOSGeom_createCollection_r(GEOSContextHandle_t extHandle,
  #   int type, Geometry** geoms, unsigned int ngeoms)
  capi.create_collection = GeomOutput(
    "GEOSGeom_createCollection", argtypes=[c_int, POINTER(GEOM_PTR), c_uint]
  )

  # The below implementations are taken directly from Django 2.2.25 source;
  # the only changes are unwrapping calls to byref().

  def new_create_polygon(self, length, items):
    # Instantiate LinearRing objects if necessary, but don't clone them yet
    # _construct_ring will throw a TypeError if a parameter isn't a valid ring
    # If we cloned the pointers here, we wouldn't be able to clean up
    # in case of error.
    if not length:
      return capi.create_empty_polygon()

    rings = []
    for r in items:
      if isinstance(r, GEOM_PTR):
        rings.append(r)
      else:
        rings.append(self._construct_ring(r))

    shell = self._clone(rings.pop(0))

    n_holes = length - 1
    if n_holes:
      holes = (GEOM_PTR * n_holes)(*[self._clone(r) for r in rings])
      holes_param = holes
    else:
      holes_param = None

    return capi.create_polygon(shell, holes_param, c_uint(n_holes))

  Polygon._create_polygon = new_create_polygon

  # Need to patch to not call byref so that we can cast to a pointer
  def new_create_collection(self, length, items):
    # Creating the geometry pointer array.
    geoms = (GEOM_PTR * length)(
      *[
        # this is a little sloppy, but makes life easier
        # allow GEOSGeometry types (python wrappers) or pointer types
        capi.geom_clone(getattr(g, "ptr", g))
        for g in items
      ]
    )
    return capi.create_collection(c_int(self._typeid), geoms, c_uint(length))

  GeometryCollection._create_collection = new_create_collection

""" 
  added patch_geos_signatures() from https://gist.github.com/bpartridge/26a11b28415d706bfb9993fc28767d68
  per https://github.com/libgeos/geos/issues/528#issuecomment-997327327 
"""
def hully(g_list):
  """
  Patch GEOS to function on macOS arm64 and presumably
  other odd architectures by ensuring that call signatures
  are explicit, and that Django 4 bugfixes are backported.

  Should work on Django 2.2+, minimally tested, caveat emptor.
  """
  import logging

  from ctypes import POINTER, c_uint, c_int
  from django.contrib.gis.geos import GeometryCollection, Polygon
  from django.contrib.gis.geos import prototypes as capi
  from django.contrib.gis.geos.prototypes import GEOM_PTR
  from django.contrib.gis.geos.prototypes.geom import GeomOutput
  from django.contrib.gis.geos.libgeos import geos_version, lgeos
  from django.contrib.gis.geos.linestring import LineString

  logger = logging.getLogger("geos_patch")

  _geos_version = geos_version()
  logger.debug("GEOS: %s %s", _geos_version, repr(lgeos))

  # Backport https://code.djangoproject.com/ticket/30274
  def new_linestring_iter(self):
    for i in range(len(self)):
      yield self[i]

  LineString.__iter__ = new_linestring_iter

  capi.create_polygon = GeomOutput(
    "GEOSGeom_createPolygon", argtypes=[GEOM_PTR, POINTER(GEOM_PTR), c_uint]
  )

  capi.create_collection = GeomOutput(
    "GEOSGeom_createCollection", argtypes=[c_int, POINTER(GEOM_PTR), c_uint]
  )

  def new_create_polygon(self, length, items):
    if not length:
      return capi.create_empty_polygon()

    rings = []
    for r in items:
      if isinstance(r, GEOM_PTR):
        rings.append(r)
      else:
        rings.append(self._construct_ring(r))

    shell = self._clone(rings.pop(0))

    n_holes = length - 1
    if n_holes:
      holes = (GEOM_PTR * n_holes)(*[self._clone(r) for r in rings])
      holes_param = holes
    else:
      holes_param = None

    return capi.create_polygon(shell, holes_param, c_uint(n_holes))

  Polygon._create_polygon = new_create_polygon

  # Need to patch to not call byref so that we can cast to a pointer
  def new_create_collection(self, length, items):
    # Creating the geometry pointer array.
    geoms = (GEOM_PTR * length)(
      *[
        # this is a little sloppy, but makes life easier
        # allow GEOSGeometry types (python wrappers) or pointer types
        capi.geom_clone(getattr(g, "ptr", g))
        for g in items
      ]
    )
    return capi.create_collection(c_int(self._typeid), geoms, c_uint(length))

  GeometryCollection._create_collection = new_create_collection

  """end hotfix """

  # 1 point -> Point; 2 points -> LineString; >2 -> Polygon
  try:
    mp = [GEOSGeometry(json.dumps(g)) for g in g_list]
    hull=GeometryCollection(mp).convex_hull
    # hull=GeometryCollection([GEOSGeometry(json.dumps(g)) for g in g_list]).convex_hull
  except:
    print('hully() failed on g_list', g_list)
    
  if hull.geom_type in ['Point', 'LineString', 'Polygon']:
    # buffer hull, but only a little if near meridian
    coll = GeometryCollection([GEOSGeometry(json.dumps(g)) for g in g_list]).simplify()
    #longs = list(c[0] for c in coll.coords)
    longs = list(c[0] for c in flatten(coll.coords))
    try:
      if len([i for i in longs if i >= 175]) == 0:
        hull = hull.buffer(1.4) # ~100km radius
      else:
        hull = hull.buffer(0.1)
    except:
      print('hully buffer error longs:', longs )
  #print(hull.geojson)    
  return json.loads(hull.geojson) if hull.geojson !=None else []


def parse_wkt(g):
    # Load the geometry from the WKT string
    gw = wkt_loads(g)

    # Get the bounding box of the geometry
    minx, miny, maxx, maxy = gw.bounds

    # Check if the bounding box's coordinates are within the valid range
    if not (-180 <= minx <= 180 and -90 <= miny <= 90 and -180 <= maxx <= 180 and -90 <= maxy <= 90):
        raise ValueError("Invalid coordinates in WKT geometry")

    # Convert the geometry to a GeoJSON feature
    feature = json.loads(json.dumps(mapping(gw)))

    return feature

# from timestamp
def makeDate(ts, form):
  expr = ts.strftime("%Y-%m-%d") if form == 'iso' \
    else ts.strftime("%d-%b-%Y")
  return expr
# 
def makeNow():
  ts = time.time()
  sttime = datetime.datetime.fromtimestamp(ts).strftime('%Y%m%d_%H%M%S')
  return sttime
#
def myprojects(me):
  return DatasetUser.objects.filter(user_id_id=me.id).values_list('dataset_id_id')
#
def parsejson(value,key):
  """returns value for given key"""
  print('parsejson() value',value)
  obj = json.loads(value.replace("'",'"'))
  return obj[key]
#
def makeCoords(lonstr,latstr):
  #print(type(lonstr),latstr)
  lon = float(lonstr) if lonstr not in ['','nan',None] else ''
  lat = float(latstr) if latstr not in ['','nan',None] else ''
  coords = [] if (lonstr == ''  or latstr == '') else [lon,lat]
  return coords

# might be GeometryCollection or singleton
def ccodesFromGeom(geom):
  if geom['type'] == 'Point' and geom['coordinates'] ==[]:
    ccodes = []
    return ccodes
  else:
    g = GEOSGeometry(str(geom))
    if g.geom_type == 'GeometryCollection':
      # just hull them all
      qs = Country.objects.filter(mpoly__intersects=g.convex_hull)
    else:
      qs = Country.objects.filter(mpoly__intersects=g)       
    ccodes = [c.iso for c in qs]
    return ccodes
#
def elapsed(delta):
  minutes, seconds = divmod(delta.seconds, 60)
  return '{:02}:{:02}'.format(int(minutes), int(seconds))

# called from es_lookup_tgn(); applicable for tgn only
def bestParent(qobj, flag=False):
  best = []
  # merge parent country/ies & parents
  if len(qobj['countries']) > 0 and qobj['countries'][0] != '':
    for c in qobj['countries']:
      best.append(parents.ccodes[0][c.upper()]['tgnlabel'])
  if len(qobj['parents']) > 0:
    for p in qobj['parents']:
      best.append(p)
  if len(best) == 0:
    best = ['World']
  return best

# wikidata Qs from ccodes
#TODO: consolidate hashes
def getQ(arr,what):
  #print('arr,what',arr, what)
  qids=[]
  if what == 'ccodes':
    from datasets.static.hashes.parents import ccodes
    for c in arr:
      if c.upper() in ccodes[0]:
        qids.append('wd:'+ccodes[0][c.upper()]['wdid'].upper())
  elif what == 'types':
    if len(arr) == 0:
      qids.append('wd:Q486972')
    for t in arr:
      if t in aat_q.qnums:
        for q in aat_q.qnums[t]:
          qids.append('wd:'+q)
      else:
        qids.append('wd:Q486972')
  return list(set(qids))

def roundy(x, direct="up", base=10):
  import math
  if direct == "down":
    return int(math.ceil(x / 10.0)) * 10 - base
  else:
    return int(math.ceil(x / 10.0)) * 10

def fixName(toponym):
  import re
  search_name = toponym
  r1 = re.compile(r"(.*?), Gulf of")
  r2 = re.compile(r"(.*?), Sea of")
  r3 = re.compile(r"(.*?), Cape")
  r4 = re.compile(r"^'")
  if bool(re.search(r1,toponym)):
    search_name = "Gulf of " + re.search(r1,toponym).group(1)
  if bool(re.search(r2,toponym)):
    search_name = "Sea of " + re.search(r2,toponym).group(1)
  if bool(re.search(r3,toponym)):
    search_name = "Cape " + re.search(r3,toponym).group(1)
  if bool(re.search(r4,toponym)):
    search_name = toponym[1:]
  return search_name if search_name != toponym else toponym

# in: list of Black atlas place types
# returns list of equivalent classes or types for {gaz}
def classy(gaz, typeArray):
  import codecs, json
  #print(typeArray)
  types = []
  finhash = codecs.open('../data/feature-classes.json', 'r', 'utf8')
  classes = json.loads(finhash.read())
  finhash.close()
  if gaz == 'gn':
    t = classes['geonames']
    default = 'P'
    for k,v in t.items():
      if not set(typeArray).isdisjoint(t[k]):
        types.append(k)
      else:
        types.append(default)
  elif gaz == 'tgn':
    t = classes['tgn']
    default = 'inhabited places' # inhabited places
    # if 'settlement' exclude others
    typeArray = ['settlement'] if 'settlement' in typeArray else typeArray
    # if 'admin1' (US states) exclude others
    typeArray = ['admin1'] if 'admin1' in typeArray else typeArray
    for k,v in t.items():
      if not set(typeArray).isdisjoint(t[k]):
        types.append(k)
      else:
        types.append(default)
  elif gaz == "dbp":
    t = classes['dbpedia']
    default = 'Place'
    for k,v in t.items():
      # is any Black type in dbp array?
      # TODO: this is crap logic, fix it
      if not set(typeArray).isdisjoint(t[k]):
        types.append(k)
  if len(types) == 0:
    types.append(default)
  return list(set(types))


# log recon action & update status
def post_recon_update(ds, user, task, test):
  print('test in utils.post_recon_update()', test )
  if test == "off":
    if task == 'idx':
      ds.ds_status = 'indexed' if ds.unindexed == 0 else 'accessioning'
    else:
      ds.ds_status = 'reconciling'
    ds.save()
  else:
    task += '_test'
  # recon task has completed, log it
  logobj = Log.objects.create(
    category = 'dataset',
    logtype = 'ds_recon',
    subtype = 'align_'+task,
    dataset_id = ds.id,
    user_id = user.id
  )
  logobj.save()
  # print('post_recon_update() logobj',logobj)

def status_emailer(ds, task_name):
  try:
    tasklabel = 'Wikidata' if task_name=='wd' else 'WHG index'
    text_content="Greetings! A "+tasklabel+" reconciliation task for the dataset "+ds.title+" ("+ds.label+") " \
                 "has been completed.\nMight be time to follow up with its owner, "+ds.owner.name+ \
                 "("+ds.owner.email+")."
    html_content="<h4>Greetings!</h4> <p>A "+tasklabel+" reconciliation task for the dataset <b>"+ds.title+" ("+ds.label+")</b> " \
                 "has been completed.</p><p>Might be time to follow up with its owner, "+ds.owner.name+ \
                 " ("+ds.owner.email+").</p>"
    if task_name == 'wd':
      html_content += "<p>A nudge to mention that reconciling to the WHG index is helpful & worthwhile.</p>"
    elif task_name == 'idx':
      text_content = "Congratulations and thank you!\nYour *"+ds.title+"* dataset is now fully indexed \
      in World Historical Gazetteer. Where we already had one or more records for a place, yours is now linked to it/them.\n \
      For those we had no attestation for, yours is the new 'seed'. In any case, *all* your records are now accessible via \
      the index search, database search, and API.\nBest regards,\nThe WHG Team"
      html_content = "<h4>Congratulations and thank you!</h4><p>Your <b>"+ds.title+"</b> dataset is now fully indexed \
      in World Historical Gazetteer. Where we already had one or more records for a place, yours is now linked to it/them.</p> \
      <p>For those we had no attestation for, yours is the new 'seed'. In any case, <i>all</i> your records are now accessible via \ \
      the index search, database search, and API.</p><p>Best regards,</p<p><i>The WHG Team</i></p>"
  except:
    print('status_emailer() failed on dsid', ds.id, 'how come?')
  subject, from_email = 'WHG dataset status update', settings.DEFAULT_FROM_EMAIL
  to_email = settings.EMAIL_STATUS_TO if task_name == 'wd' \
    else settings.EMAIL_STATUS_TO + [ds.owner.email]
  conn = mail.get_connection(
    host=settings.EMAIL_HOST,
    user=settings.EMAIL_HOST_USER,
    use_ssl=settings.EMAIL_USE_SSL,
    password=settings.EMAIL_HOST_PASSWORD,
    port=settings.EMAIL_PORT
  )
  msg = EmailMultiAlternatives(
    subject,
    text_content,
    from_email,
    to_email,
    connection=conn
  )
  msg.attach_alternative(html_content, "text/html")
  msg.send(fail_silently=False)

# TODO: faster?
class UpdateCountsView(View):
  """ Returns counts of unreviewed records, per pass and total; also deferred per task 
  """
  @staticmethod
  def get(request):
    #print('UpdateCountsView GET:',request.GET)
    """
    args in request.GET:
        [integer] ds_id: dataset id
    """
    ds = get_object_or_404(Dataset, id=request.GET.get('ds_id'))

    # deferred counts
    def defcountfunc(taskname, pids):
      if taskname[6:] in ['whg', 'idx']:
        return ds.places.filter(id__in=pids, review_whg = 2).count()
      elif taskname[6:].startswith('wd'):
        return ds.places.filter(id__in=pids, review_wd = 2).count()
      else:
        return ds.places.filter(id__in=pids, review_tgn = 2).count()
    
    def placecounter(th):
      pcounts={}      
      #for th in taskhits.all():
      pcounts['p0'] = th.filter(query_pass='pass0').values('place_id').distinct().count()
      pcounts['p1'] = th.filter(query_pass='pass1').values('place_id').distinct().count()
      pcounts['p2'] = th.filter(query_pass='pass2').values('place_id').distinct().count()
      pcounts['p3'] = th.filter(query_pass='pass3').values('place_id').distinct().count()
      return pcounts
    
    updates={}
    # counts of distinct place ids w/unreviewed hits per task/pass
    # for t in ds.tasks.filter(status='SUCCESS'):
    #   taskhits = Hit.objects.filter(task_id=t.task_id, reviewed=False)
    for t in ds.tasks.filter(status='SUCCESS'):
      taskhits = Hit.objects.filter(task_id=t.task_id, reviewed=False)
      # taskhits = Hit.objects.filter(task_id=t.task_id, reviewed=True)
      pcounts = placecounter(taskhits)
      # ids of all unreviewed places
      pids = list(set(taskhits.all().values_list("place_id",flat=True)))
      defcount = defcountfunc(t.task_name, pids)

      updates[t.task_id] = {
        "task":t.task_name,
        "total":len(pids),
        "pass0":pcounts['p0'],
        "pass1":pcounts['p1'],
        "pass2":pcounts['p2'],
        "pass3":pcounts['p3'],
        "deferred": defcount
      }

    #print(json.dumps(updates, indent=2))        
    return JsonResponse(updates, safe=False)

# ***
# UPLOAD UTILS
# ***
def xl_tester(): 
  fn = '/Users/karlg/repos/_whgdata/data/_source/CentralEurasia/bregel_in progress.xlsx'
  from openpyxl import load_workbook
  wb = load_workbook(filename = fn)
  sheet_ranges = wb['range names']

def xl_upload(request):
  if "GET" == request.method:
    return render(request, 'datasets/xl.html', {})
  else:
    excel_file = request.FILES["excel_file"]

    # you may put validations here to check extension or file size

    wb = openpyxl.load_workbook(excel_file)

    # getting all sheets
    sheets = wb.sheetnames
    print(sheets)

    # getting a particular sheet by name out of many sheets
    ws = wb["Sheet1"]
    print(ws)

    excel_data = list()
    # iterating over the rows and
    # getting value from each cell in row
    for row in ws.iter_rows():
      row_data = list()
      for cell in row:
        #row_data.append(str(cell.value))
        row_data.append(cell.value)
      excel_data.append(row_data)

    return render(request, 'datasets/xl.html', {"excel_data":excel_data}) 

<|MERGE_RESOLUTION|>--- conflicted
+++ resolved
@@ -1,9 +1,6 @@
 # /datasets/utils.py
-<<<<<<< HEAD
-=======
 import requests
 
->>>>>>> 36a494ac
 from django.conf import settings
 from django.contrib.gis.geos import GEOSGeometry
 from django.contrib.gis.db.models import Extent
@@ -138,10 +135,10 @@
     # return task_id
     obj={'task_id':download_task.task_id}
     print('obj from downloader()', obj)
-    
+
     #return render(request, 'datasets/ds_meta.html', context=context)
-    return HttpResponse(json.dumps(obj), content_type='application/json')    
-    
+    return HttpResponse(json.dumps(obj), content_type='application/json')
+
   elif request.method == 'POST' and not request.is_ajax:
     print('request.POST (not ajax)', request.POST)
 
@@ -165,7 +162,7 @@
   req_format = kwargs['format']
   if req_format is not None:
     print('download format',req_format)
-  
+
   features=ds.places.all().order_by('id')
 
   print('download_augmented() file format', fileobj.format)
@@ -231,37 +228,37 @@
     print('augmented lpf template', result)
     with open(fn, 'w', encoding='utf-8') as outfile:
       with connection.cursor() as cursor:
-        cursor.execute("""with namings as 
-          (select place_id, jsonb_agg(jsonb) as names from place_name pn 
+        cursor.execute("""with namings as
+          (select place_id, jsonb_agg(jsonb) as names from place_name pn
           where place_id in (select id from places where dataset = '{ds}')
           group by place_id ),
-          placetypes as 
-          (select place_id, jsonb_agg(jsonb) as "types" from place_type pt 
+          placetypes as
+          (select place_id, jsonb_agg(jsonb) as "types" from place_type pt
           where place_id in (select id from places where dataset = '{ds}')
           group by place_id ),
-          placelinks as 
-          (select place_id, jsonb_agg(jsonb) as links from place_link pl 
+          placelinks as
+          (select place_id, jsonb_agg(jsonb) as links from place_link pl
           where place_id in (select id from places where dataset = '{ds}')
           group by place_id ),
-          geometry as 
-          (select place_id, jsonb_agg(jsonb) as geoms from place_geom pg 
+          geometry as
+          (select place_id, jsonb_agg(jsonb) as geoms from place_geom pg
           where place_id in (select id from places where dataset = '{ds}')
           group by place_id ),
           placewhens as
-          (select place_id, jsonb as whenobj from place_when pw 
+          (select place_id, jsonb as whenobj from place_when pw
           where place_id in (select id from places where dataset = '{ds}')),
           placerelated as
-          (select place_id, jsonb_agg(jsonb) as rels from place_related pr 
+          (select place_id, jsonb_agg(jsonb) as rels from place_related pr
           where place_id in (select id from places where dataset = '{ds}')
           group by place_id ),
           descriptions as
-          (select place_id, jsonb_agg(jsonb) as descrips from place_description pdes 
+          (select place_id, jsonb_agg(jsonb) as descrips from place_description pdes
           where place_id in (select id from places where dataset = '{ds}')
           group by place_id ),
           depictions as
-          (select place_id, jsonb_agg(jsonb) as depicts from place_depiction pdep 
+          (select place_id, jsonb_agg(jsonb) as depicts from place_depiction pdep
           where place_id in (select id from places where dataset = '{ds}')
-          group by place_id )	
+          group by place_id )
           select jsonb_build_object(
             'type','Feature',
             '@id', p.src_id,
@@ -271,7 +268,7 @@
             'names', n.names,
             'types', coalesce(pt.types, '[]'),
             'links', coalesce(pl.links, '[]'),
-            'geometry', case when g.geoms is not null 
+            'geometry', case when g.geoms is not null
                 then jsonb_build_object(
                 'type','GeometryCollection',
                 'geometries', g.geoms)
@@ -282,7 +279,7 @@
             'relations',coalesce(pr.rels, '[]'),
             'descriptions',coalesce(pdes.descrips, '[]'),
             'depictions',coalesce(pdep.depicts, '[]')
-          ) from places p 
+          ) from places p
           left join namings n on p.id = n.place_id
           left join placetypes pt on p.id = pt.place_id
           left join placelinks pl on p.id = pl.place_id
@@ -291,7 +288,7 @@
           left join placerelated pr on p.id = pr.place_id
           left join descriptions pdes on p.id = pdes.place_id
           left join depictions pdep on p.id = pdep.place_id
-          where dataset = '{ds}'        
+          where dataset = '{ds}'
         """.format(urlpre=url_prefix, ds=dslabel, a='{}'))
         for row in cursor:
           g = row[0]['geometry']
@@ -302,9 +299,9 @@
           #progress_recorder.set_progress(i + 1, len(features), description="lpf progress")
         outfile.write(json.dumps(result,indent=2))
         #outfile.write(json.dumps(result))
-        
+
     end = datetime.datetime.now()
-    print('elapsed lpf', end-start)    
+    print('elapsed lpf', end-start)
     # response is reopened file
     response = FileResponse(open(fn, 'rb'), content_type='text/json')
     response['Content-Disposition'] = 'attachment; filename="'+os.path.basename(fn)+'"'
@@ -338,7 +335,7 @@
     print('got format',req_format)
     #qs = qs.filter(title__icontains=query)
 
-  features=ds.places.all() 
+  features=ds.places.all()
 
   if fileobj.format == 'delimited' and req_format == 'tsv':
     print('augmented for delimited')
@@ -409,7 +406,7 @@
         feat['links'] = [l.jsonb for l in f.links.all()]
         feat['descriptions'] = [des.jsonb for des in f.descriptions.all()]
         feat['depictions'] = [dep.jsonb for dep in f.depictions.all()]
-        #fcoll['features'].append(feat)  
+        #fcoll['features'].append(feat)
         outfile.write(json.dumps(feat,indent=2))
       #outfile.write(json.dumps(fcoll,indent=2))
 
@@ -420,38 +417,30 @@
 
     return response
   # *** /end DOWNLOAD FILES
-  
+
 # GeoJSON for all places in a dataset INCLUDING those without geometry
 def fetch_mapdata_ds(request, *args, **kwargs):
     print('fetch_mapdata_ds kwargs', kwargs)
     dsid = kwargs['dsid']
     ds = get_object_or_404(Dataset, pk=dsid)
-    
+
     reduce_geometry = request.GET.get('reduce_geometry', 'true').lower() == 'true' # Default to 'true' and return reduced geometry
-<<<<<<< HEAD
-    
-    null_geometry = request.GET.get('variant', '') == 'nullGeometry'
-    tileset = request.GET.get('variant', '') == 'tileset'
-    reduce_geometry = False if tileset else reduce_geometry
-    
-=======
-    
+
     tileset = request.GET.get('variant', '') == 'tileset'
     ignore_tilesets = request.GET.get('variant', '') == 'ignore_tilesets'
     reduce_geometry = False if tileset else reduce_geometry
-    
+
     available_tilesets = None
     null_geometry = False
     if not tileset and not ignore_tilesets:
-    
+
         tiler_url = "http://tiles.whgazetteer.org:3000/tiler"
         response = requests.post(tiler_url, json={"getTilesets": {"type": "datasets", "id": dsid}})
-    
+
         if response.status_code == 200:
             available_tilesets = response.json().get('tilesets', [])
             null_geometry = len(available_tilesets) > 0
-    
->>>>>>> 36a494ac
+
     places = ds.places.prefetch_related('geoms').order_by('id') # Ensure the same order each time the function is called
     extent = list(ds.places.aggregate(Extent('geoms__geom')).values())[0]
 
@@ -462,16 +451,12 @@
         "creator": ds.creator,
         "minmax": ds.minmax,
         "extent": extent,
-        "type": "FeatureCollection", 
-        "features": [], 
+        "type": "FeatureCollection",
+        "features": [],
     }
-    
+
     if null_geometry:
-<<<<<<< HEAD
-        feature_collection["tileset"] = True
-=======
-        feature_collection["tilesets"] = available_tilesets 
->>>>>>> 36a494ac
+        feature_collection["tilesets"] = available_tilesets
 
     for index, place in enumerate(places):
         geometries = place.geoms.all()
@@ -507,27 +492,21 @@
                 "max": "null" if place.minmax is None or place.minmax[1] is None else place.minmax[1], # String required by Maplibre filter test
             },
             "geometry": geometry,
-            "id": index # Required for MapLibre conditional styling 
+            "id": index # Required for MapLibre conditional styling
         }
-        
-<<<<<<< HEAD
-        if null_geometry: # Minimise data sent to browser when using a vector tileset 
-            feature["properties"]["geom_type"] = geometry.get("type", None)
-            feature["geometry"] = None
-=======
+
         if null_geometry: # Minimise data sent to browser when using a vector tileset
             if geometry:
                 del feature["geometry"]["coordinates"]
                 if "geowkt" in feature["geometry"]:
                     del feature["geometry"]["geowkt"]
->>>>>>> 36a494ac
         elif tileset: # Minimise data to be included in a vector tileset
             # Drop all properties except any listed here
             properties_to_keep = ["pid"] # Perhaps ["pid", "min", "max"]
-            feature["properties"] = {k: v for k, v in feature["properties"].items() if k in properties_to_keep}         
+            feature["properties"] = {k: v for k, v in feature["properties"].items() if k in properties_to_keep}
 
         feature_collection["features"].append(feature)
-    
+
     return JsonResponse(feature_collection, safe=False, json_dumps_params={'ensure_ascii': False})
 
 # GeoJSON for all places in a dataset
@@ -537,7 +516,7 @@
   dsid=kwargs['dsid']
   ds=get_object_or_404(Dataset,pk=dsid)
 
-  # build a fast FeatureCollection 
+  # build a fast FeatureCollection
   features=PlaceGeom.objects.filter(place_id__in=ds.placeids).values_list(
     'jsonb','place_id','src_id','place__title','place__minmax', 'place__fclasses')
   fcoll = {"type":"FeatureCollection","features":[], "minmax":ds.minmax}
@@ -550,9 +529,9 @@
           "geometry":f[0]}
     if minmax:
       feat["properties"]["min"] = minmax[0]
-      feat["properties"]["max"] = minmax[1]    
+      feat["properties"]["max"] = minmax[1]
     fcoll['features'].append(feat)
-  
+
   result = {"minmax":ds.minmax, "collection":fcoll}
   return JsonResponse(result, safe=False,json_dumps_params={'ensure_ascii':False})
 
@@ -568,22 +547,22 @@
   #ds= Dataset.objects.get(pk=1106)
 
   fcoll = {"type":"FeatureCollection","features":[]}
-  
-  # build a FLAT FeatureCollection 
+
+  # build a FLAT FeatureCollection
   pgobjects=PlaceGeom.objects.filter(place_id__in=ds.placeids)
   #pgobjects=PlaceGeom.objects.filter(place_id__in=ds.placeids).values_list(
     #'jsonb','place_id','src_id','minmax','place__title','place__minmax', 'place__fclasses')
   for pg in pgobjects:
     geom = json.loads(pg.geom.geojson)
-    if geom['type'] != 'GeometryCollection':      
+    if geom['type'] != 'GeometryCollection':
       fcoll['features'].append({"type":"Feature",
                   "geometry":geom,
                   "properties":{
                     "id":pg.place_id, "title":pg.place.title,
-                    "min":pg.minmax[0] if pg.minmax else None, 
+                    "min":pg.minmax[0] if pg.minmax else None,
                     "max":pg.minmax[1] if pg.minmax else None }}
       )
-    
+
   result = {"minmax":ds.minmax, "collection":fcoll}
   return JsonResponse(result, safe=False,json_dumps_params={'ensure_ascii':False})
 
@@ -620,7 +599,7 @@
 
 # *** NOT YET CALLED
 # format lpf validation errors for modal display
-# *** 
+# ***
 #def parse_errors_lpf(errors):
   #new_errors = []
   #for e in error
@@ -638,7 +617,7 @@
   print('relative_path 0',errors[0]['error'].relative_path)
   "deque(['geometry', 'geometries', 0])"
   msg = [{"row":e['feat'], "msg":e['error'].message, "path":
-         re.search('deque\(\[(.*)\]\)', 
+         re.search('deque\(\[(.*)\]\)',
           str(e['error'].relative_path)).group(1) } for e in errors]
   return msg
 
@@ -696,15 +675,15 @@
   # global when?
   if 'when' in feat and 'timespans' in feat['when']:
     try:
-      intervals += timespansReduce(feat['when']['timespans']) 
+      intervals += timespansReduce(feat['when']['timespans'])
     except:
       print('parsedates_lpf hung on', feat['@id'])
-    
+
   # which feat keys might have a when?
   possible_keys = list(set(feat.keys() & \
                     set(['names','types','relations','geometry'])))
   print('possible_keys in parsedates_lpf()',possible_keys)
-  
+
   # first, geometry
   # collections...
   geom = feat['geometry'] if 'geometry' in feat else None
@@ -717,27 +696,27 @@
     if geom and 'when' in geom:
       if 'timespans' in geom['when']:
         intervals += timespansReduce(g['when']['timespans'])
-        
+
   # then the rest
   for k in possible_keys:
-    if k != 'geometry':    
+    if k != 'geometry':
       obj = feat[k]
       for o in obj:
         if 'when' in o and 'timespans' in o['when']:
-          intervals += timespansReduce(o['when']['timespans']) 
+          intervals += timespansReduce(o['when']['timespans'])
   # features must have >=1 when, with >=1 timespan
   # absent end replaced by start by timespansReduce()
   starts = [ts[0] for ts in intervals]
   ends = [ts[1] for ts in intervals]
   # some lpf records have no time at all b/c not required as with lp-tsv
   minmax = [
-    int(min(starts)) if len(starts)>0 else None, 
+    int(min(starts)) if len(starts)>0 else None,
     int(max(ends))  if len(ends)>0 else None
   ]
   # de-duplicate
   unique=list(set(tuple(sorted(sub)) for sub in intervals))
   return {"intervals": unique, "minmax": minmax}
-# 
+#
 # validate Linked Places json-ld (w/jsonschema)
 # format ['coll' (FeatureCollection) | 'lines' (json-lines)]
 def validate_lpf(tempfn,format):
@@ -777,7 +756,7 @@
 
 #
 # validate LP-TSV file (uses frictionless.py 3.31.0)
-# 
+#
 def validate_tsv(fn, ext):
   # incoming csv or tsv; in cases converted from xlsx or ods via pandas
   # print('validate_tsv() fn', fn)
@@ -825,7 +804,7 @@
 
   def __str__(self):
     import json
-    return json.dumps(str(self.__dict__))    
+    return json.dumps(str(self.__dict__))
 
   def toJSON(self):
     import json
@@ -870,7 +849,7 @@
 def aliasIt(url):
   r1=re.compile(r"\/(?:.(?!\/))+$")
   id=re.search(r1,url)
-  if id: 
+  if id:
     id = id.group(0)[1:].replace('cb','')
   r2 = re.compile(r"bnf|cerl|dbpedia|geonames|d-nb|loc|pleiades|tgn|viaf|wikidata|whg|wikipedia")
   tag=re.search(r2,url)
@@ -891,7 +870,7 @@
 def format_size(num):
   return round(num/1000000, 2)
 
-""" 
+"""
   'monkey patch' for hully() for acknowledged GEOS/Django issue
   "call this any time before using GEOS features" @bpartridge says
 """
@@ -991,9 +970,9 @@
 
   GeometryCollection._create_collection = new_create_collection
 
-""" 
+"""
   added patch_geos_signatures() from https://gist.github.com/bpartridge/26a11b28415d706bfb9993fc28767d68
-  per https://github.com/libgeos/geos/issues/528#issuecomment-997327327 
+  per https://github.com/libgeos/geos/issues/528#issuecomment-997327327
 """
 def hully(g_list):
   """
@@ -1081,7 +1060,7 @@
     # hull=GeometryCollection([GEOSGeometry(json.dumps(g)) for g in g_list]).convex_hull
   except:
     print('hully() failed on g_list', g_list)
-    
+
   if hull.geom_type in ['Point', 'LineString', 'Polygon']:
     # buffer hull, but only a little if near meridian
     coll = GeometryCollection([GEOSGeometry(json.dumps(g)) for g in g_list]).simplify()
@@ -1094,7 +1073,7 @@
         hull = hull.buffer(0.1)
     except:
       print('hully buffer error longs:', longs )
-  #print(hull.geojson)    
+  #print(hull.geojson)
   return json.loads(hull.geojson) if hull.geojson !=None else []
 
 
@@ -1119,7 +1098,7 @@
   expr = ts.strftime("%Y-%m-%d") if form == 'iso' \
     else ts.strftime("%d-%b-%Y")
   return expr
-# 
+#
 def makeNow():
   ts = time.time()
   sttime = datetime.datetime.fromtimestamp(ts).strftime('%Y%m%d_%H%M%S')
@@ -1152,7 +1131,7 @@
       # just hull them all
       qs = Country.objects.filter(mpoly__intersects=g.convex_hull)
     else:
-      qs = Country.objects.filter(mpoly__intersects=g)       
+      qs = Country.objects.filter(mpoly__intersects=g)
     ccodes = [c.iso for c in qs]
     return ccodes
 #
@@ -1327,7 +1306,7 @@
 
 # TODO: faster?
 class UpdateCountsView(View):
-  """ Returns counts of unreviewed records, per pass and total; also deferred per task 
+  """ Returns counts of unreviewed records, per pass and total; also deferred per task
   """
   @staticmethod
   def get(request):
@@ -1346,16 +1325,16 @@
         return ds.places.filter(id__in=pids, review_wd = 2).count()
       else:
         return ds.places.filter(id__in=pids, review_tgn = 2).count()
-    
+
     def placecounter(th):
-      pcounts={}      
+      pcounts={}
       #for th in taskhits.all():
       pcounts['p0'] = th.filter(query_pass='pass0').values('place_id').distinct().count()
       pcounts['p1'] = th.filter(query_pass='pass1').values('place_id').distinct().count()
       pcounts['p2'] = th.filter(query_pass='pass2').values('place_id').distinct().count()
       pcounts['p3'] = th.filter(query_pass='pass3').values('place_id').distinct().count()
       return pcounts
-    
+
     updates={}
     # counts of distinct place ids w/unreviewed hits per task/pass
     # for t in ds.tasks.filter(status='SUCCESS'):
@@ -1378,13 +1357,13 @@
         "deferred": defcount
       }
 
-    #print(json.dumps(updates, indent=2))        
+    #print(json.dumps(updates, indent=2))
     return JsonResponse(updates, safe=False)
 
 # ***
 # UPLOAD UTILS
 # ***
-def xl_tester(): 
+def xl_tester():
   fn = '/Users/karlg/repos/_whgdata/data/_source/CentralEurasia/bregel_in progress.xlsx'
   from openpyxl import load_workbook
   wb = load_workbook(filename = fn)
@@ -1418,5 +1397,4 @@
         row_data.append(cell.value)
       excel_data.append(row_data)
 
-    return render(request, 'datasets/xl.html', {"excel_data":excel_data}) 
-
+    return render(request, 'datasets/xl.html', {"excel_data":excel_data})