<!-- datasets/accession.html -->
{% extends "main/base.html" %}
{% load leaflet_tags %}

{% load static %}
{% load dataset_extras %}
{% block title %}<title>Accessioning::{{ ds_label }}>{{authority}}</title>{% endblock %}
{% block extra_head %}
	<script src="{% static 'js/aliases.js' %}"></script>
	<link href="{% static 'webpack/maptiler_sdk.bundle.css' %}" rel="stylesheet" /> 
	<link href="{% static 'webpack/review.bundle.css' %}" rel="stylesheet" /> 
{% endblock %}
{% block content %}
<div class="container">
<<<<<<< HEAD
  <h5 class="mb-2 mt-3">
	  {% if authority == 'idx' %}Accessioning{%else%}Reconciliation{%endif%} Review
	  {% if deferred is True %}
	    (<span class="text-danger">"deferred"</span>)
	  {% endif %}
    {% comment %}
	  <span class="help" data-id="accessioning"><i class="fas fa-question-circle linkypop"></i></span>{% endcomment %}
	  <span class="small ms-3"> <i>dataset</i>:
		  <a href="{% url 'datasets:ds_reconcile' id=ds_id %}"> {{ ds_label }}</a>
	  </span>
	  <span class="half float-end me-2"><i>task id</i>: {{ task_id }}</span>
  </h5>
  {% if nohits %}
    <div>
      <p>No unreviewed hits for this accessioning task! {{ authority }}</p>
      <p><a href="{% url 'datasets:ds_summary' id=ds_id %}">return to dataset summary page</a></p>
    </div>
  {% else %}
    <form id="form_related" method="POST" action="" >
    {% csrf_token %}
    {{ formset.management_form }}
    {% for record in records %} 
    <!-- there is only one; if last, do nothing -->
    <div class="container">
      <div id="review_nav" class="row pagination justify-content-center">

        <div class="col-sm-4 ps-1">
	        {% comment %} TODO: undo an accessioning match?
            <a id="undo" class="small hidden-imp" href="" data-url="{% url 'datasets:match-undo'
            ds=ds_id tid=task_id pid=999 %}">Undo last save {% fontawesome_icon 'undo' color='#336699' %}</a>
           {% endcomment %}
        </div>

        <div class="col-sm-8">
        <span>
          <button type="submit" id="btn_save" class="button-sm me-2">Save</button>
          {% if deferred is False %}
          <a id="defer_link" rel="tooltip" 
            title="flag for separate review" class="small" 
            href="{% url 'places:defer-review' pid=record.id auth=authority last=records.paginator.num_pages  %}">defer</a>
          {% endif %}
          <span class="step-links">
            {% if records.has_previous %}
                <a href="?page=1">&laquo; first</a>&nbsp;&nbsp;
                <a href="?page={{ records.previous_page_number }}">previous</a>
            {% endif %}
            <span class="current">
                Record {{ records.number }} of {{ records.paginator.num_pages }}
            </span>
            {% if records.has_next %}
                <a href="?page={{ records.next_page_number }}">next</a>&nbsp;&nbsp;
                <a href="?page={{ records.paginator.num_pages }}">last &raquo;</a>
            {% endif %}
          </span>
	        {% if test == 'on' %}
	          <span class="bold float-end">VIEW ONLY</span>{% endif %}
        </div>
      </div>
      <div class="row mt-2">
        <div id="review_record" class="col-sm-4 ps-0 small">
          <div class="bg-secondary font-weight-bold ps-2 text-light">{{ dataset_label }}</div>
          <div id="place_record" class="mb-2">
            <div>
              <input type="hidden" name="place_id" value="{{ record.id }}" />
              <span>
                <h4 class="text-danger">{{ record.title }}
                  {% if record.geoms %}
                  <span class="ms-2"><svg height="18" width="18">
                    <circle cx="9" cy="8" r="7" stroke="grey" stroke-width="1" fill="green" fill-opacity="0.4"/>
                  </svg></span>{% endif %}
                  <span class="float-end">
                    <button type="button" data-id="{{ record.id }}" class="create-comment btn"
                      data-src='record'> <i class="fas fa-edit linky fa-xs"></i></button>
                  </span>
                </h4>
              </span>
            </div>
            {% for g in record.geoms.all %}
              {{ g.jsonb|safe|json_script:record.id }}
            {% endfor %}
            <p><strong>WHG place id</strong>: {{ record.id }} </p>
            <p><strong>Source id</strong>: {{ record.src_id }}</p>
            <p class="scroll100"><strong>Name variants</strong>:<i>
              {% for name in record.names.all %}
               {{ name.jsonb.toponym }};
              {% endfor %}</i></p>
            {% if countries %}
            <p><strong>Modern countries</strong>:
              {% for c in countries %}
                {{ c }};
              {% endfor %}</p>
            {% endif %}
            {% if record.related.all|length > 0 %}
            <p><strong>Relations</strong>: 
              {% for rel in record.related.all %}
                {{ rel.jsonb.label }}; <!--({ rel.jsonb.relationType }); -->
              {% endfor %}</p>
            {% endif %}
            <p><strong>Place type(s)</strong>:
              {% for type in record.types.all %}
                {{ type.jsonb.sourceLabel }} ({{ type.jsonb.label }}); 
              {% endfor %}</p>
            {% if record.links.all|length > 0 %}
            <p><strong>Links</strong>: 
              {% for link in record.links.all %}
                <a href="" class="me-2 ext" data-toggle="modal"
                   data-target="#ext_site">{{ link.jsonb.identifier }} <i class="fas fa-external-link-alt linky"></i></a>
              {% endfor %}</p>
            {% endif %}
            {% if record.minmax %}
              {% if record.minmax.0 == record.minmax.1 %}
              <p><strong>Attested year</strong>: {{record.minmax.0}}</p>
              {% else %}
              <p><strong>Eariest/latest:</strong>: {{record.minmax.0}} / {{record.minmax.1}}</p>
              {% endif %}
            {% endif %}
            {% if record.descriptions %}
              {% for d in record.descriptions.all %}
              <p><strong>Description</strong>: {{d.jsonb.value}}</p>
              {%endfor%}
            {% endif %}
          </div> <!-- place_record -->
          <div id="map">
            {% leaflet_map "map_review" callback="map_init" %}
          </div>
        </div>
        <!--available: ['whg_id', 'place_id', 'src_id', 'title', 'dataset', 'variants', 'types',
        'ccodes', 'parents', 'descriptions', 'geoms', 'timespans', 'links']-->
        <div id="review_list" class="col-sm-8 pe-0">
          {% for form in formset %}
            <input type="hidden" name="id" value='{{ form.id.value }}'></input>
            <input type="hidden" name="authrecord_id" value='{{ form.authrecord_id.value }}'></input>
            <input type="hidden" name="score" value='{{ form.score.value }}'></input>
            <input type="hidden" name="query_pass" value='{{ form.query_pass.value }}'></input>
            {% for hidden in form.hidden_fields %}
              {{ hidden }}
            {% endfor %}
            <div class="ps-2 pe-2 mb-1 matchbar">
              <div class="match_radio custom-control custom-radio ps-1">
	              {% for choice in form.match %}{{ choice }}&nbsp;{% endfor %}
                <span class="help" data-id="matches"><i class="fas fa-question-circle linkypop"></i></span>
                {% if form.json.value|get:"sources" %}
                <span class="float-end me-1 mt-1 smaller">
	                {{ form.json.value|get:"whg_id" }}&nbsp;&nbsp;{{ form.json.value|get:"sources"|length }}
	                linked records <i class="fas fa-link linky"></i>
                </span>
                {% endif %}
                </span>
              </div>
            </div>
            {{ form.non_field_errors }}
            <div class="auth-match bg-white ps-2 mt-0 mb-2">
              <!-- pull geometries to js -->
              {% if form.json.value|get:"geoms"|length > 0 %}
                {% for g in form.json.value|get:"geoms" %}
                  {{ g|safe|json_script:g.id }}
                {% endfor %}
              {% endif %}
              <p><strong>Title(s)</strong>: <span class="text-danger h6">{{ form.json.value|get:"titles" }}</p>
              {% if form.json.value|get:"countries"|length > 0 %}
                <p><strong>Countries</strong>: {{ form.json.value|get:"countries" }}</p>
              {% endif %}

              <p class="mb-0"><strong>Linked records ({{ form.json.value|get:"sources"|length }})</strong>:
	              {% for src in form.json.value|get:"sources" %}
	                <div class="accession-div-row">
	                <p>
	                  <a class="geolink" rel="tooltip" id="{{ src.pid }}"
	                     href="javascript:{ zoomTo(+{{ form.authrecord_id.value }}) }" title="Flash map marker">
		                  <i class="fas fa-globe" style="color:#ED7702;"></i>
	                  </a>
		                <a class="pop-link pop-dataset" data-label={{src.dslabel}} data-toggle="popover"
		                   title="Dataset Profile" data-content="" tabindex="0" rel="clickover">{{ src.dslabel }}</a>
		                (<a href="/api/place/{{src.pid}}/" target="_blank">{{ src.pid }}</a>):
		                {% if src.variants|length > 0 %}<i>variants</i>: <b>{{ src.variants|join:", " }}</b>{% endif %}
		                {% if src.types|length > 0 %}; <i>type(s)</i>: <b>{{ src.types|join:","}}</b>{% endif %}
										{# index has some nulls in minmax #}
		                {% if src.minmax and src.minmax.first != None %}
			                ; <i>earliest/latest</i>:<b>{{ src.minmax|join:"/"}}</b>{% endif %}
		                <i class="text-muted">{{ src.pass }}</i>
		                {% if src.related|length > 0 %}<br/>
			                <i class="ms-3">relation(s)</i>: <b>{{ src.related|join:","}}</b>{% endif %}
                </p>
	                <p></p>
	                </div>
	              {% endfor %}
	            </p>

              {% if form.json.value|get:"links"|length > 0 %} 
                <p><strong>All concordances</strong>: 
                {% for link in form.json.value|get:"links" %}
                  <a href="" class="me-2 ext" data-toggle="modal" data-target="#ext_site">{{ link }}
	                  <i class="fas fa-external-link-alt linky"></i></a>
                {% endfor %}
              </p>{% endif %}
              
              
              {% if form.json.value|get:"minmax"|length > 0 %} 
                <p><strong>Temporal attestations</strong>: 
                {{ form.json.value|get:"minmax" }}</p>
              {% endif %}
              
              <!--{ if form.json.value|get:"descriptions"|length > 0 %} -->
                <!--<p class="mb-0"><strong>Description(s)</strong>:</p> -->
                <!--<div>-->
                <!--{ for d in form.json.value|get:"descriptions" %}-->
                  <!--<p>({d.lang}}) { d.text }}</p>{ endfor %}-->
                <!--</div>-->
              <!--{ endif %}-->
              
            </div>
          {% endfor %}
        </div> <!-- review_list -->
      </div> <!-- .row -->
    </div> <!-- container flex -->
    </form>
    {% endfor %} <!-- record in records -->
  {% endif %}
  <div class="modal fade" tabindex="-1" role="dialog" id="modal">
  <div class="modal-dialog modal-form" role="document">
    <div class="modal-content"></div>
  </div>
  <div class="selector py-3"><div id="helpme" class="my-3"><div></div>
=======
 		<h5 class="mb-2 mt-3">
  		{% if authority == 'idx' %}Accessioning{%else%}Reconciliation{%endif%} Review
	  	{% if deferred is True %}
	    	(<span class="text-danger">"deferred"</span>)
	  	{% endif %}
    	{% comment %}
	  		<span class="help" data-id="accessioning"><i class="fas fa-question-circle linkypop"></i></span>
	  	{% endcomment %}
	  	<span class="small ms-3"> <i>dataset</i>:
		  	<a href="{% url 'datasets:ds_reconcile' id=ds_id %}"> {{ ds_label }}</a>
	  	</span>
	  	<span class="half float-end me-2"><i>task id</i>: {{ task_id }}</span>
  	</h5>
  	{% if nohits %}
    	<div>
      		<p>No unreviewed hits for this accessioning task! {{ authority }}</p>
      		<p><a href="{% url 'datasets:ds_summary' id=ds_id %}">return to dataset summary page</a></p>
    	</div>
  	{% else %}
    	<form id="form_related" method="POST" action="" >
    		{% csrf_token %}
    		{{ formset.management_form }}
    		{% for record in records %} 
    			<!-- there is only one; if last, do nothing -->
			    <div class="container">
			      	<div id="review_nav" class="row pagination justify-content-center">
			        	<div class="col-sm-4 ps-1">
				        	{% comment %} TODO: undo an accessioning match?
			            		<a id="undo" class="small hidden-imp" href="" data-url="{% url 'datasets:match-undo' ds=ds_id tid=task_id pid=999 %}">Undo last save {% fontawesome_icon 'undo' color='#336699' %}</a>
			           		{% endcomment %}
		        		</div>
			        	<div class="col-sm-8">
		          			<button type="submit" id="btn_save" class="button-sm me-2">Save</button>
		          			{% if deferred is False %}
		          				<a id="defer_link" rel="tooltip" 
				            		title="flag for separate review" class="small" 
				            		href="{% url 'places:defer-review' pid=record.id auth=authority last=records.paginator.num_pages  %}">defer
				            	</a>
				          	{% endif %}
		          			<span class="step-links">
		            			{% if records.has_previous %}
					                <a href="?page=1">&laquo; first</a>&nbsp;&nbsp;
					                <a href="?page={{ records.previous_page_number }}">previous</a>
		            			{% endif %}
		            			<span class="current">
		                			Record {{ records.number }} of {{ records.paginator.num_pages }}
		            			</span>
		            			{% if records.has_next %}
					                <a href="?page={{ records.next_page_number }}">next</a>&nbsp;&nbsp;
					                <a href="?page={{ records.paginator.num_pages }}">last &raquo;</a>
		            			{% endif %}
		          			</span>
			        		{% if test == 'on' %}
			          			<span class="bold float-end">VIEW ONLY</span>
			          		{% endif %}
		        		</div>
     					</div>
     					<div class="row mt-2">
				        <div id="review_record" class="col-sm-4 ps-0 small">
				          	<div class="bg-secondary font-weight-bold ps-2 text-light">{{ dataset_label }}</div>
				          	<div id="place_record" class="mb-2">
					            <div>
					              	<input type="hidden" name="place_id" value="{{ record.id }}" />
					              	<span>
					                	<h4 class="text-danger">{{ record.title }}
					                  		{% if record.geoms %}
						                  		<span class="ms-2">
						                  			<svg height="18" width="18">
						                    			<circle cx="9" cy="8" r="7" stroke="grey" stroke-width="1" fill="green" fill-opacity="0.4"/>
	                  								</svg>
	                  							</span>
                  							{% endif %}
						                  	<span class="float-end">
						                    	<button type="button" data-id="{{ record.id }}" class="create-comment btn"
						                      		data-src='record'> <i class="fas fa-edit linky fa-xs"></i>
						                      	</button>
						                  	</span>
						                </h4>
						        	</span>
								</div>
					        	{% for g in record.geoms.all %}
					              	{{ g.jsonb|safe|json_script:record.id }}
					            {% endfor %}
					            <p><strong>WHG place id</strong>: {{ record.id }} </p>
					            <p><strong>Source id</strong>: {{ record.src_id }}</p>
					            <p class="scroll100"><strong>Name variants</strong>:<i>
					              	{% for name in record.names.all %}
					               		{{ name.jsonb.toponym }};
					              	{% endfor %}</i>
					            </p>
					            {% if countries %}
					            	<p>
					            		<strong>Modern countries</strong>:
					              		{% for c in countries %}
					                	{{ c }};
					              		{% endfor %}
					              	</p>
					            {% endif %}
					            {% if record.related.all|length > 0 %}
					            	<p>
					            		<strong>Relations</strong>: 
						              	{% for rel in record.related.all %}
						                	{{ rel.jsonb.label }}; <!--({ rel.jsonb.relationType }); -->
						              	{% endfor %}
						        	</p>
					            {% endif %}
					            <p>
					            	<strong>Place type(s)</strong>:
					              	{% for type in record.types.all %}
					                	{{ type.jsonb.sourceLabel }} ({{ type.jsonb.label }}); 
					              	{% endfor %}
					            </p>
					            {% if record.links.all|length > 0 %}
					            	<p>
					            		<strong>Links</strong>: 
					              		{% for link in record.links.all %}
					                		<a href="" class="me-2 ext" data-toggle="modal" data-target="#ext_site">{{ link.jsonb.identifier }} <i class="fas fa-external-link-alt linky"></i></a>
					              		{% endfor %}
					              	</p>
					            {% endif %}
				            	{% if record.minmax %}
				              		{% if record.minmax.0 == record.minmax.1 %}
				              			<p><strong>Attested year</strong>: {{record.minmax.0}}</p>
				              		{% else %}
				              			<p><strong>Eariest/latest:</strong>: {{record.minmax.0}} / {{record.minmax.1}}</p>
				              		{% endif %}
				            	{% endif %}
				            	{% if record.descriptions %}
				              		{% for d in record.descriptions.all %}
				              			<p><strong>Description</strong>: {{d.jsonb.value}}</p>
				              		{%endfor%}
				            	{% endif %}
				     		</div> <!-- place_record -->
			          		<div id="map" style="height:300px;"></div>
       					</div>
				        <!--available: ['whg_id', 'place_id', 'src_id', 'title', 'dataset', 'variants', 'types', 'ccodes', 'parents', 'descriptions', 'geoms', 'timespans', 'links']-->
				        <div id="review_list" class="col-sm-8 pe-0">
				          	{% for form in formset %}
					            <input type="hidden" name="id" value='{{ form.id.value }}'></input>
					            <input type="hidden" name="authrecord_id" value='{{ form.authrecord_id.value }}'></input>
					            <input type="hidden" name="score" value='{{ form.score.value }}'></input>
					            <input type="hidden" name="query_pass" value='{{ form.query_pass.value }}'></input>
					            {% for hidden in form.hidden_fields %}
					              	{{ hidden }}
					            {% endfor %}
				            	<div class="ps-2 pe-2 mb-1 matchbar">
				              		<div class="match_radio custom-control custom-radio ps-1">
					              		{% for choice in form.match %}{{ choice }}&nbsp;{% endfor %}
				                		<span class="help" data-id="matches"><i class="fas fa-question-circle linkypop"></i></span>
					                		{% if form.json.value|get:"sources" %}
					                			<span class="float-end me-1 mt-1 smaller">
						                			{{ form.json.value|get:"whg_id" }}&nbsp;&nbsp;{{ form.json.value|get:"sources"|length }} linked records <i class="fas fa-link linky"></i>
					                			</span>
					                		{% endif %}
				                		</span>
				              		</div>
				            	</div>
				            	{{ form.non_field_errors }}
				            	<div class="auth-match bg-white ps-2 mt-0 mb-2">
				              		<!-- pull geometries to js -->
				              		{% if form.json.value|get:"geoms"|length > 0 %}
				                		{% for g in form.json.value|get:"geoms" %}
				                  			{{ g|safe|json_script:g.id }}
				                		{% endfor %}
				              		{% endif %}
				              		<p><strong>Title(s)</strong>: <span class="text-danger h6">{{ form.json.value|get:"titles" }}</p>
				              		{% if form.json.value|get:"countries"|length > 0 %}
				                		<p><strong>Countries</strong>: {{ form.json.value|get:"countries" }}</p>
				              		{% endif %}
					
					              	<p class="mb-0"><strong>Linked records ({{ form.json.value|get:"sources"|length }})</strong>:
						              	{% for src in form.json.value|get:"sources" %}
						                	<div class="accession-div-row">
						                		<p>
						                  			<a class="geolink" rel="tooltip" id="{{ src.pid }}"
						                     			href="javascript:{ zoomTo(+{{ form.authrecord_id.value }}) }" title="Flash map marker">
							                  			<i class="fas fa-globe" style="color:#ED7702;"></i>
						                  			</a>
							                		<a class="pop-link pop-dataset" data-label={{src.dslabel}} data-toggle="popover" title="Dataset Profile" data-content="" tabindex="0" rel="clickover">{{ src.dslabel }}</a> (<a href="/api/place/{{src.pid}}/" target="_blank">{{ src.pid }}</a>):
									                {% if src.variants|length > 0 %}<i>variants</i>: <b>{{ src.variants|join:", " }}</b>{% endif %}
									                {% if src.types|length > 0 %}; <i>type(s)</i>: <b>{{ src.types|join:","}}</b>{% endif %}
													{# index has some nulls in minmax #}
						                			{% if src.minmax and src.minmax.first != None %}; <i>earliest/latest</i>:<b> {{ src.minmax|join:"/"}}</b>{% endif %}
						                			<i class="text-muted">{{ src.pass }}</i>
									                {% if src.related|length > 0 %}<br/><i class="ms-3">relation(s)</i>: <b>{{ src.related|join:","}}</b>{% endif %}
							                	</p>
						                		<p></p>
						                	</div>
						              	{% endfor %}
						            </p>
             							{% if form.json.value|get:"links"|length > 0 %} 
						                <p>
						                	<strong>All concordances</strong>: 
						                	{% for link in form.json.value|get:"links" %}
						                  		<a href="" class="me-2 ext" data-toggle="modal" data-target="#ext_site">{{ link }}
							                  	<i class="fas fa-external-link-alt linky"></i></a>
						                	{% endfor %}
						              	</p>
						            {% endif %}
             							{% if form.json.value|get:"minmax"|length > 0 %} 
					                	<p><strong>Temporal attestations</strong>: 
					                	{{ form.json.value|get:"minmax" }}</p>
					              	{% endif %}
			            		</div>
			          		{% endfor %}
			        	</div> <!-- review_list -->
			      </div> <!-- .row -->
			    </div> <!-- container flex -->
   			{% endfor %} <!-- record in records -->
   		</form>
	{% endif %}
	<div class="modal fade" tabindex="-1" role="dialog" id="modal">
		<div class="modal-dialog modal-form" role="document">
 			<div class="modal-content"></div>
		</div>
	</div>
	<div class="selector py-3"><div id="helpme" class="my-3">
 		<div></div>
	</div>
>>>>>>> 41e9aa57
</div>

<script src="{% static 'js/jquery.bootstrap.modal.forms.min.js' %}"></script>

<!-- Set up MapLibre map using Maptiler SDK -->
<script type="text/javascript">
    let mapParameters = {
        container: 'map',
        center: [9.2, 33],
        zoom: 0.2, // starting zoom
        minZoom: 0.1,
        maxZoom: 10,
        mapTilerKey: '{{ maptilerkey }}',
        controls: {
            layer: true,
            navigation: true,
            fullscreen: false,
            attribution: {
                open: false,
            },
            temporal: false
        },
        styleFilter: [ /* 'TOPO.PASTEL','BASIC.DEFAULT' */ ], // Leave empty for full list of options, or include a single style to prevent selector inclusion
    }
    const featureCollectionJSON = '{{ feature_collection|safe }}';
    let already = '{{ already }}';
    let ds_label = '{{ ds_label }}';
    let test = '{{ test }}';
    let passnum = '{{ passnum }}';
    let mbtoken = '{{ mbtoken }}';
    let page_variant = 'accession';
</script>

<script type="module">
    import "{% static 'webpack/maptiler_sdk.bundle.js' %}";
    import "{% static 'webpack/review.bundle.js' %}";
</script> 

{% endblock %}<|MERGE_RESOLUTION|>--- conflicted
+++ resolved
@@ -7,236 +7,11 @@
 {% block title %}<title>Accessioning::{{ ds_label }}>{{authority}}</title>{% endblock %}
 {% block extra_head %}
 	<script src="{% static 'js/aliases.js' %}"></script>
-	<link href="{% static 'webpack/maptiler_sdk.bundle.css' %}" rel="stylesheet" /> 
-	<link href="{% static 'webpack/review.bundle.css' %}" rel="stylesheet" /> 
+	<link href="{% static 'webpack/maptiler_sdk.bundle.css' %}" rel="stylesheet" />
+	<link href="{% static 'webpack/review.bundle.css' %}" rel="stylesheet" />
 {% endblock %}
 {% block content %}
 <div class="container">
-<<<<<<< HEAD
-  <h5 class="mb-2 mt-3">
-	  {% if authority == 'idx' %}Accessioning{%else%}Reconciliation{%endif%} Review
-	  {% if deferred is True %}
-	    (<span class="text-danger">"deferred"</span>)
-	  {% endif %}
-    {% comment %}
-	  <span class="help" data-id="accessioning"><i class="fas fa-question-circle linkypop"></i></span>{% endcomment %}
-	  <span class="small ms-3"> <i>dataset</i>:
-		  <a href="{% url 'datasets:ds_reconcile' id=ds_id %}"> {{ ds_label }}</a>
-	  </span>
-	  <span class="half float-end me-2"><i>task id</i>: {{ task_id }}</span>
-  </h5>
-  {% if nohits %}
-    <div>
-      <p>No unreviewed hits for this accessioning task! {{ authority }}</p>
-      <p><a href="{% url 'datasets:ds_summary' id=ds_id %}">return to dataset summary page</a></p>
-    </div>
-  {% else %}
-    <form id="form_related" method="POST" action="" >
-    {% csrf_token %}
-    {{ formset.management_form }}
-    {% for record in records %} 
-    <!-- there is only one; if last, do nothing -->
-    <div class="container">
-      <div id="review_nav" class="row pagination justify-content-center">
-
-        <div class="col-sm-4 ps-1">
-	        {% comment %} TODO: undo an accessioning match?
-            <a id="undo" class="small hidden-imp" href="" data-url="{% url 'datasets:match-undo'
-            ds=ds_id tid=task_id pid=999 %}">Undo last save {% fontawesome_icon 'undo' color='#336699' %}</a>
-           {% endcomment %}
-        </div>
-
-        <div class="col-sm-8">
-        <span>
-          <button type="submit" id="btn_save" class="button-sm me-2">Save</button>
-          {% if deferred is False %}
-          <a id="defer_link" rel="tooltip" 
-            title="flag for separate review" class="small" 
-            href="{% url 'places:defer-review' pid=record.id auth=authority last=records.paginator.num_pages  %}">defer</a>
-          {% endif %}
-          <span class="step-links">
-            {% if records.has_previous %}
-                <a href="?page=1">&laquo; first</a>&nbsp;&nbsp;
-                <a href="?page={{ records.previous_page_number }}">previous</a>
-            {% endif %}
-            <span class="current">
-                Record {{ records.number }} of {{ records.paginator.num_pages }}
-            </span>
-            {% if records.has_next %}
-                <a href="?page={{ records.next_page_number }}">next</a>&nbsp;&nbsp;
-                <a href="?page={{ records.paginator.num_pages }}">last &raquo;</a>
-            {% endif %}
-          </span>
-	        {% if test == 'on' %}
-	          <span class="bold float-end">VIEW ONLY</span>{% endif %}
-        </div>
-      </div>
-      <div class="row mt-2">
-        <div id="review_record" class="col-sm-4 ps-0 small">
-          <div class="bg-secondary font-weight-bold ps-2 text-light">{{ dataset_label }}</div>
-          <div id="place_record" class="mb-2">
-            <div>
-              <input type="hidden" name="place_id" value="{{ record.id }}" />
-              <span>
-                <h4 class="text-danger">{{ record.title }}
-                  {% if record.geoms %}
-                  <span class="ms-2"><svg height="18" width="18">
-                    <circle cx="9" cy="8" r="7" stroke="grey" stroke-width="1" fill="green" fill-opacity="0.4"/>
-                  </svg></span>{% endif %}
-                  <span class="float-end">
-                    <button type="button" data-id="{{ record.id }}" class="create-comment btn"
-                      data-src='record'> <i class="fas fa-edit linky fa-xs"></i></button>
-                  </span>
-                </h4>
-              </span>
-            </div>
-            {% for g in record.geoms.all %}
-              {{ g.jsonb|safe|json_script:record.id }}
-            {% endfor %}
-            <p><strong>WHG place id</strong>: {{ record.id }} </p>
-            <p><strong>Source id</strong>: {{ record.src_id }}</p>
-            <p class="scroll100"><strong>Name variants</strong>:<i>
-              {% for name in record.names.all %}
-               {{ name.jsonb.toponym }};
-              {% endfor %}</i></p>
-            {% if countries %}
-            <p><strong>Modern countries</strong>:
-              {% for c in countries %}
-                {{ c }};
-              {% endfor %}</p>
-            {% endif %}
-            {% if record.related.all|length > 0 %}
-            <p><strong>Relations</strong>: 
-              {% for rel in record.related.all %}
-                {{ rel.jsonb.label }}; <!--({ rel.jsonb.relationType }); -->
-              {% endfor %}</p>
-            {% endif %}
-            <p><strong>Place type(s)</strong>:
-              {% for type in record.types.all %}
-                {{ type.jsonb.sourceLabel }} ({{ type.jsonb.label }}); 
-              {% endfor %}</p>
-            {% if record.links.all|length > 0 %}
-            <p><strong>Links</strong>: 
-              {% for link in record.links.all %}
-                <a href="" class="me-2 ext" data-toggle="modal"
-                   data-target="#ext_site">{{ link.jsonb.identifier }} <i class="fas fa-external-link-alt linky"></i></a>
-              {% endfor %}</p>
-            {% endif %}
-            {% if record.minmax %}
-              {% if record.minmax.0 == record.minmax.1 %}
-              <p><strong>Attested year</strong>: {{record.minmax.0}}</p>
-              {% else %}
-              <p><strong>Eariest/latest:</strong>: {{record.minmax.0}} / {{record.minmax.1}}</p>
-              {% endif %}
-            {% endif %}
-            {% if record.descriptions %}
-              {% for d in record.descriptions.all %}
-              <p><strong>Description</strong>: {{d.jsonb.value}}</p>
-              {%endfor%}
-            {% endif %}
-          </div> <!-- place_record -->
-          <div id="map">
-            {% leaflet_map "map_review" callback="map_init" %}
-          </div>
-        </div>
-        <!--available: ['whg_id', 'place_id', 'src_id', 'title', 'dataset', 'variants', 'types',
-        'ccodes', 'parents', 'descriptions', 'geoms', 'timespans', 'links']-->
-        <div id="review_list" class="col-sm-8 pe-0">
-          {% for form in formset %}
-            <input type="hidden" name="id" value='{{ form.id.value }}'></input>
-            <input type="hidden" name="authrecord_id" value='{{ form.authrecord_id.value }}'></input>
-            <input type="hidden" name="score" value='{{ form.score.value }}'></input>
-            <input type="hidden" name="query_pass" value='{{ form.query_pass.value }}'></input>
-            {% for hidden in form.hidden_fields %}
-              {{ hidden }}
-            {% endfor %}
-            <div class="ps-2 pe-2 mb-1 matchbar">
-              <div class="match_radio custom-control custom-radio ps-1">
-	              {% for choice in form.match %}{{ choice }}&nbsp;{% endfor %}
-                <span class="help" data-id="matches"><i class="fas fa-question-circle linkypop"></i></span>
-                {% if form.json.value|get:"sources" %}
-                <span class="float-end me-1 mt-1 smaller">
-	                {{ form.json.value|get:"whg_id" }}&nbsp;&nbsp;{{ form.json.value|get:"sources"|length }}
-	                linked records <i class="fas fa-link linky"></i>
-                </span>
-                {% endif %}
-                </span>
-              </div>
-            </div>
-            {{ form.non_field_errors }}
-            <div class="auth-match bg-white ps-2 mt-0 mb-2">
-              <!-- pull geometries to js -->
-              {% if form.json.value|get:"geoms"|length > 0 %}
-                {% for g in form.json.value|get:"geoms" %}
-                  {{ g|safe|json_script:g.id }}
-                {% endfor %}
-              {% endif %}
-              <p><strong>Title(s)</strong>: <span class="text-danger h6">{{ form.json.value|get:"titles" }}</p>
-              {% if form.json.value|get:"countries"|length > 0 %}
-                <p><strong>Countries</strong>: {{ form.json.value|get:"countries" }}</p>
-              {% endif %}
-
-              <p class="mb-0"><strong>Linked records ({{ form.json.value|get:"sources"|length }})</strong>:
-	              {% for src in form.json.value|get:"sources" %}
-	                <div class="accession-div-row">
-	                <p>
-	                  <a class="geolink" rel="tooltip" id="{{ src.pid }}"
-	                     href="javascript:{ zoomTo(+{{ form.authrecord_id.value }}) }" title="Flash map marker">
-		                  <i class="fas fa-globe" style="color:#ED7702;"></i>
-	                  </a>
-		                <a class="pop-link pop-dataset" data-label={{src.dslabel}} data-toggle="popover"
-		                   title="Dataset Profile" data-content="" tabindex="0" rel="clickover">{{ src.dslabel }}</a>
-		                (<a href="/api/place/{{src.pid}}/" target="_blank">{{ src.pid }}</a>):
-		                {% if src.variants|length > 0 %}<i>variants</i>: <b>{{ src.variants|join:", " }}</b>{% endif %}
-		                {% if src.types|length > 0 %}; <i>type(s)</i>: <b>{{ src.types|join:","}}</b>{% endif %}
-										{# index has some nulls in minmax #}
-		                {% if src.minmax and src.minmax.first != None %}
-			                ; <i>earliest/latest</i>:<b>{{ src.minmax|join:"/"}}</b>{% endif %}
-		                <i class="text-muted">{{ src.pass }}</i>
-		                {% if src.related|length > 0 %}<br/>
-			                <i class="ms-3">relation(s)</i>: <b>{{ src.related|join:","}}</b>{% endif %}
-                </p>
-	                <p></p>
-	                </div>
-	              {% endfor %}
-	            </p>
-
-              {% if form.json.value|get:"links"|length > 0 %} 
-                <p><strong>All concordances</strong>: 
-                {% for link in form.json.value|get:"links" %}
-                  <a href="" class="me-2 ext" data-toggle="modal" data-target="#ext_site">{{ link }}
-	                  <i class="fas fa-external-link-alt linky"></i></a>
-                {% endfor %}
-              </p>{% endif %}
-              
-              
-              {% if form.json.value|get:"minmax"|length > 0 %} 
-                <p><strong>Temporal attestations</strong>: 
-                {{ form.json.value|get:"minmax" }}</p>
-              {% endif %}
-              
-              <!--{ if form.json.value|get:"descriptions"|length > 0 %} -->
-                <!--<p class="mb-0"><strong>Description(s)</strong>:</p> -->
-                <!--<div>-->
-                <!--{ for d in form.json.value|get:"descriptions" %}-->
-                  <!--<p>({d.lang}}) { d.text }}</p>{ endfor %}-->
-                <!--</div>-->
-              <!--{ endif %}-->
-              
-            </div>
-          {% endfor %}
-        </div> <!-- review_list -->
-      </div> <!-- .row -->
-    </div> <!-- container flex -->
-    </form>
-    {% endfor %} <!-- record in records -->
-  {% endif %}
-  <div class="modal fade" tabindex="-1" role="dialog" id="modal">
-  <div class="modal-dialog modal-form" role="document">
-    <div class="modal-content"></div>
-  </div>
-  <div class="selector py-3"><div id="helpme" class="my-3"><div></div>
-=======
  		<h5 class="mb-2 mt-3">
   		{% if authority == 'idx' %}Accessioning{%else%}Reconciliation{%endif%} Review
 	  	{% if deferred is True %}
@@ -259,7 +34,7 @@
     	<form id="form_related" method="POST" action="" >
     		{% csrf_token %}
     		{{ formset.management_form }}
-    		{% for record in records %} 
+    		{% for record in records %}
     			<!-- there is only one; if last, do nothing -->
 			    <div class="container">
 			      	<div id="review_nav" class="row pagination justify-content-center">
@@ -271,8 +46,8 @@
 			        	<div class="col-sm-8">
 		          			<button type="submit" id="btn_save" class="button-sm me-2">Save</button>
 		          			{% if deferred is False %}
-		          				<a id="defer_link" rel="tooltip" 
-				            		title="flag for separate review" class="small" 
+		          				<a id="defer_link" rel="tooltip"
+				            		title="flag for separate review" class="small"
 				            		href="{% url 'places:defer-review' pid=record.id auth=authority last=records.paginator.num_pages  %}">defer
 				            	</a>
 				          	{% endif %}
@@ -337,7 +112,7 @@
 					            {% endif %}
 					            {% if record.related.all|length > 0 %}
 					            	<p>
-					            		<strong>Relations</strong>: 
+					            		<strong>Relations</strong>:
 						              	{% for rel in record.related.all %}
 						                	{{ rel.jsonb.label }}; <!--({ rel.jsonb.relationType }); -->
 						              	{% endfor %}
@@ -346,12 +121,12 @@
 					            <p>
 					            	<strong>Place type(s)</strong>:
 					              	{% for type in record.types.all %}
-					                	{{ type.jsonb.sourceLabel }} ({{ type.jsonb.label }}); 
+					                	{{ type.jsonb.sourceLabel }} ({{ type.jsonb.label }});
 					              	{% endfor %}
 					            </p>
 					            {% if record.links.all|length > 0 %}
 					            	<p>
-					            		<strong>Links</strong>: 
+					            		<strong>Links</strong>:
 					              		{% for link in record.links.all %}
 					                		<a href="" class="me-2 ext" data-toggle="modal" data-target="#ext_site">{{ link.jsonb.identifier }} <i class="fas fa-external-link-alt linky"></i></a>
 					              		{% endfor %}
@@ -406,7 +181,7 @@
 				              		{% if form.json.value|get:"countries"|length > 0 %}
 				                		<p><strong>Countries</strong>: {{ form.json.value|get:"countries" }}</p>
 				              		{% endif %}
-					
+
 					              	<p class="mb-0"><strong>Linked records ({{ form.json.value|get:"sources"|length }})</strong>:
 						              	{% for src in form.json.value|get:"sources" %}
 						                	<div class="accession-div-row">
@@ -427,17 +202,17 @@
 						                	</div>
 						              	{% endfor %}
 						            </p>
-             							{% if form.json.value|get:"links"|length > 0 %} 
+             							{% if form.json.value|get:"links"|length > 0 %}
 						                <p>
-						                	<strong>All concordances</strong>: 
+						                	<strong>All concordances</strong>:
 						                	{% for link in form.json.value|get:"links" %}
 						                  		<a href="" class="me-2 ext" data-toggle="modal" data-target="#ext_site">{{ link }}
 							                  	<i class="fas fa-external-link-alt linky"></i></a>
 						                	{% endfor %}
 						              	</p>
 						            {% endif %}
-             							{% if form.json.value|get:"minmax"|length > 0 %} 
-					                	<p><strong>Temporal attestations</strong>: 
+             							{% if form.json.value|get:"minmax"|length > 0 %}
+					                	<p><strong>Temporal attestations</strong>:
 					                	{{ form.json.value|get:"minmax" }}</p>
 					              	{% endif %}
 			            		</div>
@@ -456,7 +231,6 @@
 	<div class="selector py-3"><div id="helpme" class="my-3">
  		<div></div>
 	</div>
->>>>>>> 41e9aa57
 </div>
 
 <script src="{% static 'js/jquery.bootstrap.modal.forms.min.js' %}"></script>
@@ -493,6 +267,6 @@
 <script type="module">
     import "{% static 'webpack/maptiler_sdk.bundle.js' %}";
     import "{% static 'webpack/review.bundle.js' %}";
-</script> 
+</script>
 
 {% endblock %}