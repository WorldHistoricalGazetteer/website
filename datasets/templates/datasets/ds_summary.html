{% extends "main/base.html" %}
{% load static %}
{% load leaflet_tags %}
{% load fontawesome %}
{% load mathfilters %}
{% load dataset_extras %}

{% block extra_head %}
  {% leaflet_js %}
  {% leaflet_css %}
  <script src="{% static 'js/aliases.js' %}"></script>
  <script src="{% static 'js/easyprint.js' %}"></script>
  <script src="https://npmcdn.com/@turf/turf/turf.min.js"></script>
  <script src="{% static 'js/spin.umd.js' %}"></script>
  <link rel="stylesheet" href="{% static 'css/spin.css' %}"/>
  <link rel="stylesheet" href="//cdn.datatables.net/1.10.23/css/dataTables.bootstrap4.min.css">
  <script src="//cdn.datatables.net/1.10.23/js/jquery.dataTables.min.js"></script>
  <script src="//cdn.datatables.net/1.10.23/js/dataTables.bootstrap4.min.js"></script>
  
  <script src="{% static 'celery_progress/celery_progress.js' %}"></script>
{% endblock %}

{% block title %}<title>Dataset::{{ ds.label }}</title>{% endblock %}

{% block content %}
<div id="dataset_content" class="container mt-1 px-1">
  <!--{ include 'datasets/ds_tabs.html' %}-->
  <ul id="dataset_tabs" class="nav nav-tabs" role="tablist">
      <!--<span class="ds-title ml-1 mr-3">{ ds.title }}</span>-->
      <li class="nav-item">
          <a class="nav-link active" id="summary-tab" data-link="summary" href="" role="tab" aria-controls="summary" aria-selected="false">Dataset Metadata</a>
      </li>
      <li class="nav-item">
          <a class="nav-link" id="browse-tab" href="{% url 'datasets:ds_browse' id=ds.id %}" role="tab" aria-controls="browse" aria-selected="false">Browse</a>
      </li>
      <li class="nav-item">
          <a class="nav-link" id="reconciliation-tab" href="{% url 'datasets:ds_reconcile' id=ds.id %}" role="tab" aria-controls="reconciliation" aria-selected="false">Reconciliation</a>
      </li>
      <li class="nav-item">
          <a class="nav-link" id="sharing-tab" href="{% url 'datasets:ds_collab' id=ds.id %}" role="tab" aria-controls="sharing" aria-selected="false">Collaborators</a>
      </li>
      <li class="nav-item">
          <a class="nav-link" id="log-tab" data-link="log" href="{% url 'datasets:ds_log' id=ds.id %}" role="tab" aria-controls="log" aria-selected="false">Log & Comments</a>
      </li>
  </ul>

  <div class="tab-content">
    <div id="summary" class="tab-pane fade show active" role="tabpanel" aria-labelledby="summary-tab">
      <form id="ds_form" method="POST" action="#" enctype="multipart/form-data">
      {% csrf_token %}
      <div class="row">
      <div id="ds_details" class="col-sm-7 small">
      {% if object.owner.id == user.id or user.is_superuser %}
        <span class="float-right">
          Delete dataset <a href="{% url 'datasets:dataset-delete' ds.id %}" class="" title="Delete dataset" rel="tooltip">{% fontawesome_icon 'trash' color='#ff0000' %}</a></span>
      {% endif %}
        <table class="ds-table">
          <tr>
            <td><b>Title</b> 
              <a href="#" class="edit-title">{% fontawesome_icon 'edit' color='#336699' %}</a>
            </td>
            <td>
              <span class="form-title h6 strong">{{ form.title.value }}</span>
              <span class="hidden editing-title">{{ form.title }}</span>
            </td>
          </tr>
          <tr>
            <td style="vertical-align:top;"><b>Webpage</b> 
              <a href="#" class="edit-webpage">{% fontawesome_icon 'edit' color='#336699' %}</a>
            </td>
            <td>
              <span class="form-webpage">{{ form.webpage.value|default_if_none:"..." }}</span>
              <span class="hidden editing-webpage">{{ form.webpage }}</span>&nbsp;
            </td>
          </tr>
          <tr>
            <td style="vertical-align:top;"><b>Description</b> 
              <a href="#" class="edit-description">{% fontawesome_icon 'edit' color='#336699' %}</a>
            </td>
            <td>
              <span class="form-description">{{ form.description.value }}</span>
              <span class="hidden editing-description">{{ form.description }}</span>
            </td>
          </tr>
          <tr>
            <td><b>ID / label</b></td>
            <td>{{ ds.id }} / {{ ds.label }}</td>
          </tr>
          <tr>
            <td style="vertical-align:top;"><b>Creator(s)</b> 
              <a href="#" class="edit-creator">{% fontawesome_icon 'edit' color='#336699' %}</a>
            </td>
            <td>
              <span class="form-creator">{{ form.creator.value }}</span>
              <span class="hidden editing-creator">{{ form.creator }}</span>
            </td>
          </tr>
          <tr>
            <td style="vertical-align:top;"><b>Source(s)</b> 
              <a href="#" class="edit-source">{% fontawesome_icon 'edit' color='#336699' %}</a>
            </td>
            <td>
              <span class="form-source">{{ form.source.value|default_if_none:"..." }}</span>
              <span class="hidden editing-source">{{ form.source }}</span>
            </td>
          </tr>
          <tr>
            <td style="vertical-align:top;"><b>Contributors</b> 
              <a href="#" class="edit-contrib">{% fontawesome_icon 'edit' color='#336699' %}</a>
            </td>
            <td>
              <span class="form-contrib">{{ form.contributors.value|default_if_none:"..." }}</span>
              <span class="hidden editing-contrib">{{ form.contributors }}</span>
            </td>
          </tr>
          <tr>
            <td style="vertical-align:top;"><b>Citation</b> 
              <a href="#" class="edit-citation">{% fontawesome_icon 'edit' color='#336699' %}</a>
            </td>
            <td>
              <span class="form-citation">{{ form.citation.value|default_if_none:"..." }}</span>
              <span class="hidden editing-citation">{{ form.citation }}</span>
            </td>
          </tr>
          <tr>
            <td style="vertical-align:top;"><b>Public?</b> 
              <!--<a href="#" class="edit-public">{ fontawesome_icon 'edit' color='#336699' %}</a>-->
            </td>
            <td>
              <span class="form-public">
              {% if form.public.value == True %}{{ form.public.value }}
              {% else %}
                <a href="#"><span class="help-matches" data-id="going_public">Details on making a dataset public. {% fontawesome_icon 'question-circle' color='#336699' %}</span></a>
              {% endif %}
            </td>
          </tr>
          <tr>
            <td><b>Dataset status</b></td>
            <td>{{ ds.ds_status }}</td>
          </tr>
          <tr>
            <td><b>URI base</b>
              <a href="#" class="edit-uri_base">{% fontawesome_icon 'edit' color='#336699' %}</a>
            </td>
            <td>
              <span class="form-uri_base">{{ form.uri_base.value }}</span>
              <span class="hidden editing-uri_base">{{ form.uri_base }}</span>
            </td>
          </tr>
          {% if user.is_superuser or user.is_admin %}
            <tr>
              <td style="vertical-align:top;"><b>Featured rank</b> 
                <a href="#" class="edit-featured">{% fontawesome_icon 'edit' color='#336699' %}</a>
              </td>
              <td>
                <span class="form-featured">{{ form.featured.value|default_if_none:"..." }}</span>
                <span class="hidden editing-featured">{{ form.featured }}</span>
              </td>
            </tr>
            <tr>
              <td style="vertical-align:top;"><b>Image</b> 
                <a href="#" class="edit-image">{% fontawesome_icon 'edit' color='#336699' %}</a>
              </td>
              <td>
                <span class="form-image">{{ form.image_file.value}}</span>
                <span class="hidden editing-image">{{ form.image_file }}</span>
              </td>
            </tr>
          {% endif %}
        </table>
        <input class="btn btn-primary btn-sm hidden btn-ds" type="submit" value="Save" />
        {% if current_file %}
          <p> <i>Current data file</i>
            {% if current_file.format == 'delimited' %}
            {% if ds.owner.id == user.id or user.is_superuser%}
            <span class="float-right mr-2 hidden">
              <a href="#" id="a_update_modal" data-dsid = {{ ds.id }} data-toggle="modal" data-target="#updateModal">update</a>
              <span class="help-matches" data-id="updates">{% fontawesome_icon 'question-circle' color='#993333' %}</span>
            </span>
            {% endif %}
            {% endif %}        
          </p>
          <div id="div_file">
            <table id="file_metadata" class="ds-table table-striped">
              <tr>
                <td><b>Revision</b></td>
                <td>{{ current_file.rev }}</td>
              </tr>
              <tr>
                <td><b>File</b></td>
                <td>
                  <span class="display-field"> 
                  <a href="{% url 'datasets:dl-file' ds.id %}" ref="current" download>{{ current_file.file }} {% fontawesome_icon 'download' color='#336699'%}</a> ({{filesize}} mb)
                  </span>
                </td>
              </tr>
              <tr>
                <td><b>File status</b></td>
                <td>{{ current_file.df_status }}</td>
              </tr>
              <tr>
                <td><b>Uploaded</b></td>
                <td>{{ current_file.upload_date|date:"d-M-Y, H:i (e)" }}</td>
              </tr>
              <tr>
                <td><b>Data type</b></td>
                <td>{{ current_file.datatype }}</td>
              </tr>
              <tr>
                <td><b>Format</b></td>
                <td>
                  <span class="display-field">
                    {{ current_file.format }} 
                    <!--{ if ds.format == 'delimited' %}({ ds.delimiter }}){endif%}-->
                  </span>
                  <span class="update-field hidden">{{ form.format }}</span>
                </td>
              </tr>
              <tr>
                <td><b>License</b></td>
                <td><a href="https://creativecommons.org/licenses/by/4.0/" target="_blank">CC BY 4.0</a></td>
              </tr>
              {% if current_file.format == 'delimited' %}
              <tr>
                <td><b>Columns</b></td>
                <td>{{ current_file.header }}</td>
              </tr>
              {% endif %}
            </table>
            <input class="btn btn-primary btn-sm hidden btn-file" type="submit" value="Upload" />
          </div> <!-- div_file -->
          <input type="hidden" name="datatype" value=
            {% if current_file %}"{{ current_file.datatype }}"{%else%}"place"{%endif%}>
          <input type="hidden" name="rev" value="{{ current_file.rev }}">
          <input type="hidden" name="format" value="{{ current_file.format }}">
          <input type="hidden" name="delimiter" value="{{ current_file.delimiter }}">
          <input type="hidden" name="df_status" value="{{ current_file.df_status }}">
          <input type="hidden" name="header" value="{{ current_file.header }}">
          <input type="hidden" name="numrows" value="{{ current_file.numrows }}">
        {% else %} <!-- no data file -->
          <p class="mt-2"><i>There is no upload file associated with this dataset</i></p>
        {% endif %}
        <input type="hidden" name="accepted_date" value="2020-04-01">
        <input type="hidden" name="owner" value="{{ ds.owner.id }}">
        <input type="hidden" name="label" value="{{ ds.label }}">
      </div>
      <div class="col-sm-5 small">
        <div id="ds_info">
          <div id="ds_stats" class="ds-card">
            <table style="width:100%">
              <!--<tr><td class="pb-3"><b>Status</b></td><td class="pb-3">{ ds.ds_status }}</td><td class="pb-3"></td></tr>-->
              <tr><th></th><th class="pb-1 text-secondary">count</th><th class="pb-1 text-secondary">added</th></tr>
              <tr><td><b>Records</b></td><td>{{ ds.numrows }}</td><td class="text-secondary">n/a</td></tr>
              <tr><td><b>Name variants</b></td><td>{{ num_names }}</td><td class="text-secondary">n/a</td></tr>
              <tr>
                <td><b>Geometries</b></td><td>{{ num_geoms }}</td>
                <td><span class="text-white bg-success">&nbsp;{{ geoms_added }}&nbsp;</span></td></tr>
              <tr>
                <td><b>Links</b></td><td>{{ num_links }}</td>
                <td><span class="text-white bg-success">&nbsp;{{ links_added }}&nbsp;</span></td></tr>
              {% if ds.unindexed > 0 %} 
                <tr class="text-danger">
                <td class="pt-3"><b>Unindexed records</b></td>
                <td class="pt-3">{{ ds.unindexed }}</td> 
                <td class="pt-3 text-secondary">n/a</td></tr>{% endif %}
            </table>
          </div>
          <div id="ds_access" class="pt-0 px-0 ds-card">
            <p class="ds-card-header">Collaboration</p>
            <p class="m-0 pl-2 pr-2">This screen and the tasks made available here are initially accessible only to the dataset "owner" - the user who created the record by uploading a dataset file. Dataset owners can then grant "co-owner" and/or "member" permissions to other registered users under the <a href="{% url 'datasets:ds_collab' ds.id %}">Collaborators</a> tab.</p>
          </div>
          {% if user.is_superuser or user in owners %}
            <!-- new -->          
            <div id="ds_downloads" class="pt-0 px-0 ds-card">
              <p class="ds-card-header pt-1"> Downloads (augmented data) 
                <span id='progress-bar' class='progress-bar' style="background-color: #68a9ef; width: 0%; line-height:.5rem;">&nbsp;</span>
              </p>
              {% if links_added > 0 or geoms_added > 0 %} <!-- dataset is augmented-->
                {% if ds.numrows <= 20000 %}
                  <p>
                    <a class="a-dl-celery" href="#" ref="lpf">Linked Places format {% fontawesome_icon 'download'%}</a>
                      <span id="file_lpf" class="ml-1"></span>
                  </p>
                  {% if current_file.format == 'delimited' %}
                    <p><a class="a-dl-celery" href="#" ref="tsv">LP-TSV {% fontawesome_icon 'download'%}</a>
                        <span id="file_tsv" class="ml-1"></span></p>
                  {% else %}
                    <p class="mt-2"><i>LP-TSV conversion is not possible for this LPF dataset. <a id="conversion_help" class="pointer" data-toggle="popover" title="LPF download options" data-content="<p>Data initially loaded in Linked Places format (LPF) has one&#8209;to&#8209;many relations that can't be converted to simple TSV files.</p>" tabindex="0" data-trigger="focus" data-original-title=""><i title="" class="fa fa-question-circle" style="color:#336699;"></i></a></i></p>
                  {% endif %}
                {% else %}  
                  <span class="red-head"><br/>Download of augmented datasets larger than 20,000 rows is not supported right now.</span>
                {% endif %}
              {% else %} <!-- hasn't been augmented yet-->
                <p><i>Dataset is not yet augmented</i></p>
                {% if current_file.format == 'delimited' %}
                  <p>Linked Places format conversion (not augmented)</p>
                {% endif %}
              {% endif %}
              <div id="progress-bar-message" class="hidden">Waiting for progress to start...</div>
              <div id="celery-result"></div>
            </div> <!-- ds_downloads_ajax -->
          {% endif %} <!-- owner or superuser -->
          <!--<div class='progress-wrapper'>-->
            <!--<div id='progress-bar' class='progress-bar' style="background-color: #68a9ef; width: 0%;">&nbsp;</div>-->
          <!--</div>-->
          <!--<div id="progress-bar-message">Waiting for progress to start...</div>       -->
        </div> <!-- ds_info -->
      </div> <!-- ds_details -->
      </div> <!-- row -->
      </form>
    </div> <!-- summary -->
  </div> <!-- .tab-content -->
  <div class="modal fade" id="updateModal" tabindex="-1" role="dialog">
    <div class="modal-dialog" role="document">
      <div class="modal-content">
        <div class="modal-header">
          <h5 class="modal-title" id="updateModalLabel">
            Update <span class="text-danger">{{ ds.label }}</span> dataset <small>(<i>{{ current_file.format }} file only</i>)</small>
          </h5>
        </div>
        <div class="modal-body">
          <div class="form-group">
            <form id="newfileform" method="POST" action="#" enctype="multipart/form-data">
              {% csrf_token %}
              <div id="loadfile">
                <p><input type="file" id="newfile"></p>
                <button id="btn_upload" type="submit" class="btn btn-primary btn-sm hidden">Upload</button>
              </div>
              <div id="update_spinner"></div>
              <div id="results_text" class="mb-2 small ds-card">
                <p>Uploaded data will be compared with existing data, and results reported here.</p>
                  <p>You may then proceed, or cancel this operation with no changes made.</p>
                <!--{ if links_added > 0 or geoms_added > 0 %}-->
                <!--<p>This dataset has been augmented with { links_added }} links and { geoms_added }} geometries-->
                <!--via reconciliation tasks. </p>-->
                <!--{ endif %}-->
              </div>          
            </form>
          </div> <!-- .form-group -->
        </div> <!-- .modal-body -->      
        <div class="modal-footer">
          <div id="buttons_pre">
            <button id="btn_cancel" type="button" class="btn btn-secondary btn-sm" data-dismiss="modal">Cancel</button>
            <button id="btn_update" type="button" data-dsid={{ds.id}} class="btn btn-primary btn-sm hidden">
              Proceed</button>
          </div>
          <button id="btn_done" type="button" class="btn btn-secondary btn-sm hidden" data-dismiss="modal">Done</button>
        </div>
      </div>
    </div>
  </div>
  <!-- .selector is div for modal help, can be placed anywhere-->
  <div class="selector py-3"><div id="helpme"></div></div>
</div>

<script type="text/javascript">
  // activate all tooltips
  $("[rel='tooltip']").tooltip();
  $("[data-toggle=popover]").popover({html:true})  

  dater = function(){
    const date = new Date(Date.now());
    return date.toISOString().substring(0,10)
  }

  $(".feedback").click(function(){
  console.log(clicked)
  url=window.location.href="/contact?from="+clicked
  window.location.href=url
  console.log('gwine to contact form, from clicked',url)
  })  
  
  clearEl = function(el){ 
    $("#progress-bar").fadeOut()
    el.html('')
  }

  // post-download actions
  function customResult(resultElement, result) {
    console.log('celery result',result)
    console.log('celery resultElement',resultElement)
    spinner_dl.stop()
    fn = result.filename
    link = '[ <span class="dl-save"><a href="/'+fn+'" title="downloaded: '+dater()+
              '" download>save</a></span> ]'    
    $( resultElement ).append(
      $('<p>').html(link)
    );
    $(".dl-save a")[0].click()
    setTimeout(clearEl($("#celery-result")), 1000)
  }    
  
  // -> views_dl.downloader()
  $(".a-dl-celery").click(function(e){
    e.preventDefault()
    <!--startDownloadSpinner()-->
    console.log('sending post')
    console.time('dl')
    format = $(this).attr('ref')
    dsid = '{{ ds.id }}'
    console.log('send to downloader()')
    urly='/datasets/dlcelery/'
    $.ajax({
        type: 'POST',
        url: urly,
        data: {
          "format":format, 
          "dsid":dsid, 
          "csrfmiddlewaretoken":"{{ csrf_token }}"},
        datatype:'json',
        success:function(response){
          startDownloadSpinner()
          console.log('got task_id',response)
          <!--$("#tid").html(response.task_id)-->
          task_id = response.task_id
          var progressUrl = "/celery-progress/"+task_id+"/";
          CeleryProgressBar.initProgressBar(progressUrl,
            { pollingInterval: 500,
              onResult: customResult,
            }
          )
        }
      })
  })  
 
  
  $("#a_update_modal").on('click', function(e){
    console.log('clicked update')
    if('{{ current_file.format }}' != 'delimited'){ 
        alert('Sorry, update is available for delimited files right now. Soon...')
      }
  })
  // show upload button after file selected
  $("#newfile").on("change", function() {
    $("#btn_upload").removeClass('hidden')
  });
  
  $("#btn_done").on('click', function(){ location.reload(); })
  $("#btn_cancel").on('click', function(){ location.reload(); })
  
  function startUpdateSpinner(){
    window.spinner_update = new Spin.Spinner().spin();
    $("#update_spinner").append(spinner_update.el);   
  }
  function startDownloadSpinner(){
    window.spinner_dl = new Spin.Spinner().spin();
    $("#ds_downloads").append(spinner_dl.el);   
  }

  // parse & prettify ds_update() results
  function updateText(data){
    html = 'Update changes: <br/>' + 
           'Added '+data["new_count"]+' rows <br/>'+ 
           'Deleted '+data["del_count"]+' rows <br/>'+ 
           'Updated '+data["update_count"]+' rows <br/>'+ 
           'in database'
    html += data['indexed'] == false?'.':' and in WHG index.'
    return html
  }
  // performs ds_update()
  $("#btn_update").on('click', function(){
    console.log('compare_data',compare_data)
    startUpdateSpinner()
    var formData = new FormData();
    formData.append('dsid', '{{ ds.id }}');
    formData.append('format', '{{ current_file.format }}');
    formData.append('keepg', $("#preserve_geoms").length ? $('#preserve_geoms')[0].checked : "true");
    formData.append('keepl', $("#preserve_links").length ? $('#preserve_links')[0].checked : "true");
    formData.append('csrfmiddlewaretoken', '{{ csrf_token }}');
    formData.append('compare_data',JSON.stringify(compare_data));
    
    $.ajax({
      type: 'POST',
      enctype: 'multipart/form-data',
      url: '/datasets/update/',
      processData: false,
      contentType: false,
      cache: false,
      data: formData,
      success:function(data){
        console.log('update result data',data)
        $("#buttons_pre").addClass('hidden')
        $("#btn_done").removeClass('hidden')
        html = '<h6>update complete!</h6>'
        html += updateText(data)
        $("#results_text").html(html)
        spinner_update.stop()
      }
    })
  })
  
  // parse & prettify ds_compare() results
  function comparisonText(data) {
      stats = data['compare_result']
      keepg = data['keepg']; keepl = data['keepl'];
      <!--keepers_note='Keep existing: geometry? <b>'+keepg+'</b>; links? <b>'+keepl+'</b>';-->
      html = 'This action would perform these WHG <i>database</i> updates:<br/><ul style="padding:0;list-style: inside;">'
      html += '<li>Replace <b>'+stats['count_replace']+'</b> place records having same IDs </li>'
      html += stats['rows_add'].length >0?'<li>Add records (<b>'+stats['rows_add'].join(', ')+'</b>)</li>':''
      html += stats['rows_del'].length >0?'<li>Remove records (<b>'+stats['rows_del'].join(', ')+'</b>)</li>':''
      html += stats['cols_add'].length >0?'<li>Add columns (<b>'+stats['cols_add']+'</b>)</li>':''
      html += stats['cols_del'].length >0?'<li>Remove columns (<b>'+stats['cols_del']+'</b>)</li>':''
      if (data['count_geoms']>0){
        html += '<li class="text-danger">There are <b>'+data['count_geoms']+'</b> existing place-geometry records...keep them?'+
        ' <input type="checkbox" id="preserve_geoms" checked></li>'
      }
      if (data['count_links']>0){
        html += '<li class="text-danger">There are <b>'+data['count_links']+'</b> existing place-link records...keep them?'+
        ' <input type="checkbox" id="preserve_links" checked></li>'
      }
      html += '</ul>'
      html += data['count_indexed'] > 0 ? '<p>Also, in the WHG <u>index</u>, <b>'+stats['count_replace'] + '</b> records would be updated, and <b>'+stats['rows_del'].length+'</b> removed.</p>':''
      html += stats['rows_add'].length >0 ? 'The '+stats['rows_add'].length+' record(s) added to the database will have to be reconciled and accessioned.':''
    return html
  }

  // submit new file for comparison
  // prepares compare_data{} object, passed to ds_update if/when 'proceed' is clicked
  $(document).on('submit', '#newfileform', function(e){
    e.preventDefault()
    var formData = new FormData();
    formData.append('file', $('#newfile')[0].files[0]);
    formData.append('dsid', '{{ ds.id }}');
    formData.append('format', '{{ current_file.format }}');
    formData.append('csrfmiddlewaretoken', '{{ csrf_token }}');
    
    <!--console.log(fileName,fileSize)-->
    $.ajax({
      type: 'POST',
      enctype: 'multipart/form-data',
      url: '/datasets/compare/',
      processData: false,
      contentType: false,
      cache: false,
      data: formData,
      success:function(data){
        console.log('data returned',data)
        if('failed' in data){
          errors = data['failed']['errors']
          html = '<b class="text-danger">Data validation issue(s):</b> <ul class="ul-flush">'
          <!--html+=JSON.stringify(data['failed']['errors'])-->
          var i = 0; i < 9; i++
          for(var i=0; i<errors.length; i++){
            <!--html += '<p>'+errors[i]['message']+'</p>'-->
            html += '<li class="li-flush">'+errors[i]+'</li>'
          }
          html+='</ul><p>Please correct and try again</p>'
        } else {
          html = '<b>Current file</b>: <br/><i>'+data['filename_cur']+'</i><br/>'
          html += '<b>New file</b>: <br/><i>'+data['filename_new']+'</i><br/>'
          html += '<b>New temp file</b>: <br/><i>'+data['tempfn']+'</i><br/>'
          html += '<b>Validation result</b>: <br/><i>' + 
            (data['validation_result']['errors'].length <1?'format valid':data['validation_result']['errors'])+'</i><hr/>'
          html += comparisonText(data)
          $("#btn_update").removeClass('hidden')
        }
        $("#loadfile").addClass('hidden')
        $("#results_text").html(html)
        compare_data=data
      }
    })
  })
  
  $('.vocab').on('click', function(e) {
    console.log('id',$(this).data('id'))
  });  
  
  function minmaxer(timespans){
    <!--console.log('got to minmax()',JSON.stringify(timespans))-->
    starts=[]; ends=[]
    for (t in timespans){
      // gets 'in', 'earliest' or 'latest'
      starts.push(Object.values(timespans[t].start)[0])
      ends.push(!!timespans[t].end ? Object.values(timespans[t].end)[0] : -1)
    } 
    <!--console.log('starts',starts,'ends',ends)-->
    minmax=[Math.max.apply(null, starts),Math.max.apply(null, ends)]
    return minmax
  }
  
  $(function(){
    <!--var progressUrl = "{ url 'celery_progress:task_status' task_id %}";-->
    <!--CeleryProgressBar.initProgressBar(progressUrl)-->

    // help modals
    $(".help-matches").click(function(){
      page=$(this).data('id')
      console.log('help:', page)
      $('.selector').dialog('open');
    })
    $(".selector").dialog({
      resizable: false,
      autoOpen: false,
      height: $(window).height() * 0.9,
      width: $(window).width() * 0.8,
      title: "WHG Help",
      modal: true,
      buttons: { 'Close': function() {console.log('close dialog'); $(this).dialog('close');} },
      open: function(event, ui) {
        $('#helpme').load('/media/help/'+page+'.html')
      },
      show: {effect: "fade",duration: 400 },
      hide: {effect: "fade",duration: 400 }
    });

    if('{{ status }}' == 'updating'){
      console.log('{{ status }}','{{ context }}')
      $("#ds_info").addClass('hidden')
      $("#ds_updating").removeClass('hidden')
      $("#div_file").toggleClass('border-red')
      $(".update-msg").removeClass('hidden')
    }
    
<<<<<<< HEAD
=======
    //***
    // onload for Browse
    //***
    startTableSpinner()
    spinner_map = new Spin.Spinner().spin();
    $("#map").append(spinner_map.el);
    
>>>>>>> c0cb1d37
    window.dslabel = "{{ ds.label }}"
    // Change hash for page-reload
    $('.nav-tabs a').on('shown.bs.tab', function (e) {
      window.location.hash = e.target.hash;
      if(e.target.hash=="#reconciliation"){
        updateTotals('{{ ds.id }}')
      }
      if(e.target.hash=="#browse"){
        mappy.invalidateSize();
        <!--startTableSpinner()-->
        $("html,body").scrollTop(0)
        if(typeof(features) != 'undefined'){
          mappy.fitBounds(features.getBounds())        
        }
      }
      if(e.target.hash=="#addtask"){
        mappyr.invalidateSize();
        $("html,body").scrollTop(0)
      }
    })
        
    <!--$(".selector").dialog({-->
      <!--resizable: false,-->
      <!--autoOpen: false,-->
      <!--height: 500,-->
      <!--width: 700,-->
      <!--title: "WHG Help",-->
      <!--modal: true,-->
      <!--buttons: { 'Close': function() {console.log('close dialog'); $(this).dialog('close');} },-->
      <!--open: function(event, ui) {-->
        <!--$('#helpme').load('/media/help/'+page+'.html')-->
      <!--},-->
      <!--show: {effect: "fade",duration: 400 },-->
      <!--hide: {effect: "fade",duration: 400 }-->
    <!--});-->
  })
  
  // TODO: refactor this ugly nonsense
  // also, button is hidden on 2nd click
  $(".edit-title").click(function() {
    $(".editing-title").toggleClass("hidden")
    $(".form-title").toggleClass("hidden")
    $(".btn-ds").toggleClass("hidden")
  })
  $(".edit-description").click(function() {
    $(".editing-description").toggleClass("hidden")
    $(".form-description").toggleClass("hidden")
    $(".btn-ds").toggleClass("hidden")
  })  
  $(".edit-public").click(function() {
    $(".editing-public").toggleClass("hidden")
    $(".form-public").toggleClass("hidden")
    $(".btn-ds").toggleClass("hidden")
  })  
  $(".edit-creator").click(function() {
    $(".editing-creator").toggleClass("hidden")
    $(".form-creator").toggleClass("hidden")
    $(".btn-ds").toggleClass("hidden")
  })  
  $(".edit-source").click(function() {
    $(".editing-source").toggleClass("hidden")
    $(".form-source").toggleClass("hidden")
    $(".btn-ds").toggleClass("hidden")
  })  
  $(".edit-contrib").click(function() {
    $(".editing-contrib").toggleClass("hidden")
    $(".form-contrib").toggleClass("hidden")
    $(".btn-ds").toggleClass("hidden")
  })  
  $(".edit-citation").click(function() {
    $(".editing-citation").toggleClass("hidden")
    $(".form-citation").toggleClass("hidden")
    $(".btn-ds").toggleClass("hidden")
  })  
  $(".edit-uri_base").click(function() {
    $(".editing-uri_base").toggleClass("hidden")
    $(".form-uri_base").toggleClass("hidden")
    $(".btn-ds").toggleClass("hidden")
  })  
  $(".edit-webpage").click(function() {
    $(".editing-webpage").toggleClass("hidden")
    $(".form-webpage").toggleClass("hidden")
    $(".btn-ds").toggleClass("hidden")
  })  
  $(".edit-featured").click(function() {
    $(".editing-featured").toggleClass("hidden")
    $(".form-featured").toggleClass("hidden")
    $(".btn-ds").toggleClass("hidden")
  })  
  $(".edit-image").click(function() {
    $(".editing-image").toggleClass("hidden")
    $(".form-image").toggleClass("hidden")
    $(".btn-ds").toggleClass("hidden")
  })    
</script>
{% endblock %}<|MERGE_RESOLUTION|>--- conflicted
+++ resolved
@@ -16,7 +16,7 @@
   <link rel="stylesheet" href="//cdn.datatables.net/1.10.23/css/dataTables.bootstrap4.min.css">
   <script src="//cdn.datatables.net/1.10.23/js/jquery.dataTables.min.js"></script>
   <script src="//cdn.datatables.net/1.10.23/js/dataTables.bootstrap4.min.js"></script>
-  
+
   <script src="{% static 'celery_progress/celery_progress.js' %}"></script>
 {% endblock %}
 
@@ -56,7 +56,7 @@
       {% endif %}
         <table class="ds-table">
           <tr>
-            <td><b>Title</b> 
+            <td><b>Title</b>
               <a href="#" class="edit-title">{% fontawesome_icon 'edit' color='#336699' %}</a>
             </td>
             <td>
@@ -65,7 +65,7 @@
             </td>
           </tr>
           <tr>
-            <td style="vertical-align:top;"><b>Webpage</b> 
+            <td style="vertical-align:top;"><b>Webpage</b>
               <a href="#" class="edit-webpage">{% fontawesome_icon 'edit' color='#336699' %}</a>
             </td>
             <td>
@@ -74,7 +74,7 @@
             </td>
           </tr>
           <tr>
-            <td style="vertical-align:top;"><b>Description</b> 
+            <td style="vertical-align:top;"><b>Description</b>
               <a href="#" class="edit-description">{% fontawesome_icon 'edit' color='#336699' %}</a>
             </td>
             <td>
@@ -87,7 +87,7 @@
             <td>{{ ds.id }} / {{ ds.label }}</td>
           </tr>
           <tr>
-            <td style="vertical-align:top;"><b>Creator(s)</b> 
+            <td style="vertical-align:top;"><b>Creator(s)</b>
               <a href="#" class="edit-creator">{% fontawesome_icon 'edit' color='#336699' %}</a>
             </td>
             <td>
@@ -96,7 +96,7 @@
             </td>
           </tr>
           <tr>
-            <td style="vertical-align:top;"><b>Source(s)</b> 
+            <td style="vertical-align:top;"><b>Source(s)</b>
               <a href="#" class="edit-source">{% fontawesome_icon 'edit' color='#336699' %}</a>
             </td>
             <td>
@@ -105,7 +105,7 @@
             </td>
           </tr>
           <tr>
-            <td style="vertical-align:top;"><b>Contributors</b> 
+            <td style="vertical-align:top;"><b>Contributors</b>
               <a href="#" class="edit-contrib">{% fontawesome_icon 'edit' color='#336699' %}</a>
             </td>
             <td>
@@ -114,7 +114,7 @@
             </td>
           </tr>
           <tr>
-            <td style="vertical-align:top;"><b>Citation</b> 
+            <td style="vertical-align:top;"><b>Citation</b>
               <a href="#" class="edit-citation">{% fontawesome_icon 'edit' color='#336699' %}</a>
             </td>
             <td>
@@ -123,7 +123,7 @@
             </td>
           </tr>
           <tr>
-            <td style="vertical-align:top;"><b>Public?</b> 
+            <td style="vertical-align:top;"><b>Public?</b>
               <!--<a href="#" class="edit-public">{ fontawesome_icon 'edit' color='#336699' %}</a>-->
             </td>
             <td>
@@ -149,7 +149,7 @@
           </tr>
           {% if user.is_superuser or user.is_admin %}
             <tr>
-              <td style="vertical-align:top;"><b>Featured rank</b> 
+              <td style="vertical-align:top;"><b>Featured rank</b>
                 <a href="#" class="edit-featured">{% fontawesome_icon 'edit' color='#336699' %}</a>
               </td>
               <td>
@@ -158,7 +158,7 @@
               </td>
             </tr>
             <tr>
-              <td style="vertical-align:top;"><b>Image</b> 
+              <td style="vertical-align:top;"><b>Image</b>
                 <a href="#" class="edit-image">{% fontawesome_icon 'edit' color='#336699' %}</a>
               </td>
               <td>
@@ -178,7 +178,7 @@
               <span class="help-matches" data-id="updates">{% fontawesome_icon 'question-circle' color='#993333' %}</span>
             </span>
             {% endif %}
-            {% endif %}        
+            {% endif %}
           </p>
           <div id="div_file">
             <table id="file_metadata" class="ds-table table-striped">
@@ -189,7 +189,7 @@
               <tr>
                 <td><b>File</b></td>
                 <td>
-                  <span class="display-field"> 
+                  <span class="display-field">
                   <a href="{% url 'datasets:dl-file' ds.id %}" ref="current" download>{{ current_file.file }} {% fontawesome_icon 'download' color='#336699'%}</a> ({{filesize}} mb)
                   </span>
                 </td>
@@ -210,7 +210,7 @@
                 <td><b>Format</b></td>
                 <td>
                   <span class="display-field">
-                    {{ current_file.format }} 
+                    {{ current_file.format }}
                     <!--{ if ds.format == 'delimited' %}({ ds.delimiter }}){endif%}-->
                   </span>
                   <span class="update-field hidden">{{ form.format }}</span>
@@ -258,10 +258,10 @@
               <tr>
                 <td><b>Links</b></td><td>{{ num_links }}</td>
                 <td><span class="text-white bg-success">&nbsp;{{ links_added }}&nbsp;</span></td></tr>
-              {% if ds.unindexed > 0 %} 
+              {% if ds.unindexed > 0 %}
                 <tr class="text-danger">
                 <td class="pt-3"><b>Unindexed records</b></td>
-                <td class="pt-3">{{ ds.unindexed }}</td> 
+                <td class="pt-3">{{ ds.unindexed }}</td>
                 <td class="pt-3 text-secondary">n/a</td></tr>{% endif %}
             </table>
           </div>
@@ -270,9 +270,9 @@
             <p class="m-0 pl-2 pr-2">This screen and the tasks made available here are initially accessible only to the dataset "owner" - the user who created the record by uploading a dataset file. Dataset owners can then grant "co-owner" and/or "member" permissions to other registered users under the <a href="{% url 'datasets:ds_collab' ds.id %}">Collaborators</a> tab.</p>
           </div>
           {% if user.is_superuser or user in owners %}
-            <!-- new -->          
+            <!-- new -->
             <div id="ds_downloads" class="pt-0 px-0 ds-card">
-              <p class="ds-card-header pt-1"> Downloads (augmented data) 
+              <p class="ds-card-header pt-1"> Downloads (augmented data)
                 <span id='progress-bar' class='progress-bar' style="background-color: #68a9ef; width: 0%; line-height:.5rem;">&nbsp;</span>
               </p>
               {% if links_added > 0 or geoms_added > 0 %} <!-- dataset is augmented-->
@@ -287,7 +287,7 @@
                   {% else %}
                     <p class="mt-2"><i>LP-TSV conversion is not possible for this LPF dataset. <a id="conversion_help" class="pointer" data-toggle="popover" title="LPF download options" data-content="<p>Data initially loaded in Linked Places format (LPF) has one&#8209;to&#8209;many relations that can't be converted to simple TSV files.</p>" tabindex="0" data-trigger="focus" data-original-title=""><i title="" class="fa fa-question-circle" style="color:#336699;"></i></a></i></p>
                   {% endif %}
-                {% else %}  
+                {% else %}
                   <span class="red-head"><br/>Download of augmented datasets larger than 20,000 rows is not supported right now.</span>
                 {% endif %}
               {% else %} <!-- hasn't been augmented yet-->
@@ -334,10 +334,10 @@
                 <!--<p>This dataset has been augmented with { links_added }} links and { geoms_added }} geometries-->
                 <!--via reconciliation tasks. </p>-->
                 <!--{ endif %}-->
-              </div>          
+              </div>
             </form>
           </div> <!-- .form-group -->
-        </div> <!-- .modal-body -->      
+        </div> <!-- .modal-body -->
         <div class="modal-footer">
           <div id="buttons_pre">
             <button id="btn_cancel" type="button" class="btn btn-secondary btn-sm" data-dismiss="modal">Cancel</button>
@@ -356,7 +356,7 @@
 <script type="text/javascript">
   // activate all tooltips
   $("[rel='tooltip']").tooltip();
-  $("[data-toggle=popover]").popover({html:true})  
+  $("[data-toggle=popover]").popover({html:true})
 
   dater = function(){
     const date = new Date(Date.now());
@@ -368,9 +368,9 @@
   url=window.location.href="/contact?from="+clicked
   window.location.href=url
   console.log('gwine to contact form, from clicked',url)
-  })  
-  
-  clearEl = function(el){ 
+  })
+
+  clearEl = function(el){
     $("#progress-bar").fadeOut()
     el.html('')
   }
@@ -382,14 +382,14 @@
     spinner_dl.stop()
     fn = result.filename
     link = '[ <span class="dl-save"><a href="/'+fn+'" title="downloaded: '+dater()+
-              '" download>save</a></span> ]'    
+              '" download>save</a></span> ]'
     $( resultElement ).append(
       $('<p>').html(link)
     );
     $(".dl-save a")[0].click()
     setTimeout(clearEl($("#celery-result")), 1000)
-  }    
-  
+  }
+
   // -> views_dl.downloader()
   $(".a-dl-celery").click(function(e){
     e.preventDefault()
@@ -404,8 +404,8 @@
         type: 'POST',
         url: urly,
         data: {
-          "format":format, 
-          "dsid":dsid, 
+          "format":format,
+          "dsid":dsid,
           "csrfmiddlewaretoken":"{{ csrf_token }}"},
         datatype:'json',
         success:function(response){
@@ -421,12 +421,12 @@
           )
         }
       })
-  })  
- 
-  
+  })
+
+
   $("#a_update_modal").on('click', function(e){
     console.log('clicked update')
-    if('{{ current_file.format }}' != 'delimited'){ 
+    if('{{ current_file.format }}' != 'delimited'){
         alert('Sorry, update is available for delimited files right now. Soon...')
       }
   })
@@ -434,25 +434,25 @@
   $("#newfile").on("change", function() {
     $("#btn_upload").removeClass('hidden')
   });
-  
+
   $("#btn_done").on('click', function(){ location.reload(); })
   $("#btn_cancel").on('click', function(){ location.reload(); })
-  
+
   function startUpdateSpinner(){
     window.spinner_update = new Spin.Spinner().spin();
-    $("#update_spinner").append(spinner_update.el);   
+    $("#update_spinner").append(spinner_update.el);
   }
   function startDownloadSpinner(){
     window.spinner_dl = new Spin.Spinner().spin();
-    $("#ds_downloads").append(spinner_dl.el);   
+    $("#ds_downloads").append(spinner_dl.el);
   }
 
   // parse & prettify ds_update() results
   function updateText(data){
-    html = 'Update changes: <br/>' + 
-           'Added '+data["new_count"]+' rows <br/>'+ 
-           'Deleted '+data["del_count"]+' rows <br/>'+ 
-           'Updated '+data["update_count"]+' rows <br/>'+ 
+    html = 'Update changes: <br/>' +
+           'Added '+data["new_count"]+' rows <br/>'+
+           'Deleted '+data["del_count"]+' rows <br/>'+
+           'Updated '+data["update_count"]+' rows <br/>'+
            'in database'
     html += data['indexed'] == false?'.':' and in WHG index.'
     return html
@@ -468,7 +468,7 @@
     formData.append('keepl', $("#preserve_links").length ? $('#preserve_links')[0].checked : "true");
     formData.append('csrfmiddlewaretoken', '{{ csrf_token }}');
     formData.append('compare_data',JSON.stringify(compare_data));
-    
+
     $.ajax({
       type: 'POST',
       enctype: 'multipart/form-data',
@@ -488,7 +488,7 @@
       }
     })
   })
-  
+
   // parse & prettify ds_compare() results
   function comparisonText(data) {
       stats = data['compare_result']
@@ -523,7 +523,7 @@
     formData.append('dsid', '{{ ds.id }}');
     formData.append('format', '{{ current_file.format }}');
     formData.append('csrfmiddlewaretoken', '{{ csrf_token }}');
-    
+
     <!--console.log(fileName,fileSize)-->
     $.ajax({
       type: 'POST',
@@ -549,7 +549,7 @@
           html = '<b>Current file</b>: <br/><i>'+data['filename_cur']+'</i><br/>'
           html += '<b>New file</b>: <br/><i>'+data['filename_new']+'</i><br/>'
           html += '<b>New temp file</b>: <br/><i>'+data['tempfn']+'</i><br/>'
-          html += '<b>Validation result</b>: <br/><i>' + 
+          html += '<b>Validation result</b>: <br/><i>' +
             (data['validation_result']['errors'].length <1?'format valid':data['validation_result']['errors'])+'</i><hr/>'
           html += comparisonText(data)
           $("#btn_update").removeClass('hidden')
@@ -560,11 +560,11 @@
       }
     })
   })
-  
+
   $('.vocab').on('click', function(e) {
     console.log('id',$(this).data('id'))
-  });  
-  
+  });
+
   function minmaxer(timespans){
     <!--console.log('got to minmax()',JSON.stringify(timespans))-->
     starts=[]; ends=[]
@@ -572,12 +572,12 @@
       // gets 'in', 'earliest' or 'latest'
       starts.push(Object.values(timespans[t].start)[0])
       ends.push(!!timespans[t].end ? Object.values(timespans[t].end)[0] : -1)
-    } 
+    }
     <!--console.log('starts',starts,'ends',ends)-->
     minmax=[Math.max.apply(null, starts),Math.max.apply(null, ends)]
     return minmax
   }
-  
+
   $(function(){
     <!--var progressUrl = "{ url 'celery_progress:task_status' task_id %}";-->
     <!--CeleryProgressBar.initProgressBar(progressUrl)-->
@@ -610,17 +610,7 @@
       $("#div_file").toggleClass('border-red')
       $(".update-msg").removeClass('hidden')
     }
-    
-<<<<<<< HEAD
-=======
-    //***
-    // onload for Browse
-    //***
-    startTableSpinner()
-    spinner_map = new Spin.Spinner().spin();
-    $("#map").append(spinner_map.el);
-    
->>>>>>> c0cb1d37
+
     window.dslabel = "{{ ds.label }}"
     // Change hash for page-reload
     $('.nav-tabs a').on('shown.bs.tab', function (e) {
@@ -633,7 +623,7 @@
         <!--startTableSpinner()-->
         $("html,body").scrollTop(0)
         if(typeof(features) != 'undefined'){
-          mappy.fitBounds(features.getBounds())        
+          mappy.fitBounds(features.getBounds())
         }
       }
       if(e.target.hash=="#addtask"){
@@ -641,7 +631,7 @@
         $("html,body").scrollTop(0)
       }
     })
-        
+
     <!--$(".selector").dialog({-->
       <!--resizable: false,-->
       <!--autoOpen: false,-->
@@ -657,7 +647,7 @@
       <!--hide: {effect: "fade",duration: 400 }-->
     <!--});-->
   })
-  
+
   // TODO: refactor this ugly nonsense
   // also, button is hidden on 2nd click
   $(".edit-title").click(function() {
@@ -669,51 +659,51 @@
     $(".editing-description").toggleClass("hidden")
     $(".form-description").toggleClass("hidden")
     $(".btn-ds").toggleClass("hidden")
-  })  
+  })
   $(".edit-public").click(function() {
     $(".editing-public").toggleClass("hidden")
     $(".form-public").toggleClass("hidden")
     $(".btn-ds").toggleClass("hidden")
-  })  
+  })
   $(".edit-creator").click(function() {
     $(".editing-creator").toggleClass("hidden")
     $(".form-creator").toggleClass("hidden")
     $(".btn-ds").toggleClass("hidden")
-  })  
+  })
   $(".edit-source").click(function() {
     $(".editing-source").toggleClass("hidden")
     $(".form-source").toggleClass("hidden")
     $(".btn-ds").toggleClass("hidden")
-  })  
+  })
   $(".edit-contrib").click(function() {
     $(".editing-contrib").toggleClass("hidden")
     $(".form-contrib").toggleClass("hidden")
     $(".btn-ds").toggleClass("hidden")
-  })  
+  })
   $(".edit-citation").click(function() {
     $(".editing-citation").toggleClass("hidden")
     $(".form-citation").toggleClass("hidden")
     $(".btn-ds").toggleClass("hidden")
-  })  
+  })
   $(".edit-uri_base").click(function() {
     $(".editing-uri_base").toggleClass("hidden")
     $(".form-uri_base").toggleClass("hidden")
     $(".btn-ds").toggleClass("hidden")
-  })  
+  })
   $(".edit-webpage").click(function() {
     $(".editing-webpage").toggleClass("hidden")
     $(".form-webpage").toggleClass("hidden")
     $(".btn-ds").toggleClass("hidden")
-  })  
+  })
   $(".edit-featured").click(function() {
     $(".editing-featured").toggleClass("hidden")
     $(".form-featured").toggleClass("hidden")
     $(".btn-ds").toggleClass("hidden")
-  })  
+  })
   $(".edit-image").click(function() {
     $(".editing-image").toggleClass("hidden")
     $(".form-image").toggleClass("hidden")
     $(".btn-ds").toggleClass("hidden")
-  })    
+  })
 </script>
 {% endblock %}