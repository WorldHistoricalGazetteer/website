<!-- datasets/dataset_create.html -->
{% extends "main/base_webpack.html" %}
{% block title %}<title>WHG::Create/Update</title>{% endblock %}

{% block content %}
{% load static %}
{% load dataset_extras %}

<style>
  .required-field {
    margin-bottom: 0;
  }
  .required-field::after {
    content: "*";
    color: red;
    font-size: xx-large;
    height: 20px;
    top: -12px;
    position: relative;
  }
  .input-group-prepend {
    align-items: center;
    display: flex;
  }
  .input-group-text .fas{
    color: #5d96cd;
    font-size: .8rem;
    vertical-align: super;
  }
  .input-group-text .fas.fa-file-pdf {
    font-size: 1rem;
  }
  .input-group-drop-selector {
    z-index: 1;
  }
  .input-group-dropper {
    padding: 0.75rem 0.5rem 0.25rem;
    border: 1px solid #ced4da;
    border-radius: 0.5rem;
    background-color: #e9ecef;
    margin: 0rem 0 -1rem !important;
    top: -1.5rem;
    z-index: 0;
    max-height: 0;
    opacity: 0;
    overflow: hidden;
    transition: max-height 0.75s ease-out, opacity 1s ease-out;
  }
  .input-group-dropper.visible {
    margin-bottom: -0.5rem !important;
    max-height: 500px;
    opacity: 1;
  }
  .input-group-dropper .form-check-label {
    position: relative;
    top: -1px;
    left: -4px;
  }
  .inputs-optional {
    border: 1px dashed #6c757d;
    border-radius: 0.25rem;
    position: relative;
    padding: 0.75rem 0.5rem 0;
    margin: 1.25rem 0 0.75rem;
  }
  .inputs-optional span {
    position: absolute;
    top: -0.75rem;
    left: 1rem;
    background: white;
    padding: 0 0.25rem;
    color: #6c757d;
    font-weight: bold;
  }
  #id_license_acceptance {
    margin-top: 0;
  }
  #id_file, #id_pdf {
    display: none;
  }
  .dummy-file-input {
    border-top-right-radius: 0.375rem !important;
    border-bottom-right-radius: 0.375rem !important;
    cursor: pointer;
  }
  form .alert {
    padding: 0 0.75rem !important;
  }
  form .alert p {
  	margin: .5rem 0;
  }
</style>

<main class="container">
  <h4 class="mt-3">Upload dataset</h4>
  <div id="content_create" class="row mx-1">
    <div id="create_form" class="form-box mt-2 col-md-7 col-lg-5">
      <form id="ds_form" method="POST" enctype="multipart/form-data" novalidate class="needs-validation">
        {% csrf_token %}
        
        {% if form.errors %}
          <div class="alert alert-danger">
            {% for field in form %}
              {% for error in field.errors %}
                <p>{{ error }}</p>
              {% endfor %}
            {% endfor %}
          </div>
        {% endif %}
<<<<<<< HEAD
		    </form>
      </div>
    <div class="mt-2 col-md-5 col-lg-7" id="create_review">
			{% if messages %}
				{% for message in messages %}{{ message|safe }}{% endfor %}
      {% else %}
        <div class="smallish">
          {% comment %}<p class="mb-0 larger"><b>Uploading data to WHG</b></p>{% endcomment %}
          <p class="mb-0 text-uppercase"><b>data formats</b></p>
          <p class="mb-2">The WHG platform can read two upload formats: <a href="https://github.com/LinkedPasts/linked-places" target="_blank">Linked Places</a> (JSON-LD based, GeoJSON compatible, expressive), and <a href="https://github.com/LinkedPasts/linked-places/blob/master/tsv_0.5.md" target="_blank">LP-TSV</a>, a tabular format for relatively simpler records uploaded as either text files (.csv, .tsv), or spreadsheets (.xlsx, .ods). <a href="/documentation/#lpf" target="_blank">More information on making the choice</a>. <span class="strong"><i>NOTE: Encoding for all uploaded files must be unicode (UTF-8)</i>.</span></p>
          <p class="mb-0 text-uppercase"><mark-g>Quick Start</mark-g></p>
		        <ol class="mb-2 ps-3">
	        <li>Download a copy of <a href="https://docs.google.com/spreadsheets/d/1DM4MmagkYkeUEMtB00QZdYGkrCfth3_FsUp6JGGPwa0/copy"
                                    target="_blank">this Google spreadsheet</a> to your computer and follow its included instructions.</li>
	        <li>Choose that file in the form on the left, fill out the first three fields of metadata, and click "Upload"&mdash;now you have a test dataset in your private workspace!</li>
              <li>Explore WHG features for managing it from its new dataset page, e.g. under the Linking tab, begin
                reconciliation with our index of 13.5 million  <a href="https://www.wikidata.org/" target="_blank">Wikidata</a>
                and <a href="https://www.geonames.org/" target="_blank">GeoNames</a> place records.</li>
	          </ol>
          <p class="mb-0 text-uppercase"><b>Sample data and templates</b></p>
          <p class="mb-2">Some sample datasets and templates are available in <a href="https://github.com/WorldHistoricalGazetteer/whgazetteer/raw/main/example_data/whg_example-data.zip" download>this zip file</a>, check its README.txt file, and try loading a sample from your local computer, then reconciling it against Wikidata records.</p>
          <p class="mb-0 text-uppercase"><b>Validation Errors</b></p>
          <p class="mb-2">Uploaded files are validated for conformance to our Linked Places format(s). In most cases, if there is a problem, an error message will explain, but the error-trapping is not yet perfect. If you are unable to upload a dataset successfully, please <a data-whg-modal="/contact_modal/">contact us</a>. We will gladly help sort out the issue quickly.</p>
          <p class="mb-0"><b>Consultation requests welcome!</b></p>
          <p class="mb-1">If you are planning a data contribution to WHG, or want help exploring its usefulness or feasability for your project, please do <a data-whg-modal="/contact_modal/">contact us</a>.</p>
=======
        
        {% if messages %}
          <div class="alert alert-danger">
              {% for message in messages %}
                <p>{{ message|safe }}</p>
              {% endfor %}
          </div>
        {% endif %}
        
        <div class="mb-3 input-group">
          <div class="input-group-prepend input-group-text">Title</div>
          {{ form.title }}
        </div>

        <div class="mb-3 input-group">
          <div class="input-group-prepend input-group-text">Label
	        <a class="pointer" data-bs-toggle="popover" title="Dataset label" 
	          data-bs-content="A short identifying label for your dataset; must be unique. Try using some portion of the dataset title, without spaces. Add version number suffix if you get a 'not unique' error.">
	          <i class="fas fa-question-circle linky"></i>
	        </a>
          </div>
          {{ form.label }}
        </div>

        <div class="mb-3 input-group">
          <div class="input-group-prepend input-group-text">Description</div>
          {{ form.description }}
        </div>

        <div class="mb-3 input-group">
          <div class="input-group-prepend input-group-text">Choose Data File
	        <a class="pointer" data-bs-toggle="popover" title="Data Formats" 
	          data-bs-content="There are specific requirements for your data file. Please read the note on Data Formats to the right of this form.">
	          <i class="fas fa-question-circle linky"></i>
	        </a>
		  </div>
          <input type="text" id="file-name" class="form-control dummy-file-input" placeholder="(required)" required spellcheck="false">
          {{ form.file }}
>>>>>>> da8f771b
        </div>

        <div class="mb-3 input-group">
          <div class="input-group-prepend input-group-text">
            Accept&nbsp;<a href="https://creativecommons.org/licenses/by/4.0/" target="_blank">CC BY 4.0</a>&nbsp;Licence
          </div>
          <div class="input-group-text">
            {{ form.license_acceptance }}
          </div>
        </div>
<!--
        <div class="inputs-optional">
        	<span>Optional</span>
	        <div class="mb-3 input-group">
	          <div class="input-group-prepend input-group-text">Creator(s)</div>
	          {{ form.creator }}
	        </div>
	
	        <div class="mb-3 input-group">
	          <div class="input-group-prepend input-group-text">Source(s)</div>
	          {{ form.source }}
	        </div>
	
	        <div class="mb-3 input-group">
	          <div class="input-group-prepend input-group-text">Contributors</div>
	          {{ form.contributors }}
	        </div>
	        
	        <div class="mb-3 input-group">
	          <div class="input-group-prepend input-group-text">URI base
	        	<a class="pointer" data-bs-toggle="popover" title="Prefix for source place page url" 
	        	  data-bs-content="If your records are published and each place has a landing page, enter the URI base prefix, e.g. <span class='ms-2'><i>http://mygaz.org/places/</i></span><br/>Otherwise leave blank, and they will be assigned a WHG base URI.">
	        	  <i class="fas fa-question-circle linky"></i>
	        	</a>
	          </div>
	          {{ form.uri_base }}
	        </div>
	
	        <div class="mb-3 input-group">
	          <div class="input-group-prepend input-group-text">Web page</div>
	          {{ form.webpage }}
	        </div>
	
	        <div class="mb-3 input-group">
	          <div class="input-group-prepend input-group-text">Essay file&nbsp;&nbsp;<i class="fas fa-file-pdf"></i></div>
	          <input type="text" class="form-control dummy-file-input" placeholder="No file chosen" spellcheck="false">
	          {{ form.pdf }}
	        </div>        	
        </div>
-->        
        <div class="d-flex justify-content-end">
		  <a href="javascript:void(0);" onclick="window.history.back();" class="btn btn-secondary mx-2">Cancel</a>
		  <button type="submit" class="btn btn-primary">Upload</button>
		</div>
		
      </form>
    </div>

    <div class="mt-2 col-md-5 col-lg-7" id="create_review">
      <div class="smallish">
        <p class="mb-0 text-uppercase"><b>data formats</b></p>
        <p class="mb-2">The WHG platform can read two upload formats: <a href="https://github.com/LinkedPasts/linked-places" target="_blank">Linked Places</a> (JSON-LD based, GeoJSON compatible, expressive), and <a href="https://github.com/LinkedPasts/linked-places/blob/master/tsv_0.5.md" target="_blank">LP-TSV</a>, a tabular format for relatively simpler records uploaded as either text files (.csv, .tsv), or spreadsheets (.xlsx, .ods). <a href="/tutorials/choosing" target="_blank">More information on making the choice</a>. <span class="strong"><i>NOTE: Encoding for all uploaded files must be unicode (UTF-8)</i>.</span></p>
        <p class="mb-0 text-uppercase"><mark-g>Quick Start</mark-g></p>
        <ol class="mb-2 ps-3">
          <li>Download a copy of <a href="https://docs.google.com/spreadsheets/d/1DM4MmagkYkeUEMtB00QZdYGkrCfth3_FsUp6JGGPwa0/copy" target="_blank">this Google spreadsheet</a> to your computer and follow its included instructions.</li>
          <li>Choose that file in the form on the left, fill out the first three fields of metadata, and click "Upload"&mdash;now you have a test dataset in your private workspace!</li>
          <li>Explore WHG features for managing it from its new dataset page, e.g. under the Linking tab, begin reconciliation with our index of 13.5 million  <a href="https://www.wikidata.org/" target="_blank">Wikidata</a> and <a href="https://www.geonames.org/" target="_blank">GeoNames</a> place records.</li>
        </ol>
        <p class="mb-0 text-uppercase"><b>Sample data and templates</b></p>
        <p class="mb-2">Some sample datasets and templates are available in <a href="https://github.com/WorldHistoricalGazetteer/whgazetteer/raw/main/example_data/whg_example-data.zip" download>this zip file</a>, check its README.txt file, and try loading a sample from your local computer, then reconciling it against Wikidata records.</p>
        <p class="mb-0 text-uppercase"><b>Validation Errors</b></p>
        <p class="mb-2">Uploaded files are validated for conformance to our Linked Places format(s). In most cases, if there is a problem, an error message will explain, but the error-trapping is not yet perfect. If you are unable to upload a dataset successfully, please <a data-whg-modal="/contact_modal/">contact us</a>. We will gladly help sort out the issue quickly.</p>
        <p class="mb-0"><b>Consultation requests welcome!</b></p>
        <p class="mb-1">If you are planning a data contribution to WHG, or want help exploring its usefulness or feasibility for your project, please do <a data-whg-modal="/contact_modal/">contact us</a>.</p>
      </div>
    </div>
  </div>
</main>
{% endblock %}

{% block inlineScripts %}
<script>
$(document).ready(function() {

	$('#id_label').on("keyup", function(event) {
		$(this).val($(this).val().replace(/ /g, "_"));
	});

	$('.dummy-file-input')
		.on('keydown', function() {
			event.preventDefault();
		})
		.on('click', function() {
			$(this).next('input[type="file"]').click();
		});

	$('input[type="file"]').on('change', function() {
		var fileName = $(this).val().split('\\').pop();
		$(this).prev('.dummy-file-input').val(fileName);
	});

	$('#ds_form').submit(function(event) {
		if (this.checkValidity() === false) {
			event.preventDefault();
			event.stopPropagation();
		} else {
			$('body').spin();
		}
		$(this).addClass('was-validated');
	});

});
</script>
{% endblock %}
<|MERGE_RESOLUTION|>--- conflicted
+++ resolved
@@ -107,33 +107,6 @@
             {% endfor %}
           </div>
         {% endif %}
-<<<<<<< HEAD
-		    </form>
-      </div>
-    <div class="mt-2 col-md-5 col-lg-7" id="create_review">
-			{% if messages %}
-				{% for message in messages %}{{ message|safe }}{% endfor %}
-      {% else %}
-        <div class="smallish">
-          {% comment %}<p class="mb-0 larger"><b>Uploading data to WHG</b></p>{% endcomment %}
-          <p class="mb-0 text-uppercase"><b>data formats</b></p>
-          <p class="mb-2">The WHG platform can read two upload formats: <a href="https://github.com/LinkedPasts/linked-places" target="_blank">Linked Places</a> (JSON-LD based, GeoJSON compatible, expressive), and <a href="https://github.com/LinkedPasts/linked-places/blob/master/tsv_0.5.md" target="_blank">LP-TSV</a>, a tabular format for relatively simpler records uploaded as either text files (.csv, .tsv), or spreadsheets (.xlsx, .ods). <a href="/documentation/#lpf" target="_blank">More information on making the choice</a>. <span class="strong"><i>NOTE: Encoding for all uploaded files must be unicode (UTF-8)</i>.</span></p>
-          <p class="mb-0 text-uppercase"><mark-g>Quick Start</mark-g></p>
-		        <ol class="mb-2 ps-3">
-	        <li>Download a copy of <a href="https://docs.google.com/spreadsheets/d/1DM4MmagkYkeUEMtB00QZdYGkrCfth3_FsUp6JGGPwa0/copy"
-                                    target="_blank">this Google spreadsheet</a> to your computer and follow its included instructions.</li>
-	        <li>Choose that file in the form on the left, fill out the first three fields of metadata, and click "Upload"&mdash;now you have a test dataset in your private workspace!</li>
-              <li>Explore WHG features for managing it from its new dataset page, e.g. under the Linking tab, begin
-                reconciliation with our index of 13.5 million  <a href="https://www.wikidata.org/" target="_blank">Wikidata</a>
-                and <a href="https://www.geonames.org/" target="_blank">GeoNames</a> place records.</li>
-	          </ol>
-          <p class="mb-0 text-uppercase"><b>Sample data and templates</b></p>
-          <p class="mb-2">Some sample datasets and templates are available in <a href="https://github.com/WorldHistoricalGazetteer/whgazetteer/raw/main/example_data/whg_example-data.zip" download>this zip file</a>, check its README.txt file, and try loading a sample from your local computer, then reconciling it against Wikidata records.</p>
-          <p class="mb-0 text-uppercase"><b>Validation Errors</b></p>
-          <p class="mb-2">Uploaded files are validated for conformance to our Linked Places format(s). In most cases, if there is a problem, an error message will explain, but the error-trapping is not yet perfect. If you are unable to upload a dataset successfully, please <a data-whg-modal="/contact_modal/">contact us</a>. We will gladly help sort out the issue quickly.</p>
-          <p class="mb-0"><b>Consultation requests welcome!</b></p>
-          <p class="mb-1">If you are planning a data contribution to WHG, or want help exploring its usefulness or feasability for your project, please do <a data-whg-modal="/contact_modal/">contact us</a>.</p>
-=======
         
         {% if messages %}
           <div class="alert alert-danger">
@@ -172,7 +145,6 @@
 		  </div>
           <input type="text" id="file-name" class="form-control dummy-file-input" placeholder="(required)" required spellcheck="false">
           {{ form.file }}
->>>>>>> da8f771b
         </div>
 
         <div class="mb-3 input-group">
