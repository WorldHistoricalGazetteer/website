--- conflicted
+++ resolved
@@ -89,17 +89,10 @@
           <tr>
             <td><b>Format </b></td>
             <td>
-<<<<<<< HEAD
-	            {% for choice in form.format %}
-	            {% if choice.data.value != 'dummy' %}
-		            {{ choice }}
-	            {% endif %}
-=======
               {% for choice in form.format %}
               {% if choice.data.value != 'dummy' %}
                 {{ choice }}
               {% endif %}
->>>>>>> 2b3e1ffc
             {% endfor %}
             </td>
           </tr>
