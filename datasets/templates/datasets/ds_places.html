--- conflicted
+++ resolved
@@ -7,18 +7,12 @@
 	<script type="text/javascript">
 		const loadMaplibre = true;
 	</script>
-	<link href="{% static 'webpack/whg_maplibre.bundle.css' %}" rel="stylesheet" /> 
+	<link href="{% static 'webpack/whg_maplibre.bundle.css' %}" rel="stylesheet" />
 {% endblock %}
 
 {% block extra_head %}
-<<<<<<< HEAD
-  <link href="{% static 'webpack/whg_maplibre.bundle.css' %}" rel="stylesheet"/>
-  <link href="{% static 'webpack/mapAndTable.bundle.css' %}" rel="stylesheet"/>
-  <script src="{% static 'celery_progress/celery_progress.js' %}"></script>
-=======
     <link href="{% static 'webpack/mapAndTable.bundle.css' %}" rel="stylesheet"/>
     <script src="{% static 'celery_progress/celery_progress.js' %}"></script>
->>>>>>> 3f84a7eb
 {% endblock %}
 
 {% block title %}
