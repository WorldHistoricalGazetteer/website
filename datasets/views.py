# datasets.views
from django.conf import settings
from django.contrib import messages
from django.contrib.auth.mixins import LoginRequiredMixin
from django.contrib.auth.models import User
from django.contrib.gis.geos import GEOSGeometry
from django.core.files import File
from django.core.mail import send_mail
from django.core.paginator import Paginator
from django.db.models import Q
from django.forms import modelformset_factory
from django.http import HttpResponseServerError, JsonResponse, HttpResponse, HttpResponseRedirect
from django.shortcuts import get_object_or_404, render, redirect
from django.urls import reverse
from django.views.generic import (CreateView, ListView, UpdateView, DeleteView, DetailView)
from django_celery_results.models import TaskResult

# external
from celery import current_app as celapp
from chardet import detect
import codecs, math, mimetypes, os, re, shutil, sys, tempfile
import django_tables2 as tables
from elasticsearch7 import Elasticsearch
es = Elasticsearch([{'host': 'localhost',
                     'port': 9200,
                     'api_key': (settings.ES_APIKEY_ID, settings.ES_APIKEY_KEY),
                     'timeout': 30,
                     'max_retries': 10,
                     'retry_on_timeout': True
                     }])
import pandas as pd
import simplejson as json
from pathlib import Path
from shutil import copyfile
#
from areas.models import Area
from collection.models import Collection
from datasets.forms import HitModelForm, DatasetDetailModelForm, DatasetCreateModelForm
from datasets.models import Dataset, Hit, DatasetFile
from datasets.static.hashes import mimetypes_plus as mthash_plus
from datasets.static.hashes.parents import ccodes as cchash
# NB these task names ARE in use; they are generated dynamically
from datasets.tasks import align_wdlocal, align_idx, align_tgn, maxID
from datasets.utils import *
from elastic.es_utils import makeDoc,deleteFromIndex, replaceInIndex
from main.choices import AUTHORITY_BASEURI
from main.models import Log, Comment
from places.models import *
from resources.models import Resource


"""used for Celery down notice"""
def emailer(subj, msg, from_addr, to_addr):
  print('subj, msg, from_addr, to_addr',subj, msg, from_addr, to_addr)
  send_mail(
      subj, msg, from_addr, to_addr,
      fail_silently=False,
  )
  #'whgazetteer@gmail.com',
  #['karl@kgeographer.org'],

def celeryUp():
  response = celapp.control.ping(timeout=1.0)
  return len(response)>0
""" append src_id to base_uri"""
def link_uri(auth,id):
  baseuri = AUTHORITY_BASEURI[auth]
  uri = baseuri + str(id)
  return uri

"""
# from datasets.views.review()
# indexes a db record upon match reviewing align_idx hits
# if close or exact -> if match is parent -> make child else if match is child -> make sibling
"""
def indexMatch(pid, hit_pid=None):
  print('indexMatch(): pid '+str(pid)+' w/hit_pid '+str(hit_pid))
  from elasticsearch7 import Elasticsearch
  es = Elasticsearch([{'host': 'localhost',
                       'port': 9200,
                       'api_key': (settings.ES_APIKEY_ID, settings.ES_APIKEY_KEY),
                       # 'api_key': ('Qf6zj38BNORx7WIGwSUc', 'v-2FwWJuQ5u3rvOwy8Nw6g'),
                       'timeout': 30,
                       'max_retries': 10,
                       'retry_on_timeout': True
                       }])
  idx='whg'

  if hit_pid == None:
    print('making '+str(pid)+' a parent')
    # TODO:
    whg_id=maxID(es,idx) +1
    place=get_object_or_404(Place,id=pid)
    print('new whg_id',whg_id)
    #parent_obj = makeDoc(place,'none')
    parent_obj = makeDoc(place)
    parent_obj['relation']={"name":"parent"}
    # parents get an incremented _id & whg_id
    parent_obj['whg_id']=whg_id
    # add its own names to the suggest field
    for n in parent_obj['names']:
      parent_obj['suggest']['input'].append(n['toponym'])
    # add its title
    if place.title not in parent_obj['suggest']['input']:
      parent_obj['suggest']['input'].append(place.title)
    #index it
    try:
      res = es.index(index=idx, id=str(whg_id), body=json.dumps(parent_obj))
      place.indexed = True
      place.save()
    except:
      #print('failed indexing '+str(place.id), parent_obj)
      print('failed indexing (as parent)'+str(pid))
      pass
    print('created parent:',pid,place.title)
  else:
    # get _id of hit
    q_hit_pid={"query": {"bool": {"must": [{"match":{"place_id": hit_pid}}]}}}
    res = es.search(index=idx, body=q_hit_pid)

    # if hit is a child, get _id of its parent; this will be a sibling
    # if hit is a parent, get its _id, this will be a child
    if res['hits']['hits'][0]['_source']['relation']['name'] == 'child':
      parent_whgid = res['hits']['hits'][0]['_source']['relation']['parent']
    else:
      parent_whgid = res['hits']['hits'][0]['_id'] #; print(parent_whgid)

    # get db record of place, mine its names, make an index doc
    place=get_object_or_404(Place,id=pid)
    match_names = [p.toponym for p in place.names.all()]
    #child_obj = makeDoc(place,'none')
    child_obj = makeDoc(place)
    child_obj['relation']={"name":"child","parent":parent_whgid}

    # all or nothing; pass if error
    try:
      # index child
      es.index(index=idx,id=place.id,
                routing=1,body=json.dumps(child_obj))
      #count_kids +=1
      print('added '+str(place.id) + ' as child of '+ str(hit_pid))

      # add child's names to parent's searchy & suggest.input[] fields
      q_update = { "script": {
          "source": "ctx._source.suggest.input.addAll(params.names); ctx._source.children.add(params.id); ctx._source.searchy.addAll(params.names)",
          "lang": "painless",
          "params":{"names": match_names, "id": str(place.id)}
        },
        "query": {"match":{"_id": parent_whgid}}}
      es.update_by_query(index=idx, body=q_update, conflicts='proceed')
      place.indexed = True
      place.save()
      print('indexed '+str(pid)+' as child of '+str(parent_whgid), child_obj)
    except:
      print('failed indexing '+str(pid)+' as child of '+str(parent_whgid), child_obj)
      #count_fail += 1
      pass
      #sys.exit(sys.exc_info())



#def isOwner(user):
  #task = get_object_or_404(TaskResult, task_id=tid)
  #kwargs=json.loads(task.task_kwargs.replace("'",'"'))
  #return kwargs['owner'] == user.id


"""
# review reconciliation results
# called from detail#reconciliation passnum links on
# dataset pk, celery task_id
# responds to GET for display, POST if 'save' button submits
"""
# .../datasets/835/review/b4cad8c9-0bcd-492f-83c6-be68bc6bdca4/pass2
def review(request, pk, tid, passnum):
  ds = get_object_or_404(Dataset, id=pk)
  task = get_object_or_404(TaskResult, task_id=tid)
  auth = task.task_name[6:].replace('local','')
  authname = 'Wikidata' if auth == 'wd' else 'Getty TGN' \
    if auth == 'tgn' else 'WHG'
  kwargs=json.loads(task.task_kwargs.replace("'",'"'))
  #review_request = request.GET.__dict__ if request.method == 'GET' \
    #else request.POST.__dict__
  #print('review() request', review_request)
  beta = 'beta' in list(request.user.groups.all().values_list('name',flat=True))

  # try addin place list table in left column
  #table = PlaceTable(ds.places.all())

  # filter place records by passnum for those with unreviewed hits on this task
  # if request passnum is complete, increment
  cnt_pass = Hit.objects.values('place_id').filter(task_id=tid, reviewed=False, query_pass=passnum).count()

  # TODO: refactor this awful mess; controls whether PASS appears in review dropdown
  cnt_pass0 = Hit.objects.values('place_id').filter(
    task_id=tid, reviewed=False, query_pass='pass0').count()
  cnt_pass1 = Hit.objects.values('place_id').filter(
    task_id=tid, reviewed=False, query_pass='pass1').count()
  cnt_pass2 = Hit.objects.values('place_id').filter(
    task_id=tid, reviewed=False, query_pass='pass2').count()
  cnt_pass3 = Hit.objects.values('place_id').filter(
    task_id=tid, reviewed=False, query_pass='pass3').count()

  # TODO: get reviewed/deferred status from ds.places.filter(review_wd__in) e.g.
  if passnum.startswith('pass'):
    pass_int = int(passnum[4])
    # if no unreviewed left, go to next pass
    passnum = passnum if cnt_pass > 0 else 'pass'+str(pass_int+1)
    hitplaces = Hit.objects.values('place_id').filter(
      task_id=tid,
      reviewed=False,
      query_pass=passnum)
    # remove any deferred
  else:
    # queue deferred from any pass
    hitplaces = Hit.objects.values('place_id').filter(task_id=tid, reviewed=False)

  print('review() hitplaces', hitplaces)
  # separate review pages
  if auth in ['whg','idx']:
    review_page = 'accession.html'
  else:
    review_page = 'review.html'

  # record_list is all unreviewed or only deferred
  review_field = 'review_whg' if auth in ['whg','idx'] else \
    'review_wd' if auth.startswith('wd') else 'review_tgn'
  #lookup = '__'.join([review_field, 'exact'])
  lookup = '__'.join([review_field, 'in'])
  # 2 is deferred; 0 is unreviewed
  status = [2] if passnum == 'def' else [0,2]
  #status = [2] if passnum == 'def' else [0]
  #record_list = ds.places.order_by('id').filter(pk__in=hitplaces, **{lookup: status})
  record_list = ds.places.order_by('id').filter(**{lookup: status}, pk__in=hitplaces)

  #if passnum != 'def' and hitplaces.count() >0:

  # no records left for pass (or in deferred queue)
  if len(record_list) == 0:
    context = {
      "nohits":True,
      'ds_id':pk,
      'task_id': tid,
      'passnum': passnum,
    }
    return render(request, 'datasets/'+review_page, context=context)

  # TODO: if 2 reviewers, save by one flags
  # manage pagination & urls
  # gets next place record as records[0]
  paginator = Paginator(record_list, 1)
  page = 1 if not request.GET.get('page') else \
    request.GET.get('page')
  records = paginator.get_page(page)
  count = len(record_list)
  placeid = records[0].id
  place = get_object_or_404(Place, id=placeid)
  #print('reviewing '+str(count)+' hits for place', records[0])
  if passnum.startswith('pass'):
    raw_hits = Hit.objects.filter(place_id=placeid, task_id=tid, query_pass=passnum).order_by('-score')
  else:
    raw_hits = Hit.objects.filter(place_id=placeid, task_id=tid).order_by('-score')
  #print('raw_hits for '+str(records[0]), raw_hits)
  # convert ccodes to names
  countries = []
  #for r in records[0].ccodes:
  for r in place.ccodes:
    #print('r',r.upper())
    try:
      countries.append(cchash[0][r.upper()]['gnlabel']+
        ' ('+cchash[0][r.upper()]['tgnlabel']+')')
    except:
      pass


  # TODO: if auth in ['whg','idx], group children within parents
  #print('records[0] in review()',records[0].__dict__)
  # prep some context
  context = {
    'ds_id': pk, 'ds_label': ds.label, 'task_id': tid,
    'hit_list': raw_hits,
    'authority': task.task_name[6:8] if auth=='wdlocal' else task.task_name[6:],
    'records': records,
    'countries': countries,
    'passnum': passnum,
    'page': page if request.method == 'GET' else str(int(page)-1),
    'aug_geom': json.loads(task.task_kwargs.replace("'",'"'))['aug_geom'],
    'mbtokenmb': settings.MAPBOX_TOKEN_MB,
    'count_pass0': cnt_pass0,
    'count_pass1': cnt_pass1,
    'count_pass2': cnt_pass2,
    'count_pass3': cnt_pass3,
    'deferred': True if passnum =='def' else False,

  }

  # Hit model fields = ['task_id','authority','dataset','place_id',
  #     'query_pass','src_id','authrecord_id','json','geom' ]
  HitFormset = modelformset_factory(
    Hit,
    fields = ('id','authority','authrecord_id','query_pass','score','json'),
    form=HitModelForm, extra=0)
  formset = HitFormset(request.POST or None, queryset=raw_hits)
  context['formset'] = formset
  method = request.method

  # GET: just display; POST: process match/no match choices
  if method == 'GET':
    print('review() GET, just rendering next')
  else:
    # process review choices
    place_post = get_object_or_404(Place,pk=request.POST['place_id'])
    if formset.is_valid():
      hits = formset.cleaned_data
      #print('hits (formset.cleaned_data)',hits)
      matches = 0
      for x in range(len(hits)):
        hit = hits[x]['id']
        # is this hit a match?
        if hits[x]['match'] not in ['none']:
          matches += 1
          # if wd or tgn, write place_geom, place_link record(s) now
          # IF someone didn't just review it!
          if task.task_name[6:] in ['wdlocal','wd','tgn']:
            #print('task.task_name', task.task_name)
            hasGeom = 'geoms' in hits[x]['json'] and len(hits[x]['json']['geoms']) > 0
            # only if 'accept geometries' was checked
            if kwargs['aug_geom'] == 'on' and hasGeom \
               and tid not in place_post.geoms.all().values_list('task_id',flat=True):
              gtype = hits[x]['json']['geoms'][0]['type']
              coords = hits[x]['json']['geoms'][0]['coordinates']
              gobj = json.dumps({"type":gtype,"coordinates":coords})
              PlaceGeom.objects.create(
                place = place_post,
                task_id = tid,
                src_id = place.src_id,
                geom = gobj,
                jsonb = {
                  "type":gtype,
                  "citation":{"id":auth+':'+hits[x]['authrecord_id'],"label":authname},
                  "coordinates":coords
                }
              )

            # create single PlaceLink for matched authority record
            # IF someone didn't just do it for this record
            if tid not in place_post.links.all().values_list('task_id',flat=True):
              link = PlaceLink.objects.create(
                place = place_post,
                task_id = tid,
                src_id = place.src_id,
                jsonb = {
                  "type":hits[x]['match'],
                  "identifier":link_uri(task.task_name,hits[x]['authrecord_id'] \
                      if hits[x]['authority'] != 'whg' else hits[x]['json']['place_id'])
                }
              )
              print('created place_link instance:', link)

            # create multiple PlaceLink records (e.g. Wikidata)
            # TODO: filter duplicates
            if 'links' in hits[x]['json']:
              #print('json links', hits[x]['json']['links'])
              for l in hits[x]['json']['links']:
                #print('l in links',l)
                authid = re.search("\: ?(.*?)$", l).group(1)
                print('authid',authid)
                if authid not in place.authids:
                  link = PlaceLink.objects.create(
                    place = place,
                    task_id = tid,
                    src_id = place.src_id,
                    jsonb = {
                      "type": hits[x]['match'],
                      #"identifier": authid.strip()
                      "identifier": l.strip()
                    }
                  )
                  #print('PlaceLink record created',link.jsonb)
                  # update totals
                  ds.numlinked = ds.numlinked +1 if ds.numlinked else 1
                  ds.total_links = ds.total_links +1
                  ds.save()
          # else: accessioning to whg index
          elif task.task_name == 'align_idx':
            print('indexing '+place_post.__str__()+' in some relation to hit: '+
                  str(hits[x]['id']))
            # match is to parent doc in the index
            # index as child
            # TODO: write database PlaceLink records for incoming & matched
            #indexMatch(placeid, hits[x]['json']['place_id'])
            place_post.indexed = True
            place_post.save()
          # informational lookup on whg index
          elif task.task_name == 'align_whg':
            print('align_whg (non-accessioning) DOING NOTHING (YET)')

        # in any case, flag hit as reviewed...
        print('hit '+str(hit.id)+' flagged reviewed')
        matchee = get_object_or_404(Hit, id=hit.id)
        matchee.reviewed = True
        matchee.save()

      # no matches for align_idx > index as parent
      if matches == 0 and task.task_name == 'align_idx':
        # index as new parent/seed
        print('indexing '+place_post.__str__()+' as new parent/seed')
        #indexMatch(placeid, None)
        #place_post.indexed = True
        #place_post.save()

      # set review_field status
      setattr(place_post, review_field, 1)
      place_post.save()

      return redirect('/datasets/'+str(pk)+'/review/'+tid+'/'+passnum+'?page='+str(int(page)))
    else:
      print('formset is NOT valid')
      print('formset data:',formset.data)
      print('errors:',formset.errors)
    #except:
      #sys.exit(sys.exc_info())
  print('review_page', review_page)
  return render(request, 'datasets/'+review_page, context=context)

"""
write_wd_pass0(taskid)
called from dataset_detail>reconciliation tab
accepts all pass0 wikidata matches, writes geoms and links

"""
# TEST SETUP
#from django.shortcuts import get_object_or_404
#from datasets.models import Dataset, Hit
#from places.models import Place, PlaceGeom, PlaceLink
#from django_celery_results.models import TaskResult
#import simplejson as json
#tid = '4770d8a4-cd43-4e08-8542-fa57418d5f2e' # wdlocal, ds=985, croniken_og_json
def write_wd_pass0(request, tid):
  task = get_object_or_404(TaskResult,task_id=tid)
  kwargs=json.loads(task.task_kwargs.replace("'",'"'))
  referer = request.META.get('HTTP_REFERER') + '#reconciliation'
  auth = task.task_name[6:].replace('local','')
  ds = get_object_or_404(Dataset, pk=kwargs['ds'])
  authname = 'Wikidata'
  # get unreviewed pass0 hits
  hits = Hit.objects.filter(
    task_id=tid,
    query_pass='pass0',
    reviewed=False
  )
  for h in hits:
    hasGeom = 'geoms' in h.json and len(h.json['geoms']) > 0
    hasLinks = 'links' in h.json and len(h.json['links']) > 0
    #place = h.place_id # object
    place = h.place # object
    # existing for the place
    authids=place.links.all().values_list('jsonb__identifier',flat=True)
    # GEOMS
    # confirm another user hasn't just done this...
    if hasGeom and kwargs['aug_geom'] == 'on' \
       and tid not in place.geoms.all().values_list('task_id',flat=True):
      for g in h.json['geoms']:
        #place.geoms.all().values_list('task_id',flat=True)
        geom = PlaceGeom.objects.create(
          place = place,
          task_id = tid,
          src_id = place.src_id,
          jsonb = {
            "type":g['type'],
            "citation":{"id":auth+':'+h.authrecord_id,"label":authname},
            "coordinates":g['coordinates']
          }
        )
      #print('created place_geom instance:', geom)
    # LINKS
    link_counter = 0
    # add PlaceLink record for wikidata hit if not already there
    if 'wd:'+h.authrecord_id not in authids:
      link_counter += 1
      link = PlaceLink.objects.create(
        place = place,
        task_id = tid,
        src_id = place.src_id,
        jsonb = {
          "type": "closeMatch",
          "identifier":link_uri(task.task_name, h.authrecord_id)
        }
      )
      print('created wd place_link instance:', link)

    # create link for each wikidata concordance, if any
    if hasLinks:
      #authids=place.links.all().values_list(
        #'jsonb__identifier',flat=True)
      for l in h.json['links']:
        link_counter += 1
        authid = re.search("\:?(.*?)$", l).group(1)
        print(authid)
        # TODO: same no-dupe logic in review()
        # don't write duplicates
        if authid not in authids:
          link = PlaceLink.objects.create(
            place = place,
            task_id = tid,
            src_id = place.src_id,
            jsonb = {
              "type": "closeMatch",
              "identifier": authid
            }
          )
      print('created '+str(len(h.json['links']))+' place_link instances')

    # update dataset totals for metadata page
    #ds.numlinked = ds.numlinked +1 if ds.numlinked else 1
    # count distinct(place_id) in
    ds.numlinked = len(set(PlaceLink.objects.filter(place_id__in=ds.placeids).values_list('place_id',flat=True)))
    ds.total_links += link_counter
    ds.save()

    # flag hit as reviewed
    h.reviewed = True
    h.save()

    # flag place as reviewed
    place.review_wd = 1
    place.save()

  #return redirect('/datasets/'+str(ds.id)+'/detail#reconciliation')
  return HttpResponseRedirect(referer)

"""
write_idx_pass0(taskid)
called from dataset_detail>reconciliation tab
accepts all pass0 whg matches, indexes new child doc for each
if >1 match, compute parent winner and merge others as children
"""
def write_idx_pass0(request, tid):
  task = get_object_or_404(TaskResult,task_id=tid)
  kwargs=json.loads(task.task_kwargs.replace("'",'"'))
  ds = get_object_or_404(Dataset, pk=kwargs['ds'])
  referer = request.META.get('HTTP_REFERER')
  #print('referer',referer)
  # get unreviewed pass0 hits
  hits = Hit.objects.filter(
    task_id=tid,
    query_pass='pass0',
    reviewed=False
  )
  # some have more than one hit
  pids = set([h.place_id for h in hits])
  chosen = [] # gather parent _ids
  for pid in pids:
    hset = [h for h in hits if h.place_id == pid]
    doc = makeDoc(get_object_or_404(Place, pk=pid))
    if len(hset) == 1:
      # index as child
      parent_id = hset[0].json['whg_id']
      doc['relation'] = {"name":"child", "parent": parent_id}
      names = list(set([n['toponym'] for n in doc['names']]))
      #print('index '+str(pid)+' as child of '+hset[0].json['whg_id'])
      # addChildren(pids[],parent)
      # es.index(index='whg', id=d ,body=newsrcd, routing=1)
      chosen.append(parent_id)
      pass
    else:
      #
      parent_ids = [h.json['whg_id'] for h in hset]
      # calc weight as len(sources) + len(links)
      # create (whg_id, weight) sets
      parents = [(h.json['whg_id'], len(h.json['sources']) + \
                  len(h.json['links'])) for h in hset]
      already = len(set(chosen) & set([p[0] for p in parent_ids])) > 0
      names = list(set([n['toponym'] for n in doc['names']]))
      #print('index '+str(pid)+' as child of winner between '+', '.join(parent_ids))
      winner_id = topParent(parents,'set')
      doc['relation'] = {"name":"child", "parent": winner_id}

      # index this as child; add names to winner searchy and suggest.input
      #es.index('whg', doc, id=pid)

      # demote others & transfer kids, names
      demoted = parent_ids.remove(winner_id)
      demoteParents(demoted, winner_id, pid)

      # log this winner, may be needed
      chosen.append(winner_id)

    print(len(hset), hset)
  print('write_idx_pass0(); process '+str(hits.count())+' hits')
  return HttpResponseRedirect(referer)

"""
# ds_recon(pk)
# initiates & monitors Celery tasks against Elasticsearch indexes
# i.e. align_[wdlocal | idx | tgn ] in tasks.py
# url: datasets/{ds.id}/reconcile ('ds_reconcile'; from ds_addtask.html)
# params: pk (dataset id), auth, region, userarea, geom, scope
# each align_{auth} task runs matching es_lookup_{auth}() and writes Hit instances
"""
def ds_recon(request, pk):
  ds = get_object_or_404(Dataset, id=pk)
  # TODO: handle multipolygons from "#area_load" and "#area_draw"
  user = request.user
  context = {"dataset": ds.title}

  if request.method == 'GET':
    #print('recon request.GET:',request.GET)
    print('ds_recon() GET')
  elif request.method == 'POST' and request.POST:
    print('ds_recon() request.POST:',request.POST)
    auth = request.POST['recon']
    language = request.LANGUAGE_CODE
    # a90d2c4f-a4b6-49bc-acf9-84b295305c63
    # previous task of this type? bool
    previous = ds.tasks.filter(task_name='align_'+auth,status='SUCCESS')
    prior = request.POST['prior'] if 'prior' in request.POST else 'na'
    if previous.count() > 0:
      # get its id
      tid = previous.first().task_id
      #hadhits = Hit.objects.filter(task_id=tid,reviewed=True).count() > 0
      # delete it, keep/zap links + geoms per value of prior
      #if hadhits:
      task_archive(tid, prior)
      # submit only unreviewed if previous
      scope = 'unreviewed'
      print('recon(): archived previous task')
      #else:
        #task_delete(tid)
        #scope = 'all'
        #print('recon(): deleted previous task')
      print('recon(): links+geoms were '+ ('kept' if prior=='keep' else 'zapped'))
    else:
      # no existing task, submit all rows
      print('ds_recon(): no previous, submitting all')
      scope = 'all'

    print('ds_recon() scope', scope)
    # which task? wdlocal, tgn, idx, whg (future)
    func = eval('align_'+auth)

    # TODO: let this vary per task?
    region = request.POST['region'] # pre-defined UN regions
    userarea = request.POST['userarea'] # from ccodes, or drawn
    aug_geom = request.POST['geom'] if 'geom' in request.POST else '' # on == write geom if matched
    #bounds= {'type': ['userarea'], 'id': ['0']}
    bounds={
      "type":["region" if region !="0" else "userarea"],
      "id": [region if region !="0" else userarea]}

    # check Celery service
    if not celeryUp():
      print('Celery is down :^(')
      emailer('Celery is down :^(','if not celeryUp() -- look into it, bub!','whgazetteer@gmail.com', ['karl@kgeographer.org'])
      messages.add_message(request, messages.INFO, "Sorry! WHG reconciliation services appears to be down. The system administrator has been notified.")
      return redirect('/datasets/'+str(ds.id)+'/reconcile')

    # initiate celery/redis task
    # 'func' == align_[wdlocal | tgn | idx | whg ]
    try:
      result = func.delay(
        ds.id,
        ds=ds.id,
        dslabel=ds.label,
        owner=ds.owner.id,
        user=user.id,
        bounds=bounds,
        aug_geom=aug_geom,
        scope=scope,
        lang=language,
      )
      messages.add_message(request, messages.INFO, "<span class='text-danger'>Your reconciliation task is under way.</span><br/>When complete, you will receive an email and if successful, results will appear below (you may have to refresh screen). <br/>In the meantime, you can navigate elsewhere.")
      return redirect('/datasets/'+str(ds.id)+'/reconcile')
    except:
      print('failed: align_'+auth )
      print(sys.exc_info())
      messages.add_message(request, messages.INFO, "Sorry! Reconciliation services appear to be down. The system administrator has been notified.<br/>"+ str(sys.exc_info()))
      emailer('WHG recon task failed',
              'a reconciliation task has failed for dataset #'+ds.id+', w/error: \n' +str(sys.exc_info())+'\n\n',
              'whgazetteer@gmail.com',
              'karl@kgeographer.org')

      return redirect('/datasets/'+str(ds.id)+'/reconcile')



"""
# task_delete(tid, scope)
# delete results of a reconciliation task:
# hits + any geoms and links added by review
# reset Place.review_{auth} to null
#
"""
def task_delete(request, tid, scope="foo"):
  hits = Hit.objects.all().filter(task_id=tid)
  tr = get_object_or_404(TaskResult, task_id=tid)
  dsid = tr.task_args[1:-1]
  ds=get_object_or_404(Dataset,pk=dsid)
  auth = tr.task_name[6:]
  places = Place.objects.filter(id__in=[h.place_id for h in hits])
  #places = Place.objects.filter(dataset = ds.label)
  placelinks = PlaceLink.objects.all().filter(task_id=tid)
  placegeoms = PlaceGeom.objects.all().filter(task_id=tid)
  print('task_delete()',{'tid':tr,'dsid':dsid,'auth':auth})

  # reset Place.review_{auth} to null
  for p in places:
    if auth in ['whg','idx']:
      p.review_whg = None
    elif auth.startswith('wd'):
      p.review_wd = None
    else:
      p.review_tgn = None
    p.save()

  # zap task record & its hits
  if scope == 'task':
    tr.delete()
    hits.delete()
    placelinks.delete()
    placegeoms.delete()
  elif scope == 'geoms':
    placegeoms.delete()

  return redirect('/datasets/'+dsid+'/reconcile')


"""
# task_archive(tid, scope, prior)
# delete hits
# if prior = 'zap: delete geoms and links added by review
# reset Place.review_{auth} to null
# set task status to 'ARCHIVED'
"""
def task_archive(tid, prior):
  hits = Hit.objects.all().filter(task_id=tid)
  tr = get_object_or_404(TaskResult, task_id=tid)
  dsid = tr.task_args[1:-1]
  auth = tr.task_name[6:]
  places = Place.objects.filter(id__in=[h.place_id for h in hits])
  print('task_archive()',{'tid':tr,'dsid':dsid,'auth':auth})

  # reset Place.review_{auth} to null
  for p in places:
    if auth in ['whg','idx'] and p.review_whg != 1:
      p.review_whg = None
    elif auth.startswith('wd') and p.review_wd !=1:
      p.review_wd = None
    elif auth == 'tgn' and p.review_tgn !=1:
      p.review_tgn = None
    p.save()

  # zap hits
  hits.delete()
  if prior == 'na':
    tr.delete()
  else:
    # flag task as ARCHIVED
    tr.status = 'ARCHIVED'
    tr.save()
    # zap prior links/geoms if requested
    if prior == 'zap':
      PlaceLink.objects.all().filter(task_id=tid).delete()
      PlaceGeom.objects.all().filter(task_id=tid).delete()

"""
# remove collaborator from dataset (all roles)
# TODO: limit to role?
#
"""

"""
add collaborator to dataset in role
"""
def collab_add(request, dsid, v):
  print('collab_add() request, dsid', request, dsid)
  try:
    uid=get_object_or_404(User,username=request.POST['username']).id
    role=request.POST['role']
  except:
    # TODO: raise error to screen
    messages.add_message(
      request, messages.INFO, "Please check username, we don't have '" + request.POST['username']+"'")
    if not v:
      return redirect('/datasets/'+str(dsid)+'/collab')
    else:
      return HttpResponseRedirect(request.META.get('HTTP_REFERER'))
  print('collab_add():',request.POST['username'],role, dsid, uid)
  DatasetUser.objects.create(user_id_id=uid, dataset_id_id=dsid, role=role)
  if v == '1':
    return redirect('/datasets/'+str(dsid)+'/collab')
  else:
    return HttpResponseRedirect(request.META.get('HTTP_REFERER'))

"""
collab_delete(uid, dsid)
remove collaborator from dataset
"""
def collab_delete(request, uid, dsid, v):
  print('collab_delete() request, uid, dsid', request, uid, dsid)
  get_object_or_404(DatasetUser,user_id_id=uid, dataset_id_id=dsid).delete()
  if v == '1':
    return redirect('/datasets/'+str(dsid)+'/collab')
  else:
    return HttpResponseRedirect(request.META.get('HTTP_REFERER'))

"""
dataset_file_delete(ds)
delete all uploaded files for a dataset
"""
def dataset_file_delete(ds):
  dsf_list = ds.files.all()
  for f in dsf_list:
    ffn = 'media/'+f.file.name
    if os.path.exists(ffn):
      os.remove(ffn)
      print('zapped file '+ffn)
    else:
      print('did not find file '+ffn)


"""
update_rels_tsv(pobj, row)
updates objects related to a Place (pobj)
make new child objects of pobj: names, types, whens, related, descriptions
for geoms and links, add from row if not there
row is a pandas dict
"""
def update_rels_tsv(pobj, row):
  header = list(row.keys())
  print('update_rels_tsv(): pobj, row, header',pobj,row,header)
  src_id = row['id']
  title = row['title']
  # for PlaceName insertion, strip anything in parens
  title = re.sub('\(.*?\)', '', title)
  title_source = row['title_source']
  title_uri = row['title_uri'] if 'title_uri' in header else ''
  variants = [x.strip() for x in row['variants'].split(';')] \
    if 'variants' in header else []
  types = [x.strip() for x in row['types'].split(';')] \
    if 'types' in header and str(row['types']) not in ('nan','') else []
  #aat_types = [x.strip() for x in row['aat_types'].split(';')] \
  aat_types = [x.strip() for x in row['aat_types'].split(';')] \
    if 'aat_types' in header and str(row['aat_types']) not in ('nan','') else []
  parent_name = row['parent_name'] if 'parent_name' in header else ''
  parent_id = row['parent_id'] if 'parent_id' in header else ''
  coords = makeCoords(row['lon'], row['lat']) \
    if 'lon' in header and 'lat' in header and not math.isnan(row['lon']) else []
  matches = [x.strip() for x in row['matches'].split(';')] \
    if 'matches' in header and row['matches'] != '' else []
  description = row['description'] \
    if 'description' in header else ''

  # build associated objects and add to arrays
  objs = {"PlaceName":[], "PlaceType":[], "PlaceGeom":[], "PlaceWhen":[],
          "PlaceLink":[], "PlaceRelated":[], "PlaceDescription":[],
            "PlaceDepiction":[]}

  # title as a PlaceName
  objs['PlaceName'].append(
    PlaceName(
      place=pobj,
      src_id = src_id,
      toponym = title,
      jsonb={"toponym": title, "citation": {"id":title_uri,"label":title_source}}
  ))

  # add variants as PlaceNames, if any
  if len(variants) > 0:
    for v in variants:
      haslang = re.search("@(.*)$", v.strip())
      new_name = PlaceName(
        place=pobj,
        src_id = src_id,
        toponym = v.strip(),
        jsonb={"toponym": v.strip(), "citation": {"id":"","label":title_source}}
      )
      if haslang:
        new_name.jsonb['lang'] = haslang.group(1)
      objs['PlaceName'].append(new_name)

  #
  # PlaceType()
  # TODO: parse t
  if len(types) > 0:
    for i,t in enumerate(types):
      # i always 0 in tsv
      aatnum='aat:'+aat_types[i] if len(aat_types) >= len(types) else ''
      objs['PlaceType'].append(
        PlaceType(
          place=pobj,
          src_id = src_id,
          jsonb={ "identifier":aatnum,
                  "sourceLabel":t,
                  "label":aat_lookup(int(aatnum[4:])) if aatnum !='aat:' else ''
                }
      ))


  #
  # PlaceGeom()
  # TODO: test geometry type or force geojson
  if len(coords) > 0:
    geom = {"type": "Point",
            "coordinates": coords,
            "geowkt": 'POINT('+str(coords[0])+' '+str(coords[1])+')'}
  elif 'geowkt' in header and row['geowkt'] not in ['',None]: # some rows no geom
    geom = parse_wkt(row['geowkt'])

  print('new geom',geom)
  def trunc4(val):
    print('val in trunc4()',val)
    return round(val,4)
  new_coords = list(map(trunc4,list(geom['coordinates'])))
  # only add new geometry
  if len(pobj.geoms.all()) >0:
    for g in pobj.geoms.all():
      if list(map(trunc4,g.jsonb['coordinates'])) != new_coords:
        objs['PlaceGeom'].append(
            PlaceGeom(
              place=pobj,
              src_id = src_id,
              jsonb=geom
          ))

  #
  # PlaceLink() - all are closeMatch
  if len(matches) > 0:
    # any existing? only add new
    exist_links = list(pobj.links.all().values_list('jsonb__identifier',flat=True))
    if set(matches)-set(exist_links) > 0:
      # one or more new matches; add 'em
      for m in matches:
        objs['PlaceLink'].append(
          PlaceLink(
            place=pobj,
            src_id = src_id,
            jsonb={"type":"closeMatch", "identifier":m}
        ))

  #
  # PlaceRelated()
  if parent_name != '':
    objs['PlaceRelated'].append(
      PlaceRelated(
        place=pobj,
        src_id=src_id,
        jsonb={
          "relationType": "gvp:broaderPartitive",
          "relationTo": parent_id,
          "label": parent_name}
    ))

  #
  # PlaceWhen()
  # timespans[{start{}, end{}}], periods[{name,id}], label, duration
  objs['PlaceWhen'].append(
    PlaceWhen(
      place=pobj,
      src_id = src_id,
      jsonb={
            "timespans": [{
              "start":{"earliest":pobj.minmax[0]},
              "end":{"latest":pobj.minmax[1]}}]
          }
  ))
  #
  # PlaceDescription()
  # @id, value, lang
  if description != '':
    objs['PlaceDescription'].append(
      PlaceDescription(
        place=pobj,
        src_id = src_id,
        jsonb={
          "@id": "", "value":description, "lang":""
        }
      ))

  # what came from this row
  print('COUNTS:')
  print('PlaceName:',len(objs['PlaceName']))
  print('PlaceType:',len(objs['PlaceType']))
  print('PlaceGeom:',len(objs['PlaceGeom']))
  print('PlaceLink:',len(objs['PlaceLink']))
  print('PlaceRelated:',len(objs['PlaceRelated']))
  print('PlaceWhen:',len(objs['PlaceWhen']))
  print('PlaceDescription:',len(objs['PlaceDescription']))
  print('max places.id', )

  # TODO: update place.fclasses, place.minmax, place.timespans

  # bulk_create(Class, batch_size=n) for each
  PlaceName.objects.bulk_create(objs['PlaceName'],batch_size=10000)
  print('names done')
  PlaceType.objects.bulk_create(objs['PlaceType'],batch_size=10000)
  print('types done')
  PlaceGeom.objects.bulk_create(objs['PlaceGeom'],batch_size=10000)
  print('geoms done')
  PlaceLink.objects.bulk_create(objs['PlaceLink'],batch_size=10000)
  print('links done')
  PlaceRelated.objects.bulk_create(objs['PlaceRelated'],batch_size=10000)
  print('related done')
  PlaceWhen.objects.bulk_create(objs['PlaceWhen'],batch_size=10000)
  print('whens done')
  PlaceDescription.objects.bulk_create(objs['PlaceDescription'],batch_size=10000)
  print('descriptions done')


"""
ds_update()
perform updates to database and index
given new datafile
"""
def ds_update(request):
  if request.method == 'POST':
    dsid=request.POST['dsid']
    ds = get_object_or_404(Dataset, id=dsid)
    file_format=request.POST['format']
    # keep previous recon/review results?
    keepg = request.POST['keepg']
    keepl = request.POST['keepl']

    #print('keepg,type in ds_update() request',keepg,type(keepg))

    # compare_data {'compare_result':{}}
    compare_data = json.loads(request.POST['compare_data'])
    compare_result = compare_data['compare_result']
    #print('compare_data from ds_compare', compare_data)

    # tempfn has .tsv or .jsonld extension from validation step
    tempfn = compare_data['tempfn']
    filename_new = compare_data['filename_new']
    dsfobj_cur = ds.files.all().order_by('-rev')[0]
    rev_cur = dsfobj_cur.rev

    # rename file if already exists in user area
    if Path('media/'+filename_new).exists():
      fn=os.path.splitext(filename_new)
      #filename_new=filename_new[:-4]+'_'+tempfn[-11:-4]+filename_new[-4:]
      filename_new=fn[0]+'_'+tempfn[-11:-4]+fn[1]

    # user said go...copy tempfn to media/{user} folder
    filepath = 'media/'+filename_new
    copyfile(tempfn,filepath)

    # and create new DatasetFile instance
    DatasetFile.objects.create(
      dataset_id = ds,
      file = filename_new,
      rev = rev_cur + 1,
      format = file_format,
      # TODO: accept csv, track delimiter
      #delimiter = result['delimiter'] if "delimiter" in result.keys() else "n/a",
      #df_status = 'updating',
      upload_date = datetime.date.today(),
      header = compare_result['header_new'],
      numrows = compare_result['count_new']
    )

    # (re-)open files as panda dataframes; a = current, b = new
    # test files
    # cur: user_whgadmin/diamonds135.tsv
    # new: user_whgadmin/diamonds135_rev2.tsv
    if file_format == 'delimited':
      #adf = pd.read_csv('media/user_whgadmin/diamonds135.tsv', delimiter='\t',dtype={'id':'str','ccodes':'str'})
      #bdf = pd.read_csv('/var/folders/f4/x09rdl7n3lg7r7gwt1n3wjsr0000gn/T/tmpcfees9hd.tsv', delimiter='\t',dtype={'id':'str','ccodes':'str'})
      adf = pd.read_csv('media/'+compare_data['filename_cur'], delimiter='\t',dtype={'id':'str','ccodes':'str'})
      bdf = pd.read_csv(filepath, delimiter='\t')
      bdf = bdf.astype({"id":str,"ccodes":str})
      print('reopened old file, # lines:',len(adf))
      print('reopened new file, # lines:',len(bdf))
      ids_a = adf['id'].tolist()
      ids_b = bdf['id'].tolist()
      delete_srcids = [str(x) for x in (set(ids_a)-set(ids_b))]
      replace_srcids = set.intersection(set(ids_b),set(ids_a))

      # CURRENT
      places = Place.objects.filter(dataset=ds.label)
      # Place.id lists
      rows_delete = list(places.filter(src_id__in=delete_srcids).values_list('id',flat=True))
      rows_replace = list(places.filter(src_id__in=replace_srcids).values_list('id',flat=True))
      #rows_add = list(places.filter(src_id__in=compare_result['rows_add']).values_list('id',flat=True))

      # delete places with ids missing in new data (CASCADE includes links & geoms)
      places.filter(id__in=rows_delete).delete()

      # delete related instances for the rest (except links and geoms)
      PlaceName.objects.filter(place_id__in=places).delete()
      PlaceType.objects.filter(place_id__in=places).delete()
      PlaceWhen.objects.filter(place_id__in=places).delete()
      PlaceRelated.objects.filter(place_id__in=places).delete()
      PlaceDescription.objects.filter(place_id__in=places).delete()
      PlaceDepiction.objects.filter(place_id__in=places).delete()

      count_updated, count_new = [0,0]
      # update remaining place instances w/data from new file
      # AND add new
      place_fields = {'id', 'title', 'ccodes','start','end'}
      for index, row in bdf.iterrows():
        # make 3 dicts: all; for Places; for PlaceXxxxs
        rd = row.to_dict()
        print('rd in ds_update',rd)
        #rdp = {key:rd[key][0] for key in place_fields}
        rdp = {key:rd[key] for key in place_fields}
        # look for corresponding current place
        #p = places.filter(src_id='1.0').first()
        p = places.filter(src_id=rdp['id']).first()
        print('rdp (new row)',rdp)
        start = int(rdp['start']) if 'start' in rdp else None
        end = int(rdp['end']) if 'end' in rdp and str(rdp['end']) != 'nan' else start
        minmax_new = [start,end] if start else [None]
        if p != None:
          # place exists, update it
          count_updated +=1
          p.title = rdp['title']
          p.ccodes = [] if str(rdp['ccodes']) == 'nan' else rdp['ccodes'].replace(' ','').split(';')
          p.minmax = minmax_new
          p.timespans = [minmax_new]
          p.save()
          pobj = p
        else:
          # entirely new place + related records
          count_new +=1
          newpl = Place.objects.create(
            src_id = rdp['id'],
            title = re.sub('\(.*?\)', '', rdp['title']),
            ccodes = [] if str(rdp['ccodes']) == 'nan' else rdp['ccodes'].replace(' ','').split(';'),
            dataset = ds,
            minmax = minmax_new,
            timespans = [minmax_new]
          )
          newpl.save()
          pobj = newpl
          #print('new place, related:', newpl, rdrels)

        # TODO: needs to update, not add
        # create related records (place_name, etc)
        # pobj is either a current (now updated) place or entirely new
        # rd is row dict
        print('pobj,rd for add_rels_tsv()',pobj,rd)
        update_rels_tsv(pobj, rd)


      # update numrows
      ds.numrows = ds.places.count()
      ds.save()

      # initiate a result object
      result = {"status": "updated", "update_count":count_updated ,
                "new_count":count_new, "del_count": len(rows_delete), "newfile": filepath,
                "format":file_format}
      #
      # if dataset is indexed, update it there too
      # TODO: if new records, new recon task & accessioning tasks needed
      if compare_data['count_indexed'] > 0:
        from elasticsearch7 import Elasticsearch
        es = Elasticsearch([{'host': 'localhost',
                             'api_key': (settings.ES_APIKEY_ID, settings.ES_APIKEY_KEY),
                             'timeout':30,
                             'max_retries':10,
                             'retry_on_timeout':True,
                             'port': 9200
                             }])
        idx='whg'

        result["indexed"] = True

        # surgically remove as req.
        if len(rows_delete)> 0:
          deleteFromIndex(es, idx, rows_delete)

        # update others
        if len(rows_replace) > 0:
          replaceInIndex(es, idx, rows_replace)

        # process new
        #if len(rows_add) > 0:
          # notify need to reconcile & accession them

      else:
        print('not indexed, that is all')

      # write log entry
      Log.objects.create(
        # category, logtype, "timestamp", subtype, note, dataset_id, user_id
        category = 'dataset',
        logtype = 'ds_update',
        note = json.dumps(compare_result),
        dataset_id = dsid,
        user_id = request.user.id
      )

      return JsonResponse(result,safe=False)
    elif file_format == 'lpf':
      print("ds_update for lpf; doesn't get here yet")

"""
ds_compare()
validates dataset update file & compares w/existing
called by ajax function from modal button
returns json result object
"""
def ds_compare(request):
  if request.method == 'POST':
    print('request.POST',request.POST)
    print('request.FILES',request.FILES)
    dsid=request.POST['dsid'] # 586 for diamonds
    user=request.user.username
    format=request.POST['format']
    ds = get_object_or_404(Dataset, id=dsid)

    # {idxcount, submissions[{task_id,date}]}
    ds_status = ds.status_idx

    # how many exist, whether from recon or original?
    #count_geoms = PlaceGeom.objects.filter(place_id__in=ds.placeids,task_id__isnull=False).count()
    #count_links = PlaceLink.objects.filter(place_id__in=ds.placeids,task_id__isnull=False).count()
    count_geoms = PlaceGeom.objects.filter(place_id__in=ds.placeids).count()
    count_links = PlaceLink.objects.filter(place_id__in=ds.placeids).count()

    # wrangling names
    # current (previous) file
    file_cur = ds.files.all().order_by('-rev')[0].file
    filename_cur = file_cur.name

    # new file
    file_new=request.FILES['file']
    tempf, tempfn = tempfile.mkstemp()

    # write new file as temporary to /var/folders/../...
    try:
      for chunk in file_new.chunks():
        os.write(tempf, chunk)
    except:
      raise Exception("Problem with the input file %s" % request.FILES['file'])
    finally:
      os.close(tempf)

    print('tempfn,filename_cur,file_new.name',tempfn,filename_cur,file_new.name)

    # format validation
    if format == 'delimited':
      # goodtable wants filename only
      # returns [x['message'] for x in errors]
      vresult = validate_tsv(tempfn)
    elif format == 'lpf':
      # TODO: feed tempfn only?
      # TODO: accept json-lines; only FeatureCollections ('coll') now
      vresult = validate_lpf(tempfn,'coll')
    print('format, vresult:',format,vresult)

    # if errors, parse & return to modal
    # which expects {validation_result{errors['','']}}
    if len(vresult['errors']) > 0:
      errormsg = {"failed":{
        "errors":vresult['errors']
      }}
      return JsonResponse(errormsg,safe=False)

    # give new file a path
    filename_new = 'user_'+user+'/'+file_new.name
    # temp files were given extensions in validation functions
    tempfn_new = tempfn+'.tsv' if format == 'delimited' else tempfn+'.jsonld'

    # begin report
    comparison={
      "id": dsid,
      "filename_cur": filename_cur,
      "filename_new": filename_new,
      "format": format,
      "validation_result": vresult,
      "tempfn": tempfn_new,
      "count_links": count_links,
      "count_geoms": count_geoms,
      "count_indexed": ds_status['idxcount'],
    }
    print('count_geoms in ds_compare:894',count_geoms)
    # perform comparison
    fn_a = 'media/'+filename_cur
    fn_b = tempfn_new
    if format == 'delimited':
      adf = pd.read_csv(fn_a, delimiter='\t')
      bdf = pd.read_csv(fn_b, delimiter='\t')
      ids_a = adf['id'].tolist()
      ids_b = bdf['id'].tolist()
      # new or removed columns?
      cols_del = list(set(adf.columns)-set(bdf.columns))
      cols_add = list(set(bdf.columns)-set(adf.columns))

      comparison['compare_result'] = {
        "count_new":len(ids_b),
        'count_diff':len(ids_b)-len(ids_a),
        'count_replace': len(set.intersection(set(ids_b),set(ids_a))),
        'cols_del': cols_del,
        'cols_add': cols_add,
        'header_new': vresult['columns'],
        'rows_add': [str(x) for x in (set(ids_b)-set(ids_a))],
        'rows_del': [str(x) for x in (set(ids_a)-set(ids_b))]
      }
    # TODO: process LP format, collections + json-lines
    elif format == 'lpf':
      print('need to compare lpf files:',fn_a,fn_b)
      comparison['compare_result'] = "it's lpf...tougher row to hoe"

    print('comparison',comparison)
    # back to calling modal
    return JsonResponse(comparison,safe=False)


""" recovered from server 29 July """
def ds_insert_lpf(request, pk):
  import json
  [countrows,countlinked,total_links]= [0,0,0]
  ds = get_object_or_404(Dataset, id=pk)
  user = request.user
  # latest file
  dsf = ds.files.all().order_by('-rev')[0]
  uribase = ds.uri_base
  print('new dataset, uri_base', ds.label, uribase)

  # TODO: lpf can get big; json-lines

  # insert only if empty
  dbcount = Place.objects.filter(dataset = ds.label).count()
  print('dbcount',dbcount)

  if dbcount == 0:
    try:
      infile = dsf.file.open(mode="r")
      print('ds_insert_lpf() for dataset',ds)
      print('ds_insert_lpf() request.GET, infile',request.GET,infile)
      with infile:
        jdata = json.loads(infile.read())

        print('count of features',len(jdata['features']))
        #print('0th feature',jdata['features'][0])

        for feat in jdata['features']:
          # create Place, save to get id, then build associated records for each
          objs = {"PlaceNames":[], "PlaceTypes":[], "PlaceGeoms":[], "PlaceWhens":[],
                  "PlaceLinks":[], "PlaceRelated":[], "PlaceDescriptions":[],
                  "PlaceDepictions":[]}
          countrows += 1

          # build attributes for new Place instance
          title=re.sub('\(.*?\)', '', feat['properties']['title'])

          # geometry
          geojson = feat['geometry'] if 'geometry' in feat.keys() else None

          # ccodes
          if 'ccodes' not in feat['properties'].keys():
            if geojson:
              # a GeometryCollection
              ccodes = ccodesFromGeom(geojson)
            else:
              ccodes = []
          else:
            ccodes = feat['properties']['ccodes']

          # temporal
          # send entire feat for time summary
          # (minmax and intervals[])
          datesobj=parsedates_lpf(feat)

          # TODO: compute fclasses
          newpl = Place(
            # strip uribase from @id
            src_id=feat['@id'] if uribase in ['', None] else feat['@id'].replace(uribase,''),
            dataset=ds,
            title=title,
            ccodes=ccodes,
            minmax = datesobj['minmax'],
            timespans = datesobj['intervals']
          )
          print('new place: ',newpl.title)
          newpl.save()
<<<<<<< HEAD

=======
    
>>>>>>> 07e52e93
          # PlaceName: place,src_id,toponym,task_id,
          # jsonb:{toponym, lang, citation[{label, year, @id}], when{timespans, ...}}
          # TODO: adjust for 'ethnic', 'demonym'
          for n in feat['names']:
            if 'toponym' in n.keys():
              # if comma-separated listed, get first
              objs['PlaceNames'].append(PlaceName(
                place=newpl,
                src_id=newpl.src_id,
                toponym=n['toponym'].split(', ')[0],
                jsonb=n
              ))

          # PlaceType: place,src_id,task_id,jsonb:{identifier,label,src_label}
          #try:
          if 'types' in feat.keys():
            fclass_list = []
            for t in feat['types']:
              if 'identifier' in t.keys() and t['identifier'][:4] == 'aat:' \
                 and int(t['identifier'][4:]) in Type.objects.values_list('aat_id',flat=True):
                fc = get_object_or_404(Type, aat_id=int(t['identifier'][4:])).fclass \
                  if t['identifier'][:4] == 'aat:' else None
                fclass_list.append(fc)
              else:
                fc = None
              print('from feat[types]:',t)
              objs['PlaceTypes'].append(PlaceType(
                place=newpl,
                src_id=newpl.src_id,
                jsonb=t,
                fclass=fc
              ))
            newpl.fclasses = fclass_list
            newpl.save()

          # PlaceWhen: place,src_id,task_id,minmax,jsonb:{timespans[],periods[],label,duration}
          if 'when' in feat.keys() and feat['when'] != {}:
            objs['PlaceWhens'].append(PlaceWhen(
              place=newpl,
              src_id=newpl.src_id,
              jsonb=feat['when']))

          # PlaceGeom: place,src_id,task_id,jsonb:{type,coordinates[],when{},geo_wkt,src}
          #if 'geometry' in feat.keys() and feat['geometry']['type']=='GeometryCollection':
          if geojson and geojson['type']=='GeometryCollection':
            #for g in feat['geometry']['geometries']:
            for g in geojson['geometries']:
              #print('from feat[geometry]:',g)
              objs['PlaceGeoms'].append(PlaceGeom(
                place=newpl,
                src_id=newpl.src_id,
                jsonb=g
                ,geom=GEOSGeometry(json.dumps(g))
              ))
          elif geojson:
            objs['PlaceGeoms'].append(PlaceGeom(
              place=newpl,
              src_id=newpl.src_id,
              jsonb=geojson
              ,geom=GEOSGeometry(json.dumps(geojson))
            ))

          # PlaceLink: place,src_id,task_id,jsonb:{type,identifier}
          if 'links' in feat.keys() and len(feat['links'])>0:
            countlinked +=1 # record has *any* links
            #print('countlinked',countlinked)
            for l in feat['links']:
              total_links += 1 # record has n links
              objs['PlaceLinks'].append(PlaceLink(
                place=newpl,
                src_id=newpl.src_id,
                # alias uri base for known authorities
                jsonb={"type":l['type'], "identifier": aliasIt(l['identifier'].rstrip('/'))}
              ))

          # PlaceRelated: place,src_id,task_id,jsonb{relationType,relationTo,label,when{}}
          if 'relations' in feat.keys():
            for r in feat['relations']:
              objs['PlaceRelated'].append(PlaceRelated(
                place=newpl,src_id=newpl.src_id,jsonb=r))

          # PlaceDescription: place,src_id,task_id,jsonb{@id,value,lang}
          if 'descriptions' in feat.keys():
            for des in feat['descriptions']:
              objs['PlaceDescriptions'].append(PlaceDescription(
                place=newpl,src_id=newpl.src_id,jsonb=des))

          # PlaceDepiction: place,src_id,task_id,jsonb{@id,title,license}
          if 'depictions' in feat.keys():
            for dep in feat['depictions']:
              objs['PlaceDepictions'].append(PlaceDepiction(
                place=newpl,src_id=newpl.src_id,jsonb=dep))

          #
          # create related objects
          PlaceName.objects.bulk_create(objs['PlaceNames'])
          PlaceType.objects.bulk_create(objs['PlaceTypes'])
          PlaceWhen.objects.bulk_create(objs['PlaceWhens'])
          PlaceGeom.objects.bulk_create(objs['PlaceGeoms'])
          PlaceLink.objects.bulk_create(objs['PlaceLinks'])
          PlaceRelated.objects.bulk_create(objs['PlaceRelated'])
          PlaceDescription.objects.bulk_create(objs['PlaceDescriptions'])
          PlaceDepiction.objects.bulk_create(objs['PlaceDepictions'])
          #print('new place record: ',newpl.src_id)

          # TODO: compute newpl.ccodes (if geom), newpl.fclasses, newpl.minmax
          # something failed in *any* Place creation; delete dataset

        print('new dataset:', ds.__dict__)
        infile.close()

      return({"numrows":countrows,
              "numlinked":countlinked,
              "total_links":total_links})
    except:
      # drop the (empty) database
      ds.delete()
      # email to user, admin
      subj = 'World Historical Gazetteer error followup'
      msg = 'Hello '+ user.username+', \n\nWe see your recent upload for the '+ds.label+' dataset failed, very sorry about that! We will look into why and get back to you within a day.\n\nRegards,\nThe WHG Team'
      emailer(subj,msg,'admin@whgazetteer@gmail.com',[user.email, 'whgadmin@kgeographer.com'])

      # return message to 500.html
      messages.error(request, "Database insert failed, but we don't know why. The WHG team has been notified and will follow up by email to <b>"+user.username+'</b> ('+user.email+')')
      return HttpResponseServerError()

  else:
    print('insert_ skipped, already in')
    messages.add_message(request, messages.INFO, 'data is uploaded, but problem displaying dataset page')
<<<<<<< HEAD
    return redirect('/dashboard')

=======
    return redirect('/dashboard')    


"""
ds_insert_tsv(pk)
insert tsv into database
file is validated, dataset exists
if insert fails anywhere, delete dataset + any related objects
"""
>>>>>>> 07e52e93
""" recovered from server 29 July """
def ds_insert_tsv(request, pk):
  import csv, re
  csv.field_size_limit(300000)
  ds = get_object_or_404(Dataset, id=pk)
  user = request.user
  print('ds_insert_tsv()',ds)
  # retrieve just-added file
  dsf = ds.files.all().order_by('-rev')[0]

  # insert only if empty
  dbcount = Place.objects.filter(dataset = ds.label).count()
  print('dbcount',dbcount)

  if dbcount == 0:
    try:
      infile = dsf.file.open(mode="r")
      reader = csv.reader(infile, delimiter=dsf.delimiter)

      infile.seek(0)
      header = next(reader, None)
      header = [col.lower() for col in header]
      print('header.lower()',[col.lower() for col in header])

      # strip BOM character if exists
      header[0] = header[0][1:] if '\ufeff' in header[0] else header[0]
      #header = header if type(header) = list else
      print('header', header)

      objs = {"PlaceName":[], "PlaceType":[], "PlaceGeom":[], "PlaceWhen":[],
              "PlaceLink":[], "PlaceRelated":[], "PlaceDescription":[]}

      #
      # TODO: what if simultaneous inserts?
      countrows=0
      countlinked = 0
      total_links = 0
      for r in reader:
        # build attributes for new Place instance
        src_id = r[header.index('id')]
        title = r[header.index('title')].replace("' ","'") # why?
        # strip anything in parens for title only
        title = re.sub('\(.*?\)', '', title)
        title_source = r[header.index('title_source')]
        title_uri = r[header.index('title_uri')] if 'title_uri' in header else ''
        ccodes = r[header.index('ccodes')] if 'ccodes' in header else []
        variants = [x.strip() for x in r[header.index('variants')].split(';')] \
          if 'variants' in header and r[header.index('variants')] !='' else []
        types = [x.strip() for x in r[header.index('types')].split(';')] \
          if 'types' in header else []
        aat_types = [x.strip() for x in r[header.index('aat_types')].split(';')] \
          if 'aat_types' in header else []
        parent_name = r[header.index('parent_name')] if 'parent_name' in header else ''
        parent_id = r[header.index('parent_id')] if 'parent_id' in header else ''
        coords = makeCoords(r[header.index('lon')],r[header.index('lat')]) \
          if 'lon' in header and 'lat' in header else None
        geowkt = r[header.index('geowkt')] if 'geowkt' in header else None
        geojson = None # zero it out

        # make Point geometry from lon/lat if there
        if coords and len(coords) == 2:
          geojson = {"type": "Point", "coordinates": coords,
                      "geowkt": 'POINT('+str(coords[0])+' '+str(coords[1])+')'}
        # else make geometry (any) w/Shapely if geowkt
        if geowkt and geowkt not in ['',None]:
          geojson = parse_wkt(r[header.index('geowkt')])

        # ccodes; compute if missing and there is geometry
        if len(ccodes) == 0:
          if geojson:
            ccodes = ccodesFromGeom(geojson)
          else:
            ccodes = []
        else:
          ccodes = [x.strip().upper() for x in r[header.index('ccodes')].split(';')]
        # TODO: assign aliases if wd, tgn, pl, bnf, gn, viaf
        matches = [aliasIt(x.strip()) for x in r[header.index('matches')].split(';')] \
          if 'matches' in header and r[header.index('matches')] != '' else []

        start = r[header.index('start')] if 'start' in header else None
        # validate_tsv() ensures there is always a start
        has_end = 'end' in header and r[header.index('end')] !=''
        end = r[header.index('end')] if has_end else start

        datesobj = parsedates_tsv(start,end)
        # returns {timespans:[{}],minmax[]}


        description = r[header.index('description')] \
          if 'description' in header else ''
        # print('description (src_id)', description)

        # create new Place object
        # TODO: generate fclasses
        newpl = Place(
          src_id = src_id,
          dataset = ds,
          title = title,
          ccodes = ccodes,
          minmax = datesobj['minmax'],
          timespans = [datesobj['minmax']] # list of lists
        )
        newpl.save()
        countrows += 1

        #** build associated objects and add to arrays **#
        #
        # PlaceName(); title, then variants
        #
        objs['PlaceName'].append(
          PlaceName(
            place=newpl,
            src_id = src_id,
            toponym = title,
            jsonb={"toponym": title, "citations": [{"id":title_uri,"label":title_source}]}
        ))
        # variants if any; assume same source as title toponym
        if len(variants) > 0:
          for v in variants:
            try:
              haslang = re.search("@(.*)$", v.strip())
              if len(v.strip()) > 200:
                print(v.strip())
                pass
              else:
                print('variant for', newpl.id, v)
                new_name = PlaceName(
                  place=newpl,
                  src_id = src_id,
                  toponym = v.strip(),
                  jsonb={"toponym": v.strip(), "citations": [{"id":"","label":title_source}]}
                )
                if haslang:
                  new_name.jsonb['lang'] = haslang.group(1)

                objs['PlaceName'].append(new_name)
            except:
              print('error on variant', sys.exc_info())
              print('error on variant for newpl.id', newpl.id, v)

        #
        # PlaceType()
        #
        if len(types) > 0:
          fclass_list=[]
          for i,t in enumerate(types):
            aatnum='aat:'+aat_types[i] if len(aat_types) >= len(types) and aat_types[i] !='' else None
            if aatnum:
              fclass_list.append(get_object_or_404(Type, aat_id=int(aatnum[4:])).fclass)
            objs['PlaceType'].append(
              PlaceType(
                place=newpl,
                src_id = src_id,
                jsonb={ "identifier":aatnum if aatnum else '',
                        "sourceLabel":t,
                        "label":aat_lookup(int(aatnum[4:])) if aatnum else ''
                      }
            ))
        # add fclasses to new Place
          newpl.fclasses = fclass_list
          newpl.save()

        #
        # PlaceGeom()
        #
        if geojson:
          objs['PlaceGeom'].append(
            PlaceGeom(
              place=newpl,
              src_id = src_id,
              jsonb=geojson
              ,geom=GEOSGeometry(json.dumps(geojson))
          ))

        #
        # PlaceWhen()
        # via parsedates_tsv(): {"timespans":[{start{}, end{}}]}
        if start != '':
          objs['PlaceWhen'].append(
            PlaceWhen(
              place=newpl,
              src_id = src_id,
              #jsonb=datesobj['timespans']
              jsonb=datesobj
          ))


        #
        # PlaceLink() - all are closeMatch
        #
        if len(matches) > 0:
          countlinked += 1
          for m in matches:
            total_links += 1
            objs['PlaceLink'].append(
              PlaceLink(
                place=newpl,
                src_id = src_id,
                jsonb={"type":"closeMatch", "identifier":m}
            ))
        #
        # PlaceRelated()
        #
        if parent_name != '':
          objs['PlaceRelated'].append(
            PlaceRelated(
              place=newpl,
              src_id=src_id,
              jsonb={
                "relationType": "gvp:broaderPartitive",
                "relationTo": parent_id,
                "label": parent_name}
          ))

        #
        # PlaceDescription()
        # @id, value, lang
        if description != '':
          objs['PlaceDescription'].append(
            PlaceDescription(
              place=newpl,
              src_id = src_id,
              jsonb={
                #"@id": "", "value":description, "lang":""
                "value":description
              }
            ))


      # bulk_create(Class, batch_size=n) for each
      PlaceName.objects.bulk_create(objs['PlaceName'],batch_size=10000)
      PlaceType.objects.bulk_create(objs['PlaceType'],batch_size=10000)
      PlaceGeom.objects.bulk_create(objs['PlaceGeom'],batch_size=10000)
      PlaceLink.objects.bulk_create(objs['PlaceLink'],batch_size=10000)
      PlaceRelated.objects.bulk_create(objs['PlaceRelated'],batch_size=10000)
      PlaceWhen.objects.bulk_create(objs['PlaceWhen'],batch_size=10000)
      PlaceDescription.objects.bulk_create(objs['PlaceDescription'],batch_size=10000)

      infile.close()

      #print('ds record pre-update:', ds.__dict__)
      print('rows,linked,links:', countrows, countlinked, total_links)
    except:
      print('tsv insert failed', sys.exc_info())
      # drop the (empty) dataset if insert wasn't complete
      # DON'T DROP for test
      ds.delete()
      # email to user, admin
      subj = 'World Historical Gazetteer error followup'
      msg = 'Hello '+ user.username+', \n\nWe see your recent upload for the '+ds.label+' dataset failed, very sorry about that! We will look into why and get back to you within a day.\n\nRegards,\nThe WHG Team'
      emailer(subj,msg,'whgazetteer@gmail.com',[user.email, 'karl@kgeographer.org'])

      # return message to 500.html
      messages.error(request, "Database insert failed, but we don't know why. The WHG team has been notified and will follow up by email to <b>"+user.username+'</b> ('+user.email+')')
      return HttpResponseServerError()
  else:
    print('insert_tsv skipped, already in')
    messages.add_message(request, messages.INFO, 'data is uploaded, but problem displaying dataset page')
    return redirect('/dashboard')

  return({"numrows":countrows,
          "numlinked":countlinked,
          "total_links":total_links})

"""
DashboardView()
list user datasets, study areas, collections
"""
class DashboardView(LoginRequiredMixin, ListView):
  login_url = '/accounts/login/'
  redirect_field_name = 'redirect_to'

  context_object_name = 'dataset_list'
  template_name = 'datasets/dashboard.html'

  def get_queryset(self):
    # groups.filter(name__in=['beta', 'admins', 'whg_team']).exists()
    me = self.request.user
    if me.is_superuser or 'whg_team' in [g.name for g in me.groups.all()]:
      print('in get_queryset() if',me)
      #return Dataset.objects.all().order_by('ds_status','-core','-id')
      return Dataset.objects.all().order_by('-create_date')
    else:
      #dsids = [g.dataset_id_id for g in me.ds_collab.all()]
      #return Dataset.objects.filter(id__in=dsids)
      #return Dataset.objects.filter( Q(id__in=myprojects(me)) | Q(owner=me) | Q(id__lt=3)).order_by('-id')
      return Dataset.objects.filter( Q(owner=me) ).order_by('-id')


  def get_context_data(self, *args, **kwargs):
    me = self.request.user
    context = super(DashboardView, self).get_context_data(*args, **kwargs)
    print('in get_context',me)

    types_ok=['ccodes','copied','drawn']
    # returns owned and shared datasets (rw)
    context['shared_list'] = Dataset.objects.filter(id__in=myprojects(me)).order_by('-create_date')

    context['public_list'] = Dataset.objects.filter(public=True).order_by('-numrows')

    # list areas
    userareas = Area.objects.all().filter(type__in=types_ok).order_by('created')
    context['area_list'] = userareas if me.is_superuser else userareas.filter(owner=me)

    # list collections
    collection_list = Collection.objects.all().order_by('create_date')
    context['collections'] = collection_list if me.is_superuser else \
      collection_list.filter(owner=me)

    # list teaching resources
    resource_list = Resource.objects.all().order_by('create_date')
    context['resources'] = resource_list if me.is_superuser else \
      resource_list.filter(owner=me)

    context['viewable'] = ['uploaded','inserted','reconciling','review_hits','reviewed','review_whg','indexed']

    context['beta_or_better'] = True if self.request.user.groups.filter(name__in=['beta', 'admins', 'whg_team']).exists() else False
    # TODO: assigning users to 'teacher' group
    context['teacher'] = True if self.request.user.groups.filter(name__in=['teacher']).exists() else False
    # TODO: user place collections
    #print('DashboardView context:', context)
    return context


"""
PublicListView()
list public datasets and collections
"""
class PublicListsView(ListView):
  #login_url = '/accounts/login/'
  redirect_field_name = 'redirect_to'

  context_object_name = 'dataset_list'
  template_name = 'datasets/public_list.html'
  model = Dataset

  def get_queryset(self):
    # original qs
    qs = super().get_queryset()
    return qs.filter(public = True).order_by('core','title')

  def get_context_data(self, *args, **kwargs):
    context = super(PublicListsView, self).get_context_data(*args, **kwargs)

    # public datasets available as dataset_list
    # public collections
    context['coll_list'] = Collection.objects.filter(public=True).order_by('create_date')
    context['viewable'] = ['uploaded','inserted','reconciling','review_hits','reviewed','review_whg','indexed']

    context['beta_or_better'] = True if self.request.user.groups.filter(name__in=['beta', 'admins']).exists() else False
    #print('DashboardView context:', context)
    return context

def failed_upload_notification(user, tempfn):
    subj = 'World Historical Gazetteer error followup'
    msg = 'Hello ' + user.username + \
        ', \n\nWe see your recent upload failed -- very sorry about that! We will look into why and get back to you within a day.\n\nRegards,\nThe WHG Team\n\n\n['+tempfn+']'
    emailer(subj, msg, 'whgazetteer@gmail.com',
            [user.email, 'karl@kgeographer.org'])



"""
DatasetCreateView()
initial create
upload file, validate format, create DatasetFile instance,
redirect to dataset.html for db insert if context['format_ok']
"""
""" *** from server 29 July ; trying to restore ***"""
class DatasetCreateView(LoginRequiredMixin, CreateView):
  login_url = '/accounts/login/'
  redirect_field_name = 'redirect_to'

  form_class = DatasetCreateModelForm
  template_name = 'datasets/dataset_create.html'
  success_message = 'dataset created'

  def form_invalid(self, form):
    print('form invalid...',form.errors.as_data())
    context = {'form': form}
    return self.render_to_response(context=context)

  def form_valid(self, form):
    data=form.cleaned_data
    print('data from create form', data)
    context={"format":data['format']}
    user=self.request.user
    file=self.request.FILES['file']
    filename = file.name
    mimetype = file.content_type

    newfn, newtempfn = ['', '']
    print('form_valid() mimetype',mimetype)


    # open & write tempf to a temp location;
    # call it tempfn for reference
    tempf, tempfn = tempfile.mkstemp()
    try:
      for chunk in data['file'].chunks():
        os.write(tempf, chunk)
    except:
      raise Exception("Problem with the input file %s" % self.request.FILES['file'])
    finally:
      os.close(tempf)

    print('tempfn in DatasetCreate()',tempfn)

    # open, sniff, validate
    # pass to ds_insert_{tsv|lpf} if valid

    fin = codecs.open(tempfn, 'r')
    valid_mime = mimetype in mthash_plus.mimetypes

    if valid_mime:
      if mimetype.startswith('text/'):
        encoding = get_encoding_delim(tempfn)
      elif 'spreadsheet' in mimetype:
        encoding = get_encoding_excel(tempfn)
      elif mimetype.startswith('application/'):
        encoding = fin.encoding
      print('encoding in DatasetCreate()', encoding)
    else:
      context['errors'] = "Not a valid file type; must be one of [.csv, .tsv, .xlsx, .ods, .json]"
      return self.render_to_response(self.get_context_data(form=form, context=context))

    # it's csv, tsv, spreadsheet, or json...
    # if utf8, get extension and validate
    # TODO: disabled utf-8 check here 9 March
    #if encoding and encoding.lower().startswith('utf-8'):
    ext = mthash_plus.mimetypes[mimetype]
    print('DatasetCreateView() extension', ext)
    if ext == 'json':
      try:
        result = validate_lpf(tempfn, 'coll')
      except:
        # subj = 'World Historical Gazetteer error followup'
        # msg = 'Hello '+ user.username+', \n\nWe see your recent upload failed -- very sorry about that! We will look into why and get back to you within a day.\n\nRegards,\nThe WHG Team\n\n\n['+tempfn+']'
        # emailer(subj,msg,'whgazetteer@gmail.com',[user.email, 'karl@kgeographer.org'])

        # email to user, admin
        failed_upload_notification(user, tempfn)
        # return message to 500.html
        messages.error(self.request, "Database insert failed and we aren't sure why. The WHG team has been notified and will follow up by email to <b>"+user.username+'</b> ('+user.email+')')
        # messages.error(None, "Database insert failed and we aren't sure why. The WHG team has been notified and will follow up by email to <b>"+user.username+'</b> ('+user.email+')')
        return HttpResponseServerError()

    elif ext in ['csv', 'tsv']:
      try:
        # fvalidate() wants an extension
        newfn = tempfn+'.'+ext
        os.rename(tempfn, newfn)
        result = validate_tsv(newfn, ext)
      except:
        # email to user, admin
        failed_upload_notification(user, tempfn)
        messages.error(self.request, "Database insert failed and we aren't sure why. The WHG team has been notified and will follow up by email to <b>" +
        # messages.error(None, "Database insert failed and we aren't sure why. The WHG team has been notified and will follow up by email to <b>" +
                       user.username+'</b> ('+user.email+')')
        return HttpResponseServerError()

    elif ext in ['xlsx', 'ods']:
      try:
        print('spreadsheet, use pandas')
        import pandas as pd

        # open new file for tsv write
        newfn = tempfn + '.tsv'
        fout=codecs.open(newfn, 'w', encoding='utf8')

        # add ext to tempfn (pandas need this)
        newtempfn = tempfn+'.'+ext
        os.rename(tempfn, newtempfn)
        print('renamed tempfn for pandas:', tempfn)

        # dataframe from spreadsheet
        df = pd.read_excel(newtempfn, converters={
          'id': str, 'start':str, 'end':str,
          'aat_types': str, 'lon': float, 'lat': float})

        # write it as tsv
        table=df.to_csv(sep='\t', index=False).replace('\nan','')
        fout.write(table)
        fout.close()

        print('to validate_tsv(newfn):', newfn)
        # validate it...
        result = validate_tsv(newfn, 'tsv')
      except:
        # email to user, admin
        failed_upload_notification(user, newfn)
        messages.error(self.request, "Database insert failed and we aren't sure why. The WHG team has been notified and will follow up by email to <b>" +
        # messages.error(None, "Database insert failed and we aren't sure why. The WHG team has been notified and will follow up by email to <b>" +
                       user.username+'</b> ('+user.email+')')
        return HttpResponseServerError()

    #else:
      ## return form with error
      #context['action'] = "errors"
      #context['errors'] = ["Dataset file encoding must be UTF-8; this file is <b>"+encoding+'</b>.']
      #return self.render_to_response(self.get_context_data(form=form, context=context))

    print('validation complete, still in DatasetCreateView')

    # validated -> create Dataset, DatasetFile, Log instances,
    # advance to dataset_detail
    # else present form again with errors
    if len(result['errors']) == 0:
      context['status'] = 'format_ok'

      print('validated, no errors; result:', result)
      print('cleaned_data',form.cleaned_data)

      # new Dataset record ('owner','id','label','title','description')
      dsobj = form.save(commit=False)
      dsobj.ds_status = 'format_ok'
      dsobj.numrows = result['count']
      if not form.cleaned_data['uri_base']:
        dsobj.uri_base = 'http://whgazetteer.org/places/'+form.cleaned_data['label']+'/'

      # links will be counted later on insert
      dsobj.numlinked = 0
      dsobj.total_links = 0
      try:
        dsobj.save()
      except:
        args['form'] = form
        return render(request,'datasets/dataset_create.html', args)

      #
      # create user directory if necessary
      userdir = r'media/user_'+user.username+'/'
      if not Path(userdir).exists():
        os.makedirs(userdir)

      # build path, and rename file if already exists in user area
      file_exists = Path(userdir+filename).exists()
      if not file_exists:
        filepath = userdir+filename
      else:
        splitty = filename.split('.')
        filename=splitty[0]+'_'+tempfn[-7:]+'.'+splitty[1]
        filepath = userdir+filename

      # write log entry
      Log.objects.create(
        # category, logtype, "timestamp", subtype, dataset_id, user_id
        category = 'dataset',
        logtype = 'ds_create',
        subtype = data['datatype'],
        dataset_id = dsobj.id,
        user_id = user.id
      )

      print('pre-write')
      print('ext='+ext+'; newfn='+newfn+'; filepath='+filepath+
            '; tempfn='+tempfn+'; newtempfn='+newtempfn)

      # write request obj file to user directory
      if ext in ['csv', 'tsv', 'json']:
        fout = codecs.open(filepath,'w','utf8')
        try:
          for chunk in file.chunks():
            fout.write(chunk.decode("utf-8"))
        except:
          print('error writing file; chunk'+str(chunk))
          sys.exit(sys.exc_info())

      # if spreadsheet, copy newfn (tsv conversion)
      if ext in ['xlsx', 'ods']:
        print('copying newfn -> filepath', newfn, filepath)
        shutil.copy(newfn, filepath+'.tsv')


      # create initial DatasetFile record
      DatasetFile.objects.create(
        dataset_id = dsobj,
        # uploaded valid file as is
        file = filepath[6:]+'.tsv' if ext in ['xlsx','ods'] else filepath[6:],
        rev = 1,
        format = result['format'],
        delimiter = '\t' if ext in ['tsv','xlsx','ods'] else ',' if ext == 'csv' else 'n/a',
        df_status = 'format_ok',
        upload_date = None,
        header = result['columns'] if "columns" in result.keys() else [],
        numrows = result['count']
      )

      # data will be written on load of dataset.html w/dsobj.status = 'format_ok'
      #return redirect('/datasets/'+str(dsobj.id)+'/detail')
      return redirect('/datasets/'+str(dsobj.id)+'/summary')

    else:
      context['action'] = 'errors'
      context['format'] = result['format']
      context['errors'] = parse_errors_lpf(result['errors']) \
        if ext == 'json' else parse_errors_tsv(result['errors'])
      context['columns'] = result['columns'] \
        if ext != 'json' else []

      #os.remove(tempfn)

      return self.render_to_response(
        self.get_context_data(
          form=form, context=context
      ))

  def get_context_data(self, *args, **kwargs):
    context = super(DatasetCreateView, self).get_context_data(*args, **kwargs)
    #context['action'] = 'create'
    return context



class DatasetPublicView(DetailView):
  template_name = 'datasets/ds_meta.html'

  model = Dataset

  def get_context_data(self, **kwargs):
    context = super(DatasetPublicView, self).get_context_data(**kwargs)
    #id_ = self.kwargs.get("pk")
    print('self, kwargs',self, self.kwargs)

    ds = get_object_or_404(Dataset, id = self.kwargs['pk'])
    file = ds.file
    ##coll_set = [cd.dataset for cd in qs]

    placeset = ds.places.all()

    #context['ds_list'] = [cd.dataset for cd in qs]
    context['foo'] = 'bar'
    if file.file:
      context['current_file'] = file
      context['format'] = file.format
      context['numrows'] = file.numrows
      context['filesize'] = round(file.file.size/1000000, 1)

      context['links_added'] = PlaceLink.objects.filter(
        place_id__in = placeset, task_id__contains = '-').count()
      context['geoms_added'] = PlaceGeom.objects.filter(
        place_id__in = placeset, task_id__contains = '-').count()
    return context

"""
# load page for confirm ok on delete
# delete dataset, with CASCADE to DatasetFile, places, place_name, etc
# also deletes from index if indexed (fails silently if not)
# also removes dataset_file records
# TODO: delete other stuff: disk files; archive??
"""
class DatasetDeleteView(DeleteView):
  template_name = 'datasets/dataset_delete.html'

  def delete_complete(self):
    ds=get_object_or_404(Dataset,pk=self.kwargs.get("id"))
    dataset_file_delete(ds)
    if ds.ds_status == 'indexed':
      pids=list(ds.placeids)
      deleteFromIndex(es,'whg',pids)

  def get_object(self):
    id_ = self.kwargs.get("id")
    ds = get_object_or_404(Dataset, id=id_)
    return(ds)

  def get_context_data(self, **kwargs):
    context = super(DatasetDeleteView, self).get_context_data(**kwargs)
    ds = get_object_or_404(Dataset, id=self.kwargs.get("id"))
    context['owners'] = ds.owners
    return context


  def get_success_url(self):
    self.delete_complete()
    return reverse('dashboard')


#
# fetch places in specified dataset
#
def ds_list(request, label):
  print('in ds_list() for',label)
  qs = Place.objects.all().filter(dataset=label)
  geoms=[]
  for p in qs.all():
    feat={"type":"Feature",
          "properties":{"src_id":p.src_id,"name":p.title},
              "geometry":p.geoms.first().jsonb}
    geoms.append(feat)
  return JsonResponse(geoms,safe=False)


"""
undo last review match action
delete any geoms or links created
reset flags for hit.reviewed and place.review_xxx
"""
def match_undo(request, ds, tid, pid):
  print('in match_undo() ds, task, pid:',ds,tid,pid)
  # 81474, 81445 (2), 81417, 81420, 81436, 81442, 81469
  from django_celery_results.models import TaskResult

  geom_matches = PlaceGeom.objects.all().filter(task_id=tid, place_id=pid)
  link_matches = PlaceLink.objects.all().filter(task_id=tid, place_id=pid)
  geom_matches.delete()
  link_matches.delete()

  # reset place.review_xxx to 0
  tasktype = TaskResult.objects.get(task_id=tid).task_name[6:]
  place = Place.objects.filter(pk=pid)
  # TODO: variable field name?
  if tasktype.startswith('wd'):
    place.update(review_wd = 0)
  elif tasktype == 'tgn':
    place.update(review_tgn = 0)
  else:
    place.update(review_whg = 0)

  # match task_id, place_id in hits; set reviewed = false
  Hit.objects.filter(task_id=tid, place_id=pid).update(reviewed=False)

  return HttpResponseRedirect(request.META.get('HTTP_REFERER'))
  #return redirect('/datasets/'+str(ds)+'/review/'+tid+'/pass1')

"""
modified, broke things?
"""
# ds_summary
class DatasetSummaryView(LoginRequiredMixin, UpdateView):
  login_url = '/accounts/login/'
  redirect_field_name = 'redirect_to'

  form_class = DatasetDetailModelForm

  template_name = 'datasets/ds_summary.html'

  def get_success_url(self):
    id_ = self.kwargs.get("id")
    user = self.request.user
    #print('messages:', messages.get_messages(self.kwargs))
    return '/datasets/'+str(id_)+'/summary'

  # Dataset has been edited, form submitted
  def form_valid(self, form):
    data=form.cleaned_data
    ds = get_object_or_404(Dataset,pk=self.kwargs.get("id"))
    dsid = ds.id
    user = self.request.user
    file=data['file']
    filerev = ds.files.all().order_by('-rev')[0].rev
    print('DatasetDetailViewDev kwargs',self.kwargs)
    print('DatasetDetailViewDev form_valid() data->', data)
    if data["file"] == None:
      print('data["file"] == None')
      # no file, updating dataset only
      ds.title = data['title']
      ds.description = data['description']
      ds.uri_base = data['uri_base']
      ds.save()
    return super().form_valid(form)

  def form_invalid(self, form):
    print('kwargs',self.kwargs)
    context = {}
    print('form not valid', form.errors)
    print('cleaned_data', form.cleaned_data)
    context['errors'] = form.errors
    return super().form_invalid(form)

  def get_object(self):
    id_ = self.kwargs.get("id")
    return get_object_or_404(Dataset, id=id_)

  def get_context_data(self, *args, **kwargs):
    context = super(DatasetSummaryView, self).get_context_data(*args, **kwargs)
    #context['mbtokenkg'] = settings.MAPBOX_TOKEN_KG
    #context['mbtokenmb'] = settings.MAPBOX_TOKEN_MB

    print('DatasetSummaryView get_context_data() kwargs:',self.kwargs)
    print('DatasetSummaryView get_context_data() request.user',self.request.user)
    id_ = self.kwargs.get("id")
    #bounds = self.kwargs.get("bounds")
    ds = get_object_or_404(Dataset, id=id_)
    # print('ds',ds.label)

    """ TRIED THIS INSERT ACTION IN DatasetCreateView()"""
    # coming from DatasetCreateView(),
    # insert to db immediately (file.df_status == format_ok)
    # most recent data file
    file = ds.file
    if file.df_status == 'format_ok':
      print('format_ok , inserting dataset '+str(id_))
      if file.format == 'delimited':
        result = ds_insert_tsv(self.request, id_)
        print('tsv result',result)
      else:
        result = ds_insert_lpf(self.request, id_)
        print('lpf result',result)
      print('ds_insert_xxx() result',result)
      ds.numrows = result['numrows']
      #ds.numrows = result['count']
      ds.numlinked = result['numlinked']
      ds.total_links = result['total_links']
      ds.ds_status = 'uploaded'
      file.df_status = 'uploaded'
      file.numrows = result['numrows']
      ds.save()
      file.save()


    # build context for rendering dataset.html
    me = self.request.user
    #placeset = Place.objects.filter(dataset=ds.label)
    placeset = ds.places.all()

    context['updates'] = {}
    context['ds'] = ds
    context['collaborators'] = ds.collaborators.all()
    context['owners'] = ds.owners

    # excludes datasets uploaded directly (1 & 2)
    if file.file:
      context['current_file'] = file
      context['format'] = file.format
      context['numrows'] = file.numrows
      context['filesize'] = round(file.file.size/1000000, 1)

    # initial (non-task)
    context['num_names'] = PlaceName.objects.filter(place_id__in = placeset).count()
    context['num_links'] = PlaceLink.objects.filter(
      place_id__in = placeset, task_id = None).count()
    context['num_geoms'] = PlaceGeom.objects.filter(
      place_id__in = placeset, task_id = None).count()

    # augmentations (has task_id)
    context['links_added'] = PlaceLink.objects.filter(
      place_id__in = placeset, task_id__contains = '-').count()
    context['geoms_added'] = PlaceGeom.objects.filter(
      place_id__in = placeset, task_id__contains = '-').count()

    context['beta_or_better'] = True if self.request.user.groups.filter(name__in=['beta', 'admins']).exists() else False

    print('context from DatasetSummaryView', context)
    return context


""" public dataset browse table """
class DatasetPlacesView(DetailView):
  login_url = '/accounts/login/'
  redirect_field_name = 'redirect_to'

  model = Dataset
  template_name = 'datasets/ds_places.html'


  def get_success_url(self):
    id_ = self.kwargs.get("id")
    user = self.request.user
    print('messages:', messages.get_messages(self.kwargs))
    return '/datasets/'+str(id_)+'/places'

  def get_object(self):
    id_ = self.kwargs.get("id")
    return get_object_or_404(Dataset, id=id_)

  def get_context_data(self, *args, **kwargs):
    context = super(DatasetPlacesView, self).get_context_data(*args, **kwargs)
    context['mbtokenkg'] = settings.MAPBOX_TOKEN_KG
    context['mbtokenmb'] = settings.MAPBOX_TOKEN_MB

    print('DatasetPlacesView get_context_data() kwargs:',self.kwargs)
    print('DatasetPlacesView get_context_data() request.user',self.request.user)
    id_ = self.kwargs.get("id")

    ds = get_object_or_404(Dataset, id=id_)
    #me = self.request.user
    #ds_tasks = [t.task_name[6:] for t in ds.tasks.all()]
    #placeset = Place.objects.filter(dataset=ds.label)
    context['updates'] = {}
    context['ds'] = ds
    #context['tgntask'] = 'tgn' in ds_tasks
    #context['whgtask'] = len(set(['whg','idx']) & set(ds_tasks)) > 0
    #context['wdtask'] = len(set(['wd','wdlocal']) & set(ds_tasks)) > 0
    context['beta_or_better'] = True if self.request.user.groups.filter(name__in=['beta', 'admins']).exists() else False

    return context

""" data owner browse table """
class DatasetBrowseView(LoginRequiredMixin, DetailView):
  login_url = '/accounts/login/'
  redirect_field_name = 'redirect_to'

  model = Dataset
  template_name = 'datasets/ds_browse.html'

  #form_class = DatasetDetailModelForm

  def get_success_url(self):
    id_ = self.kwargs.get("id")
    user = self.request.user
    print('messages:', messages.get_messages(self.kwargs))
    return '/datasets/'+str(id_)+'/browse'

  def get_object(self):
    id_ = self.kwargs.get("id")
    return get_object_or_404(Dataset, id=id_)

  def get_context_data(self, *args, **kwargs):
    context = super(DatasetBrowseView, self).get_context_data(*args, **kwargs)
    context['mbtokenkg'] = settings.MAPBOX_TOKEN_KG
    context['mbtokenmb'] = settings.MAPBOX_TOKEN_MB

    print('DatasetBrowseView get_context_data() kwargs:',self.kwargs)
    print('DatasetBrowseView get_context_data() request.user',self.request.user)
    id_ = self.kwargs.get("id")

    ds = get_object_or_404(Dataset, id=id_)
    me = self.request.user
    context['collaborators'] = ds.collaborators.all()
    context['owners'] = ds.owners
    #ds_tasks = [t.task_name[6:] for t in ds.tasks.all()]
    ds_tasks = [t.task_name[6:] for t in ds.tasks.filter(status='SUCCESS')]
    #placeset = Place.objects.filter(dataset=ds.label)
    context['updates'] = {}
    context['ds'] = ds
    context['tgntask'] = 'tgn' in ds_tasks
    context['whgtask'] = len(set(['whg','idx']) & set(ds_tasks)) > 0
    context['wdtask'] = len(set(['wd','wdlocal']) & set(ds_tasks)) > 0
    context['beta_or_better'] = True if self.request.user.groups.filter(name__in=['beta', 'admins']).exists() else False

    return context


#"""public view"""
#class DatasetDetailView(DetailView):
  #template_name = 'datasets/ds_detail.html'

  #model = Dataset

  #def get_context_data(self, **kwargs):
    #context = super(DatasetDetailView, self).get_context_data(**kwargs)
    #id_ = self.kwargs.get("pk")
    #print('self, kwargs',self, self.kwargs)

    ##qs = Dataset.objects.filter(collection_id = id_)
    ###coll_set = [cd.dataset for cd in qs]


    ##context['ds_list'] = [cd.dataset for cd in qs]
    #context['links_added'] = 1
    #context['geoms_added'] = 1
    #return context
#
class DatasetReconcileView(LoginRequiredMixin, DetailView):
  login_url = '/accounts/login/'
  redirect_field_name = 'redirect_to'

  model = Dataset
  template_name = 'datasets/ds_reconcile.html'

  def get_success_url(self):
    id_ = self.kwargs.get("id")
    user = self.request.user
    print('messages:', messages.get_messages(self.kwargs))
    return '/datasets/'+str(id_)+'/reconcile'

  def get_object(self):
    id_ = self.kwargs.get("id")
    return get_object_or_404(Dataset, id=id_)

  def get_context_data(self, *args, **kwargs):
    context = super(DatasetReconcileView, self).get_context_data(*args, **kwargs)

    #print('DatasetReconcileView get_context_data() kwargs:',self.kwargs)
    #print('DatasetReconcileView get_context_data() request.user:',self.request.user)
    id_ = self.kwargs.get("id")
    ds = get_object_or_404(Dataset, id=id_)

    # build context for rendering dataset.html
    me = self.request.user

    # omits FAILURE and ARCHIVED
    ds_tasks = TaskResult.objects.all().filter(task_args = [id_], status='SUCCESS')
    #archived_tasks = TaskResult.objects.all().filter(task_args = [id_], status='ARCHIVED')

    #context['region_list'] = predefined
    #context['updates'] = {}
    context['ds'] = ds
    context['log'] = ds.log.filter(category='dataset').order_by('-timestamp')
    context['comments'] = Comment.objects.filter(place_id__dataset=ds).order_by('-created')
    context['collaborators'] = ds.collaborators.all()
    context['owners'] = ds.owners
    context['tasks'] = ds_tasks

    context['beta_or_better'] = True if self.request.user.groups.filter(name__in=['beta', 'admins']).exists() else False
    #print('context["tasks"] from DatasetDetailView', context['tasks'])

    return context
#
class DatasetCollabView(LoginRequiredMixin, DetailView):
  login_url = '/accounts/login/'
  redirect_field_name = 'redirect_to'

  model = DatasetUser
  template_name = 'datasets/ds_collab.html'

  #form_class = DatasetDetailModelForm
  #queryset = Dataset.objects.filter(id=self.kwargs.get("id"))

  def get_success_url(self):
    id_ = self.kwargs.get("id")
    user = self.request.user
    print('messages:', messages.get_messages(self.kwargs))
    return '/datasets/'+str(id_)+'/collab'

  def get_object(self):
    id_ = self.kwargs.get("id")
    return get_object_or_404(Dataset, id=id_)

  def get_context_data(self, *args, **kwargs):
    context = super(DatasetCollabView, self).get_context_data(*args, **kwargs)

    print('DatasetCollabView get_context_data() kwargs:',self.kwargs)
    print('DatasetCollabView get_context_data() request.user:',self.request.user)
    id_ = self.kwargs.get("id")
    #bounds = self.kwargs.get("bounds")
    ds = get_object_or_404(Dataset, id=id_)

    # build context for rendering dataset.html
    me = self.request.user

    context['ds'] = ds

    context['collabs'] = ds.collabs.all()
    context['collaborators'] = ds.collaborators.all()
    context['owners'] = ds.owners

    context['beta_or_better'] = True if self.request.user.groups.filter(name__in=['beta', 'admins']).exists() else False

    return context

#
class DatasetAddTaskView(LoginRequiredMixin, DetailView):
  login_url = '/accounts/login/'
  redirect_field_name = 'redirect_to'

  model = Dataset
  template_name = 'datasets/ds_addtask.html'

  def get_success_url(self):
    id_ = self.kwargs.get("id")
    user = self.request.user
    print('messages:', messages.get_messages(self.kwargs))
    return '/datasets/'+str(id_)+'/log'

  def get_object(self):
    id_ = self.kwargs.get("id")
    return get_object_or_404(Dataset, id=id_)

  def get_context_data(self, *args, **kwargs):
    context = super(DatasetAddTaskView, self).get_context_data(*args, **kwargs)
    """ maps need these """
    context['mbtokenkg'] = settings.MAPBOX_TOKEN_KG
    context['mbtokenmb'] = settings.MAPBOX_TOKEN_MB

    #print('DatasetAddTaskView get_context_data() kwargs:',self.kwargs)
    #print('DatasetAddTaskView get_context_data() request.user:',self.request.user)
    id_ = self.kwargs.get("id")
    #bounds = self.kwargs.get("bounds")
    ds = get_object_or_404(Dataset, id=id_)
    # print('ds',ds.label)

    # build context for rendering ds_addtask.html
    me = self.request.user
    area_types=['ccodes','copied','drawn']

    # user study areas
    userareas = Area.objects.all().filter(type__in=area_types).values('id','title').order_by('-created')
    context['area_list'] = userareas if me.username == 'whgadmin' else userareas.filter(owner=me)

    # pre-defined UN regions
    predefined = Area.objects.all().filter(type='predefined').values('id','title')

    gothits={}
    for t in ds.tasks.filter(status='SUCCESS'):
      gothits[t.task_id] = int(json.loads(t.result)['got_hits'])

    # deliver status messae(s) to template
    msg_unreviewed = """There is a <span class='strong'>%s</span> task in progress, and all %s records that got hits remain unreviewed. <span class='text-danger strong'>Starting this new task will delete the existing one</span>, with no impact on your dataset."""
    msg_inprogress = """<p class='mb-1'>There is a <span class='strong'>%s</span> task in progress, and %s of the %s records that had hits have been reviewed. <span class='text-danger strong'>Starting this new task will archive the existing task and submit only unreviewed records.</span>. If you proceed, you can keep or delete prior match results (links and/or geometry):</p>"""
    msg_done = """All records have been submitted for reconciliation to %s and reviewed. To begin the step of accessioning to the WHG index, please <a href="%s">contact our editorial team</a>"""
    for i in ds.taskstats.items():
      auth = i[0][6:]
      if len(i[1]) > 0:
        #auth = i[0][6:]
        tid = i[1][0]['tid']
        remaining = i[1][0]['total']
        hadhits = gothits[tid]
        reviewed = hadhits-remaining
        print('auth, tid, remaining, hadhits', auth, tid, remaining, hadhits)
        if remaining == 0:
          context['msg_'+auth] = {
            'msg': msg_done%(auth,"/contact"),
            'type': 'done'}
        elif remaining < hadhits:
          context['msg_'+auth] = {
            'msg': msg_inprogress%(auth, reviewed, hadhits),
            'type': 'inprogress'}
          #print(context)
        else:
          context['msg_'+auth] = {
            'msg': msg_unreviewed%(auth, hadhits),
            'type': 'unreviewed'
          }
      else:
        context['msg_'+auth] = {
          'msg': "no tasks of this type",
          'type': 'none'
        }

    active_tasks = dict(filter(lambda elem: len(elem[1]) > 0, ds.taskstats.items()))
    remaining = {}
    for t in active_tasks.items():
      remaining[t[0][6:]] = t[1][0]['total']
    context['region_list'] = predefined
    context['ds'] = ds
    context['collaborators'] = ds.collabs.all()
    context['owners'] = ds.owners
    context['remain_to_review'] = remaining
    context['beta_or_better'] = True if self.request.user.groups.filter(name__in=['beta', 'admins']).exists() else False

    #print('context["tasks"] from DatasetAddTaskView', context['tasks'])

    return context

#
class DatasetLogView(LoginRequiredMixin, DetailView):
  login_url = '/accounts/login/'
  redirect_field_name = 'redirect_to'

  model = Dataset
  template_name = 'datasets/ds_log.html'

  def get_success_url(self):
    id_ = self.kwargs.get("id")
    user = self.request.user
    print('messages:', messages.get_messages(self.kwargs))
    return '/datasets/'+str(id_)+'/log'

  def get_object(self):
    id_ = self.kwargs.get("id")
    return get_object_or_404(Dataset, id=id_)

  def get_context_data(self, *args, **kwargs):
    context = super(DatasetLogView, self).get_context_data(*args, **kwargs)

    print('DatasetLogView get_context_data() kwargs:',self.kwargs)
    print('DatasetLogView get_context_data() request.user:',self.request.user)
    id_ = self.kwargs.get("id")
    ds = get_object_or_404(Dataset, id=id_)

    me = self.request.user

    context['ds'] = ds
    context['log'] = ds.log.filter(category='dataset').order_by('-timestamp')
    context['comments'] = Comment.objects.filter(place_id__dataset=ds).order_by('-created')
    context['beta_or_better'] = True if self.request.user.groups.filter(name__in=['beta', 'admins']).exists() else False

    return context<|MERGE_RESOLUTION|>--- conflicted
+++ resolved
@@ -1376,11 +1376,7 @@
           )
           print('new place: ',newpl.title)
           newpl.save()
-<<<<<<< HEAD
-
-=======
-    
->>>>>>> 07e52e93
+
           # PlaceName: place,src_id,toponym,task_id,
           # jsonb:{toponym, lang, citation[{label, year, @id}], when{timespans, ...}}
           # TODO: adjust for 'ethnic', 'demonym'
@@ -1510,11 +1506,7 @@
   else:
     print('insert_ skipped, already in')
     messages.add_message(request, messages.INFO, 'data is uploaded, but problem displaying dataset page')
-<<<<<<< HEAD
     return redirect('/dashboard')
-
-=======
-    return redirect('/dashboard')    
 
 
 """
@@ -1523,7 +1515,6 @@
 file is validated, dataset exists
 if insert fails anywhere, delete dataset + any related objects
 """
->>>>>>> 07e52e93
 """ recovered from server 29 July """
 def ds_insert_tsv(request, pk):
   import csv, re
