# datasets.views
# NB!!! some imports greyed out but ARE USED!
from django.conf import settings
from django.contrib import messages
from django.contrib.auth.mixins import LoginRequiredMixin
from django.contrib.auth import get_user_model
from django.contrib.auth.models import Group
User = get_user_model()
from django.contrib.gis.geos import GEOSGeometry
from django.core.mail import send_mail
from django.core.paginator import Paginator
from django.db.models import Q
from django.db.utils import DataError
from django.forms import modelformset_factory
from django.http import HttpResponseServerError, HttpResponseRedirect, JsonResponse, HttpResponse
from django.shortcuts import redirect, get_object_or_404, render
from django.test import Client
from django.urls import reverse
from django.views.generic import (CreateView, ListView, UpdateView, DeleteView, DetailView)
from django_celery_results.models import TaskResult


# external
from celery import current_app as celapp
from copy import deepcopy
import ast, shutil, tempfile, codecs, math, mimetypes, os, re, sys
from deepdiff import DeepDiff as diff
import numpy as np
es = settings.ES_CONN
import pandas as pd
from pathlib import Path
from shapely import wkt
from shutil import copyfile

from areas.models import Area
from collection.models import Collection, CollectionGroup
from datasets.forms import HitModelForm, DatasetDetailModelForm, DatasetCreateModelForm, DatasetCreateEmptyModelForm
from datasets.models import Dataset, Hit, DatasetFile
from datasets.static.hashes import mimetypes_plus as mthash_plus
from datasets.static.hashes.parents import ccodes as cchash

# NB these task names ARE in use; they are generated dynamically
from datasets.tasks import align_wdlocal, align_idx, align_tgn, maxID

# from datasets.update import deleteFromIndex
from datasets.utils import *
from elastic.es_utils import makeDoc, removePlacesFromIndex, replaceInIndex, removeDatasetFromIndex
from main.choices import AUTHORITY_BASEURI
from main.models import Log, Comment
from places.models import *
from resources.models import Resource


class DatasetGalleryView(ListView):
  redirect_field_name = 'redirect_to'

  context_object_name = 'datasets'
  template_name = 'datasets/ds_gallery.html'
  model = Dataset

  def get_queryset(self):
    qs = super().get_queryset()
    return qs.filter(public = True).order_by('title')

  def get_context_data(self, *args, **kwargs):
    context = super(DatasetGalleryView, self).get_context_data(*args, **kwargs)
    # all public datasets
    context['datasets'] = Dataset.objects.filter(public=True)

    context['beta_or_better'] = True if self.request.user.groups.filter(name__in=['beta', 'admins']).exists() else False
    return context

"""
  email various, incl. Celery down notice
  to ['whgazetteer@gmail.com','karl@kgeographer.org'],
"""
def emailer(subj, msg, from_addr, to_addr):
  print('subj, msg, from_addr, to_addr',subj, msg, from_addr, to_addr)
  send_mail(
      subj, msg, from_addr, to_addr,
      fail_silently=False,
  )

""" check Celery process is running before initiating reconciliation task """
def celeryUp():
  response = celapp.control.ping(timeout=1.0)
  return len(response)>0

""" append src_id to base_uri"""
def link_uri(auth,id):
  baseuri = AUTHORITY_BASEURI[auth]
  uri = baseuri + str(id)
  return uri

"""
  from datasets.views.review()
  indexes a db record upon a single hit match in align_idx review
  new record becomes child in the matched hit group 
"""
def indexMatch(pid, hit_pid=None):
  print('indexMatch(): pid '+str(pid)+' w/hit_pid '+str(hit_pid))
  es = settings.ES_CONN
  # idx='whg'
  idx=settings.ES_WHG
  place = get_object_or_404(Place, id=pid)

  # is this place already indexed (e.g. by pass0 automatch)?
  q_place = {"query": {"bool": {"must": [{"match": {"place_id": pid}}]}}}
  res = es.search(index=idx, body=q_place)
  if res['hits']['total']['value'] == 0:
    # not indexed, make a new doc
    new_obj = makeDoc(place)
    p_hits = None
  else:
    # it's indexed, get parent
    p_hits = res['hits']['hits']
    place_parent = p_hits[0]['_source']['relation']['parent']

  if hit_pid == None and not p_hits:
    # there was no match and place is not already indexed
    print('making '+str(pid)+' a parent')
    new_obj['relation']={"name":"parent"}

    # increment whg_id
    print('maxID at :109', maxID(es, idx))
    whg_id = maxID(es, idx) + 1
    print('whg_id at :111', whg_id)
    # parents get an incremented _id & whg_id
    new_obj['whg_id']=whg_id
    print('new_obj', new_obj)
    # sys.exit()

    # add its own names to the suggest field
    for n in new_obj['names']:
      new_obj['suggest']['input'].append(n['toponym'])
    # add its title
    if place.title not in new_obj['suggest']['input']:
      new_obj['suggest']['input'].append(place.title)
    #index it
    try:
      res = es.index(index=idx, id=str(whg_id), body=json.dumps(new_obj))
      place.indexed = True
      place.save()
    except:
      print('failed indexing (as parent)'+str(pid))
      pass
    print('created parent:',pid,place.title)
  else:
    # get hit record in index
    q_hit = {"query": {"bool": {"must": [{"match": {"place_id": hit_pid}}]}}}
    res = es.search(index=idx, body=q_hit)
    hit = res['hits']['hits'][0]

    # see if new place (pid) is already indexed (i.e. due to prior automatch)
    q_place = {"query": {"bool": {"must": [{"match": {"place_id": pid}}]}}}
    res = es.search(index=idx, body=q_place)
    if len(res['hits']['hits']) >0:
      # it's already in, (almost) certainly a child...of what?
      place_hit = res['hits']['hits'][0]

    # if hit is a child, get _id of its parent; this will be a sibling
    # if hit is a parent, get its _id, this will be a child
    if hit['_source']['relation']['name'] == 'child':
      parent_whgid = hit['_source']['relation']['parent']
    else:
      parent_whgid = hit['_id']

    # mine new place for its names, make an index doc
    match_names = [p.toponym for p in place.names.all()]
    new_obj['relation']={"name":"child","parent":parent_whgid}

    # all or nothing; pass if error
    try:
      # index child
      es.index(index=idx, id=place.id, routing=1, body=json.dumps(new_obj))
      #count_kids +=1
      print('added '+str(place.id) + ' as child of '+ str(hit_pid))

      # add child's names to parent's searchy & suggest.input[] fields
      q_update = { "script": {
          "source": "ctx._source.suggest.input.addAll(params.names); ctx._source.children.add(params.id); ctx._source.searchy.addAll(params.names)",
          "lang": "painless",
          "params":{"names": match_names, "id": str(place.id)}
        },
        "query": {"match":{"_id": parent_whgid}}}
      es.update_by_query(index=idx, body=q_update, conflicts='proceed')
      print('indexed? ', place.indexed)
    except:
      print('failed indexing '+str(pid)+' as child of '+str(parent_whgid), new_obj)
      pass

"""
  from datasets.views.review()
  indexes a db record given multiple hit matches in align_idx review
  a LOT has to happen (see _notes/accession-psudocode.txt): 
    - pick a single 'winner' among the matched hits (max score)
    - make new record its child
    - demote all non-winners in index from parent to child
      - whg_id and children[] ids (if any) added to winner
      - name variants added to winner's searchy[] and suggest.item[] lists
"""
def indexMultiMatch(pid, matchlist):
  print('indexMultiMatch(): pid '+str(pid)+' matches '+str(matchlist))
  from elasticsearch8 import RequestError
  es = settings.ES_CONN
  idx='whg'
  place = Place.objects.get(id=pid)
  from elastic.es_utils import makeDoc
  new_obj = makeDoc(place)

  # bins for new values going to winner
  addnames = []
  addkids = [str(pid)] # pid will also be the new record's _id

  # max score is winner
  winner = max(matchlist, key=lambda x: x['score']) # 14158663
  # this is multimatch so there is at least one demoted (list of whg_ids)
  demoted = [str(i['whg_id']) for i in matchlist if not (i['whg_id'] == winner['whg_id'])] # ['14090523']

  # complete doc for new record
  new_obj['relation'] = {"name": "child", "parent": winner['whg_id']}
  # copy its toponyms into addnames[] for adding to winner later
  for n in new_obj['names']:
    addnames.append(n['toponym'])
  if place.title not in addnames:
    addnames.append(place.title)

  # generate script used to update winner w/kids and names
  # from new record and any kids of 'other' matched parents
  def q_updatewinner(addkids, addnames):
    return {"script":{
      "source": """ctx._source.children.addAll(params.newkids);
      ctx._source.suggest.input.addAll(params.names);
      ctx._source.searchy.addAll(params.names);
      """,
      "lang": "painless",
      "params":{
        "newkids": addkids,
        "names": addnames }
    }}

  # index the new record as child of winner
  try:
    es.index(index=idx, id=str(pid), routing=1, body=json.dumps(new_obj))
  except RequestError as rq:
    print('Error: ', rq.error, rq.info)

  # demote others
  for _id in demoted:
    print('find & demote whg_id', _id)
    # get index record stuff, to be altered then re-indexed
    # ES won't allow altering parent/child relations directly
    q_demote = {"query": {"bool": {"must": [{"match": {"whg_id": _id}}]}}}
    res = es.search(body=q_demote, index=idx)
    srcd = res['hits']['hits'][0]['_source']
    # add names in suggest to names[]
    sugs = srcd['suggest']['input']
    for sug in sugs:
      addnames.append(sug)
    addnames = list(set(addnames))
    # _id of demoted (a whg_id) belongs in winner's children[]
    addkids.append(str(srcd['whg_id']))

    haskids = len(srcd['children']) > 0
    # if demoted record has kids, add to addkids[] list
    # for 'adoption' by topdog later
    if haskids:
      morekids = srcd['children']
      for kid in morekids:
        addkids.append(str(kid))

    # update the 'winner' parent
    q=q_updatewinner(list(set(addkids)), list(set(addnames))) # ensure only unique
    try:
      es.update(idx, winner['whg_id'], body=q)
    except RequestError as rq:
      print('q_updatewinner failed (whg_id)', winner['whg_id'])
      print('Error: ', rq.error, rq.info)

    from copy import deepcopy
    newsrcd = deepcopy(srcd)
    # update it to reflect demotion
    newsrcd['relation'] = {"name":"child", "parent":winner['whg_id']}
    newsrcd['children'] = []
    if 'whg_id' in newsrcd:
      newsrcd.pop('whg_id')

    # zap the demoted, reindex with same _id and modified doc (newsrcd)
    try:
      es.delete('whg', _id)
      es.index(index='whg', id=_id, body=newsrcd, routing=1)
    except RequestError as rq:
      print('reindex failed (demoted)',d)
      print('Error: ', rq.error, rq.info)

    # re-assign parent for kids of all/any demoted parents
    if len(addkids) > 0:
      for kid in addkids:
        q_adopt = {"script": {
          "source": "ctx._source.relation.parent = params.new_parent; ",
          "lang": "painless",
          "params": {"new_parent": winner['whg_id']}
          },
          "query": {"match": {"place_id": kid}}}
        es.update_by_query(index=idx, body=q_adopt, conflicts='proceed')

""" 
  GET   returns review.html for Wikidata, or accession.html for accessioning
  POST  for each record that got hits, process user matching decisions 
"""
def review(request, pk, tid, passnum):
<<<<<<< HEAD
  pid = None
  if 'pid' in request.GET:
    pid = request.GET['pid']
  ds = Dataset.objects.get(id=pk)
  task = TaskResult.objects.get(task_id=tid)
  auth = task.task_name[6:].replace('local','')
  authname = 'Wikidata' if auth == 'wd' else 'Getty TGN' \
    if auth == 'tgn' else 'WHG'
  kwargs = ast.literal_eval(task.task_kwargs)
  kwargs = json.loads(kwargs.replace("'", '"'))
  test = kwargs['test'] if 'test' in kwargs else "off"
  beta = 'beta' in list(request.user.groups.all().values_list('name',flat=True))
  # filter place records by passnum for those with unreviewed hits on this task
  # if request passnum is complete, increment
  cnt_pass = Hit.objects.values('place_id').filter(task_id=tid, reviewed=False, query_pass=passnum).count()
  print('in review()', {'auth':auth, 'ds':ds,'task': task})
  # TODO: refactor this awful mess; controls whether PASS appears in review dropdown
  cnt_pass0 = Hit.objects.values('place_id').filter(
    task_id=tid, reviewed=False, query_pass='pass0').count()
  cnt_pass1 = Hit.objects.values('place_id').filter(
    task_id=tid, reviewed=False, query_pass='pass1').count()
  cnt_pass2 = Hit.objects.values('place_id').filter(
    task_id=tid, reviewed=False, query_pass='pass2').count()
  cnt_pass3 = Hit.objects.values('place_id').filter(
    task_id=tid, reviewed=False, query_pass='pass3').count()

  # calling link passnum may be 'pass*', 'def', or '0and1' (for idx)
  # if 'pass*', just get place_ids for that pass
  if passnum.startswith('pass'):
    pass_int = int(passnum[4])
    # if no unreviewed left, go to next pass
    passnum = passnum if cnt_pass > 0 else 'pass'+str(pass_int+1)
    if passnum == 'pass0&1':
      hitplaces = Hit.objects.values('place_id').filter(
        task_id=tid,
        reviewed=False,
        query_pass__in=['pass0', 'pass1']
      )
    else:
      hitplaces = Hit.objects.values('place_id').filter(
        task_id=tid,
        reviewed=False,
        query_pass=passnum
      )
  else:
    # all unreviewed
    hitplaces = Hit.objects.values('place_id').filter(task_id=tid, reviewed=False)
  # print('review() hitplaces', [p['place_id'] for p in hitplaces])
=======
    pid = None
    if "pid" in request.GET:
        pid = request.GET["pid"]
    ds = get_object_or_404(Dataset, id=pk)
    task = get_object_or_404(TaskResult, task_id=tid)
    auth = task.task_name[6:].replace("local", "")
    authname = "Wikidata" if auth == "wd" else "Getty TGN" if auth == "tgn" else "WHG"
    kwargs = ast.literal_eval(task.task_kwargs)
    kwargs = json.loads(kwargs.replace("'", '"'))
    print('auth, authname', auth, authname)
    test = kwargs["test"] if "test" in kwargs else "off"
    beta = "beta" in list(request.user.groups.all().values_list("name", flat=True))
    # filter place records by passnum for those with unreviewed hits on this task
    # if request passnum is complete, increment
    cnt_pass = (
        Hit.objects.values("place_id")
        .filter(task_id=tid, reviewed=False, query_pass=passnum)
        .count()
    )
    print("in review()", {"auth": auth, "ds": ds, "task": task})
    # TODO: refactor this awful mess; controls whether PASS appears in review dropdown
    cnt_pass0 = (
        Hit.objects.values("place_id")
        .filter(task_id=tid, reviewed=False, query_pass="pass0")
        .count()
    )
    cnt_pass1 = (
        Hit.objects.values("place_id")
        .filter(task_id=tid, reviewed=False, query_pass="pass1")
        .count()
    )
    cnt_pass2 = (
        Hit.objects.values("place_id")
        .filter(task_id=tid, reviewed=False, query_pass="pass2")
        .count()
    )
    cnt_pass3 = (
        Hit.objects.values("place_id")
        .filter(task_id=tid, reviewed=False, query_pass="pass3")
        .count()
    )
>>>>>>> 41e9aa57

    # calling link passnum may be 'pass*', 'def', or '0and1' (for idx)
    # if 'pass*', just get place_ids for that pass
    if passnum.startswith("pass"):
        pass_int = int(passnum[4])
        # if no unreviewed left, go to next pass
        passnum = passnum if cnt_pass > 0 else "pass" + str(pass_int + 1)
        hitplaces = Hit.objects.values("place_id").filter(
            task_id=tid, reviewed=False, query_pass=passnum
        )
    else:
        # all unreviewed
        hitplaces = Hit.objects.values("place_id").filter(task_id=tid, reviewed=False)
    # print('review() hitplaces', [p['place_id'] for p in hitplaces])

    # set review page returned
    if auth in ["whg", "idx"]:
        review_page = "accession.html"
    else:
        review_page = "review.html"

    #
    review_field = (
        "review_whg"
        if auth in ["whg", "idx"]
        else "review_wd"
        if auth.startswith("wd")
        else "review_tgn"
    )
    lookup = "__".join([review_field, "in"])
    """
    2 = deferred; 1 = reviewed, 0 = unreviewed; NULL = no hits
    status = [2] if passnum == 'def' else [0,2]
    by default, don't return deferred
  """
    status = [2] if passnum == "def" else [0]

    # unreviewed place objects from place_ids (a single pass or all)
    record_list = ds.places.order_by("id").filter(**{lookup: status}, pk__in=hitplaces)

    # no records left for pass (or in deferred queue)
    if len(record_list) == 0:
        context = {
            "nohits": True,
            "ds_id": pk,
            "task_id": tid,
            "passnum": passnum,
        }
        return render(request, "datasets/" + review_page, context=context)

    # manage pagination & urls
    # gets next place record as records[0]
    # TODO: manage concurrent reviewers; i.e. 2 people have same page 1
    paginator = Paginator(record_list, 1)

    # handle request for singleton (e.g. deferred from browse table)
    # if 'pid' in request.GET, bypass per-pass sequential loading
    if pid:
        print("pid in URI, just show that", pid)
        # get its index and add 1 to get page
        page = (*record_list,).index(Place.objects.get(id=pid)) + 1
        print("pagenum", page)
    else:
        # default action, sequence of all pages for the pass
        page = 1 if not request.GET.get("page") else request.GET.get("page")
    records = paginator.get_page(page)
    count = len(record_list)

    # get hits for this record
    placeid = records[0].id
    place = get_object_or_404(Place, id=placeid)
    if passnum.startswith("pass") and auth not in ["whg", "idx"]:
        # this is wikidata review, list only for this pass
        raw_hits = Hit.objects.filter(
            place_id=placeid, task_id=tid, query_pass=passnum
        ).order_by("-score")
    else:
        # accessioning -> get all regardless of pass
        # raw_hits = Hit.objects.filter(place_id=placeid, task_id=tid).order_by('-score')
        raw_hits = Hit.objects.filter(place_id=placeid, task_id=tid).order_by("-score")

    # print('raw_hits', [h.json['titles'] for h in raw_hits])
    # ??why? get pass contents for all of a place's hits
    passes = (
        list(
            set(
                [
                    item
                    for sublist in [
                        [s["pass"] for s in h.json["sources"]] for h in raw_hits
                    ]
                    for item in sublist
                ]
            )
        )
        if auth in ["whg", "idx"]
        else None
    )

    # convert ccodes to names
    countries = []
    for r in place.ccodes:
        try:
            countries.append(
                cchash[0][r.upper()]["gnlabel"]
                + " ("
                + cchash[0][r.upper()]["tgnlabel"]
                + ")"
            )
        except:
            pass

    # prep some context
    context = {
        "ds_id": pk,
        "ds_label": ds.label,
        "task_id": tid,
        "hit_list": raw_hits,
        "passes": passes,
        "authority": task.task_name[6:8] if auth == "wdlocal" else task.task_name[6:],
        "records": records,
        "countries": countries,
        "passnum": passnum,
        "page": page if request.method == "GET" else str(int(page) - 1),
        # 'aug_geom': json.loads(task.task_kwargs.replace("'",'"'))['aug_geom'],
        "aug_geom": kwargs["aug_geom"],
        "mbtoken": settings.MAPBOX_TOKEN_WHG,
        "maptilerkey": settings.MAPTILER_KEY,
        "count_pass0": cnt_pass0,
        "count_pass1": cnt_pass1,
        "count_pass2": cnt_pass2,
        "count_pass3": cnt_pass3,
        "deferred": True if passnum == "def" else False,
        "test": test,
    }
<<<<<<< HEAD
    return render(request, 'datasets/'+review_page, context=context)

  # manage pagination & urls
  # gets next place record as records[0]
  # TODO: manage concurrent reviewers; i.e. 2 people have same page 1
  paginator = Paginator(record_list, 1)

  # handle request for singleton (e.g. deferred from browse table)
  # if 'pid' in request.GET, bypass per-pass sequential loading
  if pid:
    print('pid in URI, just show that', pid)
    # get its index and add 1 to get page
    page = (*record_list,).index(Place.objects.get(id=pid)) +1
    print('pagenum', page)
  else:
    # default action, sequence of all pages for the pass
    page = 1 if not request.GET.get('page') else \
      request.GET.get('page')
  records = paginator.get_page(page)
  count = len(record_list)

  # get hits for this record
  placeid = records[0].id
  place = get_object_or_404(Place, id=placeid)
  if passnum.startswith('pass') and auth not in ['whg','idx']:
    # this is wikidata review, list only for this pass
    raw_hits = Hit.objects.filter(place_id=placeid, task_id=tid, query_pass=passnum).order_by('-score')
  else:
    # accessioning -> get all regardless of pass
    # raw_hits = Hit.objects.filter(place_id=placeid, task_id=tid).order_by('-score')
    raw_hits = Hit.objects.filter(place_id=placeid, task_id=tid).order_by('-score')

  # print('raw_hits', [h.json['titles'] for h in raw_hits])
  # ??why? get pass contents for all of a place's hits
  passes = list(set([item for sublist in [[s['pass'] for s in h.json['sources']] for h in raw_hits]
                     for item in sublist])) if auth in ['whg','idx'] else None

  # convert ccodes to names
  countries = []
  for r in place.ccodes:
    try:
      countries.append(cchash[0][r.upper()]['gnlabel']+' ('+cchash[0][r.upper()]['tgnlabel']+')')
    except:
      pass

  # prep some context
  context = {
    'ds_id': pk, 'ds_label': ds.label, 'task_id': tid,
    'hit_list': raw_hits,
    'passes':passes,
    'authority': task.task_name[6:8] if auth=='wdlocal' else task.task_name[6:],
    'records': records,
    'countries': countries,
    'passnum': passnum,
    'page': page if request.method == 'GET' else str(int(page)-1),
    'aug_geom': kwargs['aug_geom'],
    'mbtoken': settings.MAPBOX_TOKEN_WHG,
    'maptilerkey': settings.MAPTILER_KEY,
    'count_pass0': cnt_pass0,
    'count_pass1': cnt_pass1,
    'count_pass2': cnt_pass2,
    'count_pass3': cnt_pass3,
    'deferred': True if passnum =='def' else False,
    'test':test,
  }

  # print('raw_hits at formset', [h.json['titles'] for h in raw_hits])
  # build formset from hits, add to context
  HitFormset = modelformset_factory(
    Hit,
    fields = ('id','authority','authrecord_id','query_pass','score','json'),
    form=HitModelForm, extra=0)
  formset = HitFormset(request.POST or None, queryset=raw_hits)
  context['formset'] = formset
  method = request.method

  # GET -> just display
  if method == 'GET':
    print('review() GET, just displaying next')
  elif method == 'POST':
    # process match/no match choices made by save in review or accession page
    # NB very different cases.
    #   For wikidata review, act on each hit considered (new place_geom and place_link records if matched)
    #   For accession, act on index 'clusters'
    place_post = get_object_or_404(Place,pk=request.POST['place_id'])
    review_status = getattr(place_post, review_field)
    # proceed with POST only if place is unreviewed or deferred; else return to a GET (and next place)
    # NB. other reviewer(s) *not* notified
    if review_status == 1:
      context["already"] = True
      messages.success(request, ('Last record ('+place_post.title+') reviewed by another'))
      return redirect('/datasets/'+str(pk)+'/review/'+task.task_id+'/'+passnum)
    elif formset.is_valid():
      hits = formset.cleaned_data
      # print('formset valid', hits)
      matches = 0
      matched_for_idx = [] # for accession
      # are any of the listed hits matches?
      for x in range(len(hits)):
        hit = hits[x]['id']
        # is this hit a match?
        if hits[x]['match'] not in ['none']:
          # print('json of matched hit/cluster (in review())', hits[x]['json'])
          matches += 1
          # if wd or tgn, write place_geom, place_link record(s) now
          # IF someone didn't just review it!
          if task.task_name[6:] in ['wdlocal','wd','tgn']:
            #print('task.task_name', task.task_name)
            hasGeom = 'geoms' in hits[x]['json'] and len(hits[x]['json']['geoms']) > 0
            # create place_geom records if 'accept geometries' was checked
            if kwargs['aug_geom'] == 'on' and hasGeom \
               and tid not in place_post.geoms.all().values_list('task_id',flat=True):
              gtype = hits[x]['json']['geoms'][0]['type']
              coords = hits[x]['json']['geoms'][0]['coordinates']
              # TODO: build real postgis geom values
              gobj = GEOSGeometry(json.dumps({"type":gtype,"coordinates":coords}))
              PlaceGeom.objects.create(
                place = place_post,
                task_id = tid,
                src_id = place.src_id,
                geom = gobj,
                jsonb = {
                  "type":gtype,
                  "citation":{"id":auth+':'+hits[x]['authrecord_id'],"label":authname},
                  "coordinates":coords
                }
              )

            # create single PlaceLink for matched wikidata record
            if tid not in place_post.links.all().values_list('task_id',flat=True):
              link = PlaceLink.objects.create(
                place = place_post,
                task_id = tid,
                src_id = place.src_id,
                jsonb = {
                  "type":hits[x]['match'],
                  "identifier":link_uri(task.task_name, hits[x]['authrecord_id'] \
                      if hits[x]['authority'] != 'whg' else hits[x]['json']['place_id'])
                }
              )
              print('created place_link instance:', link)

            # create multiple PlaceLink records (e.g. Wikidata)
            # TODO: filter duplicates
            if 'links' in hits[x]['json']:
              for l in hits[x]['json']['links']:
                authid = re.search("\: ?(.*?)$", l).group(1)
                # print('authid, authids',authid, place.authids)
                if l not in place.authids:
                # if authid not in place.authids:
                  link = PlaceLink.objects.create(
                    place = place_post,
                    task_id = tid,
                    src_id = place.src_id,
                    jsonb = {
                      "type": hits[x]['match'],
                      #"identifier": authid.strip()
                      "identifier": l.strip()
                    }
                  )
                  #print('PlaceLink record created',link.jsonb)
                  # update totals
                  ds.numlinked = ds.numlinked +1 if ds.numlinked else 1
                  ds.total_links = ds.total_links +1
                  ds.save()
          # this is accessioning to whg index, add to matched[]
          elif task.task_name == 'align_idx':
            if 'links' in hits[x]['json']:
              links_count = len(hits[x]['json'])
            matched_for_idx.append({'whg_id':hits[x]['json']['whg_id'],
                            'pid':hits[x]['json']['pid'],
                            'score':hits[x]['json']['score'],
                            'links': links_count})
          # TODO: informational lookup on whg index?
          # elif task.task_name == 'align_whg':
          #   print('align_whg (non-accessioning) DOING NOTHING (YET)')
        # in any case, flag hit as reviewed...
        hitobj = get_object_or_404(Hit, id=hit.id)
        hitobj.reviewed = True
        hitobj.save()
        print('hit # '+str(hitobj.id)+' flagged reviewed')

      # handle accessioning match results
      if len(matched_for_idx) == 0 and task.task_name == 'align_idx':
        # no matches during accession, index as seed (parent
        print('no accession matches, index '+str(place_post.id)+' as seed (parent)')
        print('maxID() in review()', maxID(es,'whg'))
        indexMatch(str(place_post.id))
        place_post.indexed = True
        place_post.save()
      elif len(matched_for_idx) == 1:
        print('one accession match, make record '+str(place_post.id)+' child of hit ' + str(matched_for_idx[0]))
        indexMatch(str(place_post.id), matched_for_idx[0]['pid'])
        place_post.indexed = True
        place_post.save()
      elif len(matched_for_idx) > 1:
        indexMultiMatch(place_post.id, matched_for_idx)
        place_post.indexed = True
        place_post.save()

      if ds.unindexed == 0:
        setattr(ds, 'ds_status', 'indexed')
        ds.save()
=======
>>>>>>> 41e9aa57

    # print('raw_hits at formset', [h.json['titles'] for h in raw_hits])
    # build formset from hits, add to context
    HitFormset = modelformset_factory(
        Hit,
        fields=("id", "authority", "authrecord_id", "query_pass", "score", "json"),
        form=HitModelForm,
        extra=0,
    )
    formset = HitFormset(request.POST or None, queryset=raw_hits)
    context["formset"] = formset

    # Create FeatureCollection for mapping
    features = []
    for counter, hit in enumerate(raw_hits, start=0):
        # Assuming hit.json contains your feature data
        feature_data = hit.json

        geoms = feature_data.pop("geoms", None)
        geometry_objects = []
        for geom in geoms:
            geom_type = geom["type"]
            coordinates = geom["coordinates"]

            # Create a GeoJSON geometry object based on the geometry type
            if geom_type == "Point":
                geometry = {"type": "Point", "coordinates": coordinates[0]}
            elif geom_type == "MultiPoint":
                geometry = {"type": "MultiPoint", "coordinates": coordinates}
            # TODO: LineString, Polygon, MultiPolygon ?
            geometry_objects.append(geometry)

        if len(geometry_objects) > 1:
            feature_geometry = {
                "type": "GeometryCollection",
                "geometries": geometry_objects,
            }
        else:
            feature_geometry = geometry_objects[0]
            
        feature_data["reconciliation"] = True if feature_data.get("dataset") == pk else False # `reconciliation` property used to set map marker colour

        feature_data["pk"] = pk
        print('feature_data', feature_data)
        feature = {
            "type": "Feature",
            # "properties": feature_data, ## Some characters used in placenames are not properly encoded: reduce to minimal requirement for operation
            "properties": {
                "reconciliation": feature_data["reconciliation"],
                # TODO: src_id not present for accession task - matters? 2023-11-19
                # "src_id": feature_data["src_id"],
            },
            "geometry": feature_geometry,
            "id": counter,
        }

        features.append(feature)

    feature_collection = {"type": "FeatureCollection", "features": features}
    context["feature_collection"] = json.dumps(feature_collection)

    method = request.method

    # GET -> just display
    if method == "GET":
        print("review() GET, just displaying next")
    elif method == "POST":
        # process match/no match choices made by save in review or accession page
        # NB very different cases.
        #   For wikidata review, act on each hit considered (new place_geom and place_link records if matched)
        #   For accession, act on index 'clusters'
        place_post = get_object_or_404(Place, pk=request.POST["place_id"])
        review_status = getattr(place_post, review_field)
        # proceed with POST only if place is unreviewed or deferred; else return to a GET (and next place)
        # NB. other reviewer(s) *not* notified
        if review_status == 1:
            context["already"] = True
            messages.success(
                request, ("Last record (" + place_post.title + ") reviewed by another")
            )
            return redirect(
                "/datasets/" + str(pk) + "/review/" + task.task_id + "/" + passnum
            )
        elif formset.is_valid():
            hits = formset.cleaned_data
            # print('formset valid', hits)
            matches = 0
            matched_for_idx = []  # for accession
            # are any of the listed hits matches?
            for x in range(len(hits)):
                hit = hits[x]["id"]
                # is this hit a match?
                if hits[x]["match"] not in ["none"]:
                    # print('json of matched hit/cluster (in review())', hits[x]['json'])
                    matches += 1
                    # if wd or tgn, write place_geom, place_link record(s) now
                    # IF someone didn't just review it!
                    if task.task_name[6:] in ["wdlocal", "wd", "tgn"]:
                        # print('task.task_name', task.task_name)
                        hasGeom = (
                            "geoms" in hits[x]["json"]
                            and len(hits[x]["json"]["geoms"]) > 0
                        )
                        # create place_geom records if 'accept geometries' was checked
                        if (
                            kwargs["aug_geom"] == "on"
                            and hasGeom
                            and tid
                            not in place_post.geoms.all().values_list(
                                "task_id", flat=True
                            )
                        ):
                            gtype = hits[x]["json"]["geoms"][0]["type"]
                            coords = hits[x]["json"]["geoms"][0]["coordinates"]
                            # TODO: build real postgis geom values
                            gobj = GEOSGeometry(
                                json.dumps({"type": gtype, "coordinates": coords})
                            )
                            PlaceGeom.objects.create(
                                place=place_post,
                                task_id=tid,
                                src_id=place.src_id,
                                geom=gobj,
                                jsonb={
                                    "type": gtype,
                                    "citation": {
                                        "id": auth + ":" + hits[x]["authrecord_id"],
                                        "label": authname,
                                    },
                                    "coordinates": coords,
                                },
                            )

                        # create single PlaceLink for matched wikidata record
                        if tid not in place_post.links.all().values_list(
                            "task_id", flat=True
                        ):
                            link = PlaceLink.objects.create(
                                place=place_post,
                                task_id=tid,
                                src_id=place.src_id,
                                jsonb={
                                    "type": hits[x]["match"],
                                    "identifier": link_uri(
                                        task.task_name,
                                        hits[x]["authrecord_id"]
                                        if hits[x]["authority"] != "whg"
                                        else hits[x]["json"]["place_id"],
                                    ),
                                },
                            )
                            print("created place_link instance:", link)

                        # create multiple PlaceLink records (e.g. Wikidata)
                        # TODO: filter duplicates
                        if "links" in hits[x]["json"]:
                            for l in hits[x]["json"]["links"]:
                                authid = re.search("\: ?(.*?)$", l).group(1)
                                # print('authid, authids',authid, place.authids)
                                if l not in place.authids:
                                    # if authid not in place.authids:
                                    link = PlaceLink.objects.create(
                                        place=place_post,
                                        task_id=tid,
                                        src_id=place.src_id,
                                        jsonb={
                                            "type": hits[x]["match"],
                                            # "identifier": authid.strip()
                                            "identifier": l.strip(),
                                        },
                                    )
                                    # print('PlaceLink record created',link.jsonb)
                                    # update totals
                                    ds.numlinked = (
                                        ds.numlinked + 1 if ds.numlinked else 1
                                    )
                                    ds.total_links = ds.total_links + 1
                                    ds.save()
                    # this is accessioning to whg index, add to matched[]
                    elif task.task_name == "align_idx":
                        if "links" in hits[x]["json"]:
                            links_count = len(hits[x]["json"])
                        matched_for_idx.append(
                            {
                                "whg_id": hits[x]["json"]["whg_id"],
                                "pid": hits[x]["json"]["pid"],
                                "score": hits[x]["json"]["score"],
                                "links": links_count,
                            }
                        )
                    # TODO: informational lookup on whg index?
                    # elif task.task_name == 'align_whg':
                    #   print('align_whg (non-accessioning) DOING NOTHING (YET)')
                # in any case, flag hit as reviewed...
                hitobj = get_object_or_404(Hit, id=hit.id)
                hitobj.reviewed = True
                hitobj.save()
                print("hit # " + str(hitobj.id) + " flagged reviewed")

            # handle accessioning match results
            if len(matched_for_idx) == 0 and task.task_name == "align_idx":
                # no matches during accession, index as seed (parent
                print(
                    "no accession matches, index "
                    + str(place_post.id)
                    + " as seed (parent)"
                )
                print("maxID() in review()", maxID(es, "whg"))
                indexMatch(str(place_post.id))
                place_post.indexed = True
                place_post.save()
            elif len(matched_for_idx) == 1:
                print(
                    "one accession match, make record "
                    + str(place_post.id)
                    + " child of hit "
                    + str(matched_for_idx[0])
                )
                indexMatch(str(place_post.id), matched_for_idx[0]["pid"])
                place_post.indexed = True
                place_post.save()
            elif len(matched_for_idx) > 1:
                indexMultiMatch(place_post.id, matched_for_idx)
                place_post.indexed = True
                place_post.save()

            if ds.unindexed == 0:
                setattr(ds, "ds_status", "indexed")
                ds.save()

            # if none are left for this task, change status & email staff
            if auth in ["wd"] and ds.recon_status["wdlocal"] == 0:
                ds.ds_status = "wd-complete"
                ds.save()
                status_emailer(ds, "wd")
                print("sent status email")
            elif auth == "idx" and ds.recon_status["idx"] == 0:
                ds.ds_status = "indexed"
                ds.save()
                status_emailer(ds, "idx")
                print("sent status email")

            print("review_field", review_field)
            setattr(place_post, review_field, 1)
            place_post.save()

            return redirect(
                "/datasets/"
                + str(pk)
                + "/review/"
                + tid
                + "/"
                + passnum
                + "?page="
                + str(int(page))
            )
        else:
            print("formset is NOT valid. errors:", formset.errors)
            print("formset data:", formset.data)
    # print('context', context)
    return render(request, "datasets/" + review_page, context=context)


"""
  write_wd_pass0(taskid)
  called from dataset_detail>reconciliation tab
  accepts all pass0 wikidata matches, writes geoms and links
"""
def write_wd_pass0(request, tid):
  task = get_object_or_404(TaskResult,task_id=tid)
  kwargs=json.loads(task.task_kwargs.replace("'",'"'))
  referer = request.META.get('HTTP_REFERER') + '#reconciliation'
  auth = task.task_name[6:].replace('local','')
  ds = get_object_or_404(Dataset, pk=kwargs['ds'])
  authname = 'Wikidata'

  # get unreviewed pass0 hits
  hits = Hit.objects.filter(
    task_id=tid,
    query_pass='pass0',
    reviewed=False
  )
  # print('writing '+str(len(hits))+' pass0 matched records for', ds.label)
  for h in hits:
    hasGeom = 'geoms' in h.json and len(h.json['geoms']) > 0
    hasLinks = 'links' in h.json and len(h.json['links']) > 0
    place = h.place # object
    # existing for the place
    authids=place.links.all().values_list('jsonb__identifier',flat=True)
    # GEOMS
    # confirm another user hasn't just done this...
    if hasGeom and kwargs['aug_geom'] == 'on' \
       and tid not in place.geoms.all().values_list('task_id',flat=True):
      for g in h.json['geoms']:
        pg = PlaceGeom.objects.create(
          place = place,
          task_id = tid,
          src_id = place.src_id,
          geom=GEOSGeometry(json.dumps({"type": g['type'], "coordinates": g['coordinates']})),
          jsonb = {
            "type":g['type'],
            "citation":{"id":auth+':'+h.authrecord_id,"label":authname},
            "coordinates":g['coordinates']
          }
        )
      print('created place_geom instance in write_wd_pass0', pg)

    # LINKS
    link_counter = 0
    # add PlaceLink record for wikidata hit if not already there
    if 'wd:'+h.authrecord_id not in authids:
      link_counter += 1
      link = PlaceLink.objects.create(
        place = place,
        task_id = tid,
        src_id = place.src_id,
        jsonb = {
          "type": "closeMatch",
          "identifier":link_uri(task.task_name, h.authrecord_id)
        }
      )
      print('created wd place_link instance:', link)

    # create link for each wikidata concordance, if any
    if hasLinks:
      #authids=place.links.all().values_list(
        #'jsonb__identifier',flat=True)
      for l in h.json['links']:
        link_counter += 1
        authid = re.search("\:?(.*?)$", l).group(1)
        print(authid)
        # TODO: same no-dupe logic in review()
        # don't write duplicates
        if authid not in authids:
          link = PlaceLink.objects.create(
            place = place,
            task_id = tid,
            src_id = place.src_id,
            jsonb = {
              "type": "closeMatch",
              "identifier": authid
            }
          )
      print('created '+str(len(h.json['links']))+' place_link instances')

    # update dataset totals for metadata page
    ds.numlinked = len(set(PlaceLink.objects.filter(place_id__in=ds.placeids).values_list('place_id',flat=True)))
    ds.total_links += link_counter
    ds.save()

    # flag hit as reviewed
    h.reviewed = True
    h.save()

    # flag place as reviewed
    place.review_wd = 1
    place.save()

  return HttpResponseRedirect(referer)

"""
  ds_recon()
  initiates & monitors Celery tasks against Elasticsearch indexes
  i.e. align_[wdlocal | idx | tgn ] in tasks.py
  url: datasets/{ds.id}/reconcile ('ds_reconcile'; from ds_addtask.html)
  params: pk (dataset id), auth, region, userarea, geom, scope
  each align_{auth} task runs matching es_lookup_{auth}() and writes Hit instances
"""
def ds_recon(request, pk):
  ds = get_object_or_404(Dataset, id=pk)
  # TODO: handle multipolygons from "#area_load" and "#area_draw"
  user = request.user
  context = {"dataset": ds.title}
  if request.method == 'GET':
    print('ds_recon() GET')
  elif request.method == 'POST' and request.POST:
    print('ds_recon() request.POST:',request.POST)
    test = 'on' if 'test' in request.POST else 'off'
    auth = request.POST['recon']
    language = request.LANGUAGE_CODE
    if auth == 'idx' and ds.public == False and test == 'off':
      messages.add_message(request, messages.ERROR, """Dataset must be public before indexing!""")
      return redirect('/datasets/' + str(ds.id) + '/addtask')
    # previous successful task of this type?
    #   wdlocal? archive previous, scope = unreviewed
    #   idx? scope = unindexed
    previous = ds.tasks.filter(task_name='align_'+auth,status='SUCCESS')
    prior = request.POST['prior'] if 'prior' in request.POST else 'na'
    if previous.count() > 0:
      if auth == 'idx':
        scope = "unindexed"
      else:
        # get its id and archive it
        tid = previous.first().task_id
        task_archive(tid, prior)
        scope = 'unreviewed'
        print('recon(): archived previous task')
        print('ds_recon(): links & geoms were '+ ('kept' if prior=='keep' else 'zapped'))
    else:
      # no existing task, submit all rows
      print('ds_recon(): no previous, submitting all')
      scope = 'all'

    print('ds_recon() scope', scope)
    print('ds_recon() auth', auth)
    # which task? wdlocal, tgn, idx, whg (future)
    func = eval('align_'+auth)

    # TODO: let this vary per task?
    region = request.POST['region'] # pre-defined UN regions
    userarea = request.POST['userarea'] # from ccodes, or drawn
    aug_geom = request.POST['geom'] if 'geom' in request.POST else '' # on == write geom if matched
    bounds={
      "type":["region" if region !="0" else "userarea"],
      "id": [region if region !="0" else userarea]}

    # check Celery service
    if not celeryUp():
      print('Celery is down :^(')
      emailer('Celery is down :^(',
              'if not celeryUp() -- look into it, bub!',
              'whg@kgeographer.org',
              ['karl@kgeographer.org'])
      messages.add_message(request, messages.INFO, """Sorry! WHG reconciliation services appears to be down. 
        The system administrator has been notified.""")
      return redirect('/datasets/'+str(ds.id)+'/reconcile')

    # initiate celery/redis task
    # NB 'func' resolves to align_wdlocal() or align_idx()
    # NB#2 the dataset id is both positional and a keyword **intentionally** -
    # required to generate a useful result record
    try:
      result = func.delay(
        ds.id,
        ds=ds.id,
        dslabel=ds.label,
        owner=ds.owner.id,
        user=user.id,
        bounds=bounds,
        aug_geom=aug_geom,
        scope=scope,
        lang=language,
        test=test,
      )
      messages.add_message(request, messages.INFO, "<span class='text-danger'>Your reconciliation task is under way.</span><br/>When complete, you will receive an email and if successful, results will appear below (you may have to refresh screen). <br/>In the meantime, you can navigate elsewhere.")
      return redirect('/datasets/'+str(ds.id)+'/reconcile')
    except:
      print('failed: align_'+auth )
      print(sys.exc_info())
      messages.add_message(request, messages.INFO, "Sorry! Reconciliation services appear to be down. The system administrator has been notified.<br/>"+ str(sys.exc_info()))
      emailer('WHG recon task failed',
              'a reconciliation task has failed for dataset #'+ds.id+', w/error: \n' +str(sys.exc_info())+'\n\n',
              'whg@kgeographer.org',
              'karl@kgeographer.org')

      return redirect('/datasets/'+str(ds.id)+'/reconcile')

"""
  task_delete(tid, scope)
  delete results of a reconciliation task:
  hits + any geoms and links added by review
  reset Place.review_{auth} to null
"""
# TODO: needs overhaul to account for ds.ds_status
def task_delete(request, tid, scope="foo"):
  hits = Hit.objects.all().filter(task_id=tid)
  tr = TaskResult.objects.get(task_id=tid)
  auth = tr.task_name[6:] # wdlocal, idx
  # dsid = tr.task_args[1:-1]
  dsid = int(tr.task_args[2:-3])
  # test = json.loads(tr.task_kwargs.replace("'",'"'))['test'] \
  test = json.loads(tr.task_kwargs[1:-1].replace("'", '"'))['test'] \
    if 'test' in tr.task_kwargs else 'off'
  ds=get_object_or_404(Dataset, pk=dsid)
  ds_status = ds.ds_status
  print('task_delete() dsid', dsid)
  # return HttpResponse(
  #   content='<h3>stopped task_delete()</h3>')

  # only the places that had hit(s) in this task
  places = Place.objects.filter(id__in=[h.place_id for h in hits])
  # links and geometry added by a task have the task_id
  placelinks = PlaceLink.objects.all().filter(task_id=tid)
  placegeoms = PlaceGeom.objects.all().filter(task_id=tid)
  print('task_delete()',{'tid':tr,'dsid':dsid,'auth':auth})

  # reset Place.review_{auth} to null
  for p in places:
    if auth in ['whg','idx']:
      p.review_whg = None
    elif auth.startswith('wd'):
      p.review_wd = None
    else:
      p.review_tgn = None
    p.defer_comments.delete()
    p.save()

  # zap task record & its hits
  # or only geoms if that was the choice
  if scope == 'task':
    tr.delete()
    hits.delete()
    placelinks.delete()
    placegeoms.delete()
  elif scope == 'geoms':
    placegeoms.delete()

  # delete dataset from index
  # undoes any acceessioning work
  if auth in ['whg', 'idx'] and test == 'off':
    removeDatasetFromIndex('whg', dsid)
  # set status
  print('ds.tasks.all()', ds.tasks.all())
  print('ds.file.file.name', ds.file.file.name)
  if ds.tasks.count() == 0:
    if ds.file.file.name.startswith('dummy'):
      ds.ds_status = 'remote'
    else:
      ds.ds_status = 'uploaded'
  ds.save()

  return redirect('/datasets/'+str(dsid)+'/reconcile')

"""
  task_archive(tid, scope, prior)
  delete hits
  if prior = 'zap: delete geoms and links added by review
  reset Place.review_{auth} to null
  set task status to 'ARCHIVED'
"""
def task_archive(tid, prior):
  hits = Hit.objects.all().filter(task_id=tid)
  tr = get_object_or_404(TaskResult, task_id=tid)
  dsid = tr.task_args[1:-1]
  auth = tr.task_name[6:]
  places = Place.objects.filter(id__in=[h.place_id for h in hits])
  print('task_archive()',{'tid':tr,'dsid':dsid,'auth':auth})

  # reset Place.review_{auth} to null
  for p in places:
    p.defer_comments.delete()
    if auth in ['whg','idx'] and p.review_whg != 1:
      p.review_whg = None
    elif auth.startswith('wd') and p.review_wd !=1:
      p.review_wd = None
    elif auth == 'tgn' and p.review_tgn !=1:
      p.review_tgn = None
    p.save()

  # zap hits
  hits.delete()
  if prior == 'na':
    tr.delete()
  else:
    # flag task as ARCHIVED
    tr.status = 'ARCHIVED'
    tr.save()
    # zap prior links/geoms if requested
    if prior == 'zap':
      PlaceLink.objects.all().filter(task_id=tid).delete()
      PlaceGeom.objects.all().filter(task_id=tid).delete()

"""
  add collaborator to dataset in role
"""
def collab_add(request, dsid, v):
  print('collab_add() request, dsid', request, dsid)
  try:
    uid=get_object_or_404(User,email=request.POST['email']).id
    role=request.POST['role']
  except:
    # TODO: raise error to screen
    messages.add_message(
      request, messages.INFO, "Please check email, we don't have '" + request.POST['email']+"'")
    if not v:
      return redirect('/datasets/'+str(dsid)+'/collab')
    else:
      return HttpResponseRedirect(request.META.get('HTTP_REFERER'))
  print('collab_add():',request.POST['email'],role, dsid, uid)
  DatasetUser.objects.create(user_id_id=uid, dataset_id_id=dsid, role=role)
  if v == '1':
    return redirect('/datasets/'+str(dsid)+'/collab')
  else:
    return HttpResponseRedirect(request.META.get('HTTP_REFERER'))

"""
  collab_delete(uid, dsid)
  remove collaborator from dataset
"""
def collab_delete(request, uid, dsid, v):
  print('collab_delete() request, uid, dsid', request, uid, dsid)
  get_object_or_404(DatasetUser,user_id_id=uid, dataset_id_id=dsid).delete()
  if v == '1':
    return redirect('/datasets/'+str(dsid)+'/collab')
  else:
    return HttpResponseRedirect(request.META.get('HTTP_REFERER'))

"""
  dataset_file_delete(ds)
  delete all uploaded files for a dataset
"""
def dataset_file_delete(ds):
  dsf_list = ds.files.all()
  for f in dsf_list:
    ffn = 'media/'+f.file.name
    if os.path.exists(ffn) and f.file.name != 'dummy_file.txt':
      os.remove(ffn)
      print('zapped file '+ffn)
    else:
      print('did not find or ignored file '+ffn)

"""
  update_rels_tsv(pobj, row) refactored 26 Nov 2022 (backup below)
  updates objects related to a Place (pobj)
  make new child objects of pobj: names, types, whens, related, descriptions
  for geoms and links, add from row if not there
  row is a pandas dict  
"""
def update_rels_tsv(pobj, row):
  header = list(row.keys())
  # print('update_rels_tsv(): pobj, row, header', pobj, row, header)
  src_id = row['id']
  title = row['title']
  # TODO: leading parens problematic for search on title
  title = re.sub('^\(.*?\)', '', title).strip()
  title_source = row['title_source']
  title_uri = row['title_uri'] if 'title_uri' in header else ''
  variants = [x.strip() for x in row['variants'].split(';')] \
    if 'variants' in header and row['variants'] not in ['','None',None] else []

  types = [x.strip() for x in row['types'].split(';')] \
    if 'types' in header and str(row['types']) not in ['','None',None] else []

  aat_types = [x.strip() for x in row['aat_types'].split(';')] \
    if 'aat_types' in header and str(row['aat_types']) not in ['','None',None] else []

  parent_name = row['parent_name'] if 'parent_name' in header else ''

  parent_id = row['parent_id'] if 'parent_id' in header else ''

  # empty lon and lat are None
  coords = makeCoords(row['lon'], row['lat']) \
    if 'lon' in header and 'lat' in header and row['lon'] else []
  print('coords', coords)
  try:
    matches = [x.strip() for x in row['matches'].split(';')] \
      if 'matches' in header and row['matches'] else []
  except:
    print('matches, error', row['matches'], sys.exc_info())

  description = row['description'] \
    if row['description'] else ''

  # lists for associated objects
  objs = {"PlaceName":[], "PlaceType":[], "PlaceGeom":[], "PlaceWhen":[],
          "PlaceLink":[], "PlaceRelated":[], "PlaceDescription":[]}

  # title as a PlaceName
  objs['PlaceName'].append(
    PlaceName(
      place=pobj,
      src_id = src_id,
      toponym = title,
      jsonb={"toponym": title, "citation": {"id":title_uri,"label":title_source}}
  ))

  # add variants as PlaceNames, if any
  if len(variants) > 0:
    for v in variants:
      haslang = re.search("@(.*)$", v.strip())
      new_name = PlaceName(
        place=pobj,
        src_id = src_id,
        toponym = v.strip(),
        jsonb={"toponym": v.strip(), "citation": {"id":"","label":title_source}}
      )
      if haslang:
        new_name.jsonb['lang'] = haslang.group(1)
      objs['PlaceName'].append(new_name)
  print('objs after names', objs)
  #
  # PlaceType()
  print('types', types)
  if len(types) > 0:
    for i,t in enumerate(types):
      fclass_list = []
      # i always 0 in tsv
      aatnum='aat:'+aat_types[i] if len(aat_types) >= len(types) else None
      # get fclass(es) to add to Place (pobj)
      if aatnum and int(aatnum[4:]) in Type.objects.values_list('aat_id', flat=True):
        fc = get_object_or_404(Type, aat_id=int(aatnum[4:])).fclass
        fclass_list.append(fc)
      objs['PlaceType'].append(
        PlaceType(
          place=pobj,
          src_id = src_id,
          jsonb={ "identifier":aatnum,
                  "sourceLabel":t,
                  "label":aat_lookup(int(aatnum[4:])) if aatnum !='aat:' else ''
                }
      ))
    pobj.fclasses = fclass_list
    pobj.save()
  print('objs after types', objs)

  #
  # PlaceGeom()
  # TODO: test no existing identical geometry
  print('coords', coords)
  if len(coords) > 0:
    geom = {"type": "Point",
            "coordinates": coords,
            "geowkt": 'POINT('+str(coords[0])+' '+str(coords[1])+')'}
  elif 'geowkt' in header and row['geowkt'] not in ['',None]: # some rows no geom
    geom = parse_wkt(row['geowkt'])
    print('from geowkt', geom)
  else:
    geom = None
  print('geom', geom)
  # TODO:
  # if pobj is existing place, add geom only if it's new
  # if pobj is new place and row has geom, always add it
  if geom:
    def trunc4(val):
      return round(val,4)

    new_coords = list(map(trunc4,list(geom['coordinates'])))

    # if no geoms, add this one
    if pobj.geoms.count() == 0:
      objs['PlaceGeom'].append(
        PlaceGeom(
          place=pobj,
          src_id=src_id,
          jsonb=geom,
          geom=GEOSGeometry(json.dumps(geom))
        ))
    # otherwise only add if coords don't match
    elif pobj.geoms.count() > 0:
      try:
        for g in pobj.geoms.all():
          print('exist. coords', list(map(trunc4, g.jsonb['coordinates'])))
          print('new_coords', new_coords)
          if list(map(trunc4, g.jsonb['coordinates'])) != new_coords:
            objs['PlaceGeom'].append(
                PlaceGeom(
                  place=pobj,
                  src_id = src_id,
                  jsonb=geom,
                  geom=GEOSGeometry(json.dumps(geom))
              ))
      except:
        print('failed on ', pobj, sys.exc_info())
  print('objs after geom', objs)

  # PlaceLink() - all are closeMatch
  # Pandas turns nulls into NaN strings, 'nan'
  print('matches', matches)
  if len(matches) > 0:
    # any existing? only add new
    exist_links = list(pobj.links.all().values_list('jsonb__identifier',flat=True))
    print('matches, exist_links at create', matches, exist_links)
    if len(set(matches)-set(exist_links)) > 0:
      # one or more new matches; add 'em
      for m in matches:
        objs['PlaceLink'].append(
          PlaceLink(
            place=pobj,
            src_id = src_id,
            jsonb={"type":"closeMatch", "identifier":m}
        ))
  # print('objs after matches', objs)

  #
  # PlaceRelated()
  if parent_name != '':
    objs['PlaceRelated'].append(
      PlaceRelated(
        place=pobj,
        src_id=src_id,
        jsonb={
          "relationType": "gvp:broaderPartitive",
          "relationTo": parent_id,
          "label": parent_name}
    ))
  # print('objs after related', objs)

  # PlaceWhen()
  # timespans[{start{}, end{}}], periods[{name,id}], label, duration
  objs['PlaceWhen'].append(
    PlaceWhen(
      place=pobj,
      src_id = src_id,
      jsonb={
            "timespans": [{
              "start":{"earliest":pobj.minmax[0]},
              "end":{"latest":pobj.minmax[1]}}]
          }
  ))
  # print('objs after when', objs)

  #
  # PlaceDescription()
  # @id, value, lang
  print('description', description)
  if description != '':
    objs['PlaceDescription'].append(
      PlaceDescription(
        place=pobj,
        src_id = src_id,
        jsonb={
          "@id": "", "value":description, "lang":""
        }
      ))

  print('objs after all', objs)

  # what came from this row
  print('COUNTS:')
  print('PlaceName:', len(objs['PlaceName']))
  print('PlaceType:', len(objs['PlaceType']))
  print('PlaceGeom:', len(objs['PlaceGeom']))
  print('PlaceLink:', len(objs['PlaceLink']))
  print('PlaceRelated:', len(objs['PlaceRelated']))
  print('PlaceWhen:', len(objs['PlaceWhen']))
  print('PlaceDescription:', len(objs['PlaceDescription']))
  # no depictions in LP-TSV

  # TODO: update place.fclasses, place.minmax, place.timespans

  # bulk_create(Class, batch_size=n) for each
  PlaceName.objects.bulk_create(objs['PlaceName'],batch_size=10000)
  print('names done')
  PlaceType.objects.bulk_create(objs['PlaceType'],batch_size=10000)
  print('types done')
  PlaceGeom.objects.bulk_create(objs['PlaceGeom'],batch_size=10000)
  print('geoms done')
  PlaceLink.objects.bulk_create(objs['PlaceLink'],batch_size=10000)
  print('links done')
  PlaceRelated.objects.bulk_create(objs['PlaceRelated'],batch_size=10000)
  print('related done')
  PlaceWhen.objects.bulk_create(objs['PlaceWhen'],batch_size=10000)
  print('whens done')
  PlaceDescription.objects.bulk_create(objs['PlaceDescription'],batch_size=10000)
  print('descriptions done')

"""
  ds_update() refactored 26 Nov 2022 (backup below)
  perform updates to database and index, given ds_compare() results
  params: dsid, format, keepg, keepl, compare_data (json string)
"""
""" TEST VALUES 
    from datasets.models import Dataset, DatasetFile
    from django.shortcuts import get_object_or_404
    ds=Dataset.objects.get(id=1460)
    dsid=1460
    ds_places = ds.places.all()
    from django.test import Client
    import pandas as pd
    import numpy as np
    import datetime, re
    file_format = 'delimited'
    keepg, keepl = [True, True]
    compare_data={'id': '1460', 'filename_cur': 'user_whgadmin/sample7h.txt', 'filename_new': 'user_whgadmin/sample7h_new.txt', 'format': 'delimited', 'validation_result': {'format': 'delimited', 'errors': [], 'columns': ['id', 'title', 'title_source', 'start', 'end', 'title_uri', 'ccodes', 'variants', 'types', 'aat_types', 'matches', 'lon', 'lat', 'geowkt', 'geo_source', 'geo_id', 'description'], 'count': 0}, 'tempfn': '/var/folders/w1/ms_2x6rj0ls88v79q33lvds80000gp/T/tmpo40rw66r', 'count_indexed': 7, 'count_links_added': 5, 'count_geoms_added': 5, 'compare_result': {'count_new': 7, 'count_diff': 0, 'count_replace': 6, 'cols_del': [], 'cols_add': ['title_uri', 'description'], 'header_new': ['id', 'title', 'title_source', 'start', 'end', 'title_uri', 'ccodes', 'variants', 'types', 'aat_types', 'matches', 'lon', 'lat', 'geowkt', 'geo_source', 'geo_id', 'description'], 'rows_add': ['717_4'], 'rows_del': ['717_2']}}

    compare_result = compare_data['compare_result']
    tempfn = compare_data['tempfn']
    filename_new = compare_data['filename_new']
    dsfobj_cur = ds.files.all().order_by('-rev')[0]
    rev_num = dsfobj_cur.rev
    from pathlib import Path
    from shutil import copyfile
    if Path('media/'+filename_new).exists():
      fn=os.path.splitext(filename_new)
      #filename_new=filename_new[:-4]+'_'+tempfn[-11:-4]+filename_new[-4:]
      filename_new=fn[0]+'_'+tempfn[-11:-4]+fn[1]
    filepath = 'media/'+filename_new
    copyfile(tempfn,filepath) 
"""

def ds_update(request):
  if request.method == 'POST':
    print('request.POST ds_update()', request.POST)
    dsid=request.POST['dsid']
    ds = get_object_or_404(Dataset, id=dsid)
    file_format=request.POST['format']

    # keep previous recon/review results?
    keepg = request.POST['keepg']
    keepl = request.POST['keepl']
    print('keepg, keepl', keepg, keepl)

    # comparison returned by ds_compare
    compare_data = json.loads(request.POST['compare_data'])
    compare_result = compare_data['compare_result']
    print('compare_data from ds_compare', compare_data)

    # tempfn has .tsv or .jsonld extension from validation step
    tempfn = compare_data['tempfn']
    filename_new = compare_data['filename_new']
    dsfobj_cur = ds.files.all().order_by('-rev')[0]
    rev_num = dsfobj_cur.rev

    # rename file if already exists in user area
    if Path('media/'+filename_new).exists():
      fn=os.path.splitext(filename_new)
      #filename_new=filename_new[:-4]+'_'+tempfn[-11:-4]+filename_new[-4:]
      filename_new=fn[0]+'_'+tempfn[-11:-4]+fn[1]

    # user said go...copy tempfn to media/{user} folder
    filepath = 'media/'+filename_new
    copyfile(tempfn,filepath)

    # and create new DatasetFile; increment rev
    DatasetFile.objects.create(
      dataset_id = ds,
      file = filename_new,
      rev = rev_num + 1,
      format = file_format,
      upload_date = datetime.date.today(),
      header = compare_result['header_new'],
      numrows = compare_result['count_new']
    )

    # reopen new file as panda dataframe bdf
    if file_format == 'delimited':
      try:
        bdf = pd.read_csv(filepath, delimiter='\t')

        # replace pandas NaN with None
        bdf = bdf.replace({np.nan: ''})
        # bdf = bdf.replace({np.nan: None})
        # force data types
        bdf = bdf.astype({"id":str, "ccodes":str, "types":str, "aat_types":str})
        print('reopened new file, # lines:',len(bdf))
      except:
        raise

      # CURRENT PLACES
      ds_places = ds.places.all()
      print('ds_places', ds_places)
      # pids of missing src_ids
      rows_delete = list(ds_places.filter(src_id__in=compare_result['rows_del']).values_list('id',flat=True))
      print('rows_delete', rows_delete) # 6880702

      # CASCADE includes links & geoms
      try:
        ds_places.filter(id__in=rows_delete).delete()
      except:
        raise

      # for use below
      def delete_related(pid):
        # option to keep prior links and geoms matches; remove the rest
        if not keepg:
          # keep no geoms
          PlaceGeom.objects.filter(place_id=pid).delete()
        else:
          # leave results of prior matches
          PlaceGeom.objects.filter(place_id=pid, task_id__isnull=True).delete()
        if not keepl:
          # keep no links
          PlaceLink.objects.filter(place_id=pid).delete()
        else:
          # leave results of prior matches
          PlaceLink.objects.filter(place_id=pid, task_id__isnull=True).delete()
        PlaceName.objects.filter(place_id=pid).delete()
        PlaceType.objects.filter(place_id=pid).delete()
        PlaceWhen.objects.filter(place_id=pid).delete()
        PlaceRelated.objects.filter(place_id=pid).delete()
        PlaceDescription.objects.filter(place_id=pid).delete()

      # counts for report
      count_new, count_replaced, count_redo = [0,0,0]
      # pids for index operations
      rows_add = []
      idx_delete = []

      place_fields = {'id', 'title', 'ccodes','start','end','attestation_year'}
      alldiffs=[]
      # bdfx=bdf.iloc[1:]
      # for index, row in bdfx.iterrows():
      for index, row in bdf.iterrows():
        # row=bdf.iloc[1]
        # new row as dict
        row = row.to_dict()
        print('row as dict', row)

        start = int(row['start']) if 'start' in row else int(row['attestation_year']) \
          if ('attestation_year' in row) else None
        end = int(row['end']) if 'end' in row and str(row['end']) != 'nan' else start
        minmax_new = [start, end] if start else [None]

        # extract coords from upload file
        row_coords = makeCoords(row['lon'], row['lat']) \
          if row['lon'] and row['lat'] else None
        if row['geowkt']:
          gtype = wkt.loads(row['geowkt']).type
          if 'Multi' not in gtype:
            row_coords = [list(u) for u in wkt.loads(row['geowkt']).coords]
          else:
            row_coords = [list(u) for u in wkt.loads(row['geowkt']).xy]
        # all columns in mew file
        header = list(bdf.keys())
        # row_mapper = [{k: row[k]} for k in header]
        row_mapper = {
          'src_id': row['id'],
          'title': row['title'],
          'minmax': minmax_new,
          'title_source': row['title_source'] if 'title_source' in header else '',
          'title_uri': row['title_uri'] if 'title_uri' in header else '',
          'ccodes': row['ccodes'].split(';') if 'ccodes' in header and row['ccodes'] else [],
          'matches': row['matches'].split(';') if 'matches' in header and row['matches']else [],
          'variants': row['variants'].split(';') if 'variants' in header and row['variants']else [],
          'types': row['types'].split(';') if 'types' in header and row['types'] else [],
          'aat_types': row['aat_types'].split(';') if 'aat_types' in header and row['aat_types'] else [],
          'parent_name': row['parent_name'] if 'parent_name' in header else '',
          'parent_id': row['parent_id'] if 'parent_id' in header else '',
          'geo_source': row['geo_source'] if 'geo_source' in header else '',
          'geo_id': row['geo_id'] if 'geo_id' in header else '',
          'description': row['description'] if 'description' in header else '',
          'coords': row_coords or [],
        }

        try:
          # is there corresponding current Place?
          p = ds_places.get(src_id=row['id'])
          # fetch existing API record
          c = Client()
          from datasets.utils import PlaceMapper
          try:
            # result = c.get('/api/place_compare/' + str(6873911) + '/')
            result = c.get('/api/place_compare/' + str(p.id) + '/')
            pobj = result.json()
            pobj = {key: val for key, val in sorted(pobj.items(), key=lambda ele: ele[0])}
          except:
            print('pobj failed', p.id, sys.exc_info())

          # build object for comparison
          # TODO: build separate serializer(s) for this? performance?
          p_mapper = PlaceMapper(
            pobj['id'],
            pobj['src_id'],
            pobj['title'],
          )

          # id,title,title_source,title_uri,ccodes,matches,variants,types,aat_types,
          # parent_name,parent_id,geo_source,geo_id,description
          # add key:value pairs to consider
          p_mapper['minmax'] = pobj['minmax']
          title_name = next(n for n in pobj['names'] if n['toponym'] == pobj['title']) or None
          p_mapper['title_source'] = title_name['citation']['label'] if \
            'citation' in title_name and 'label' in title_name['citation'] else ''
          p_mapper['title_id'] = title_name['citation']['id'] if \
            'citation' in title_name and 'id' in title_name['citation'] else ''
          p_mapper['ccodes'] = pobj['ccodes'] or []
          p_mapper['types'] = [t['sourceLabel'] for t in pobj['types']] or []
          p_mapper['aat_types'] = [t['identifier'][4:] for t in pobj['types']] or []
          p_mapper['variants'] = [n['toponym'] for n in pobj['names'] if n['toponym'] != pobj['title']] or []
          p_mapper['coords'] = [g['coordinates'] for g in pobj['geoms']] or []

          p_mapper['geo_sources'] = [g['citation']['label'] for g in pobj['geoms'] \
              if 'citation' in g and 'label' in g['citation']] or []
          p_mapper['geo_ids'] = [g['citation']['id'] for g in pobj['geoms'] \
              if 'citation' in g and 'id' in g['citation']]  or []

          p_mapper['links'] = [l['identifier'] for l in pobj['links']] or []
          p_mapper['related'] = [r['label'] for r in pobj['related']]
          p_mapper['related_id'] = [r['identifier'] for r in pobj['related']]
          p_mapper['descriptions'] = [d['value'] for d in pobj['related']]

          # diff incoming (row_mapper) & database (p_mapper)
          # meaningful = title, variants, aat_types, links/matches, coords
          diffs = []

          # [:8] not meaningful (don't affect reconciliation)
          diffs.append(row_mapper['title_source'] == p_mapper['title_source'] if row_mapper['title_source'] else True)
          diffs.append(row_mapper['title_uri'] == p_mapper['title_id'] if row_mapper['title_uri'] else True)
          diffs.append(row_mapper['parent_name'] in p_mapper['related'] if row_mapper['parent_name'] else True)
          diffs.append(row_mapper['parent_id'] in p_mapper['related_id'] if row_mapper['parent_id'] else True)
          diffs.append(row_mapper['geo_source'] in p_mapper['geo_sources'] if row_mapper['geo_source'] !='' else True)
          diffs.append(row_mapper['geo_id'] in p_mapper['geo_ids'] if row_mapper['geo_id'] !='' else True)
          diffs.append(row_mapper['description'] in p_mapper['descriptions'] if row_mapper['description'] else True)
          diffs.append(row_mapper['minmax'] == p_mapper['minmax'])
          diffs.append(sorted(row_mapper['types']) == sorted(p_mapper['types']))

          # [9:] meaningful
          diffs.append(row_mapper['title'] == p_mapper['title'])
          diffs.append(sorted(row_mapper['variants']) == sorted(p_mapper['variants']))
          diffs.append(sorted(row_mapper['aat_types']) == sorted(p_mapper['aat_types']))
          diffs.append(sorted(row_mapper['matches']) == sorted(p_mapper['links']))
          diffs.append(sorted(row_mapper['ccodes']) == sorted(p_mapper['ccodes']))
          if row_mapper['coords'] != []:
            diffs.append(row_mapper['coords'] == p_mapper['coords'])

          print('diffs', diffs)
          alldiffs.append({'title':row_mapper['title'], 'diffs':diffs})

          # update Place record in all cases
          count_replaced += 1
          p.title = row_mapper['title']
          p.ccodes = row_mapper['ccodes']
          p.minmax = minmax_new
          p.timespans = [minmax_new]

          if False in diffs:
            # there was SOME change(s) -> add to delete-from-index list
            # (will be reindexed after re-reconciling)
            idx_delete.append(p.id)
          if False not in diffs[9:]:
            # no meaningful changes
            # replace related, preserving geoms & links if keepg, keepl
            # leave review_wd and flag status intact
            delete_related(p)
            update_rels_tsv(p, row)
          else:
            # meaningful change(s) exist
            count_redo +=1
            # replace related, including geoms and links
            keepg, keepl = [False, False]
            delete_related(p)
            update_rels_tsv(p, row)

            # (re)set Place.review_wd & Place.flag (needs reconciliation)
            p.review_wd = None
            p.flag = True

            # meaningful change, so
            # add to list for index deletion
            if p.id not in idx_delete:
              idx_delete.append(p.id)

          p.save()
        except:
          # no corresponding Place, create new one
          print('new place record needed from rdp', row)
          count_new +=1
          newpl = Place.objects.create(
            src_id = row['id'],
            title = re.sub('\(.*?\)', '', row['title']),
            ccodes = [] if str(row['ccodes']) == 'nan' else row['ccodes'].replace(' ','').split(';'),
            dataset = ds,
            minmax = minmax_new,
            timespans = [minmax_new],
            # flax for reconciling
            flag = True
          )
          newpl.save()
          pobj = newpl
          rows_add.append(pobj.id)
          print('new place, related:', newpl)
          # add related rcords (PlaceName, PlaceType, etc.)
          update_rels_tsv(pobj, row)
        # except:
        #   print('update failed on ', row)
        #   print('error', sys.exc_info())

      # update numrows
      ds.numrows = ds.places.count()
      ds.save()

      # initiate a result object
      result = {"status": "updated", "format":file_format,
                "update_count":count_replaced, "redo_count": count_redo,
                "new_count":count_new, "deleted_count": len(rows_delete),
                "newfile": filepath}

      print('update result', result)
      print("compare_data['count_indexed']", compare_data['count_indexed'])

      #
      if compare_data['count_indexed'] > 0:
        result["indexed"] = True

        # surgically remove as req.
        # rows_delete(gone from db) + idx_delete(rows with meaningful change)
        idx_delete = rows_delete + idx_delete
        print('idx_delete', idx_delete)
        if len(idx_delete) > 0:
          es = settings.ES_CONN
          idx = 'whg'
          print('pids to delete from index:', idx_delete)
          removePlacesFromIndex(es, idx, idx_delete)
      else:
        print('not indexed, that is all')

      # write log entry
      Log.objects.create(
        # category, logtype, "timestamp", subtype, note, dataset_id, user_id
        category = 'dataset',
        logtype = 'ds_update',
        note = json.dumps(compare_result),
        dataset_id = dsid,
        # user_id = 1
        user_id = request.user.id
      )
      ds.ds_status = 'updated'
      ds.save()
      # return to update modal
      return JsonResponse(result, safe=False)
    elif file_format == 'lpf':
      print("ds_update for lpf; doesn't get here yet")

"""
  ds_compare() refactored 26 Nov 2022 (backup below)
  validates updated dataset file & compares w/existing
  called by ajax function from modal in ds_summary.html
  returns json result object 'comparison' for use by ds_update()
"""
def ds_compare(request):
  if request.method == 'POST':
    print('ds_compare() request.POST', request.POST)
    print('ds_compare() request.FILES', request.FILES)
    dsid = request.POST['dsid']
    user = request.user.name
    format = request.POST['format']
    ds = get_object_or_404(Dataset, id=dsid)
    ds_status = ds.ds_status

    # get most recent file
    file_cur = ds.files.all().order_by('-rev')[0].file
    file_cur_delimiter = ds.files.all().order_by('-rev')[0].delimiter
    filename_cur = file_cur.name

    # new file
    file_new=request.FILES['file']
    tempf, tempfn = tempfile.mkstemp()
    # write new file as temporary to /var/folders/../...
    try:
      for chunk in file_new.chunks():
        os.write(tempf, chunk)
    except:
      raise Exception("Problem with the input file %s" % request.FILES['file'])
    finally:
      os.close(tempf)

    print('tempfn,filename_cur,file_new.name',tempfn, filename_cur, file_new.name)

    # validate new file (tempfn is file path)
    # if errors, stop and return them to modal
    if format == 'delimited':
      print('format:', format)
      try:
        vresult = validate_tsv(tempfn, 'delimited')
      except:
        print('validate_tsv() failed:', sys.exc_info())

    elif format == 'lpf':
      # TODO: feed tempfn only?
      # TODO: accept json-lines; only FeatureCollections ('coll') now
      vresult = validate_lpf(tempfn,'coll')
      # print('format, vresult:',format,vresult)

    # which expects {validation_result{errors['','']}}
    print('vresult', vresult)
    if len(vresult['errors']) > 0:
      errormsg = {"failed":{
        "errors":vresult['errors']
      }}
      return JsonResponse(errormsg,safe=False)

    # give new file a path
    filename_new = 'user_'+user+'/'+file_new.name
    # temp files were given extensions in validation functions
    tempfn_new = tempfn+'.tsv' if format == 'delimited' else tempfn+'.jsonld'
    print('tempfn_new', tempfn_new)

    # begin comparison report
    comparison={
      "id": dsid,
      "filename_cur": filename_cur,
      "filename_new": filename_new,
      "format": format,
      "validation_result": vresult,
      "tempfn": tempfn,
      "count_indexed": ds.status_idx['idxcount'],
      'count_links_added': ds.links.filter(task_id__isnull=False).count(),
      'count_geoms_added': ds.geometries.filter(task_id__isnull=False).count()
    }

    # create pandas (pd) objects, then perform comparison
    # a = existing, b = new
    fn_a = 'media/'+filename_cur
    fn_b = tempfn
    if format == 'delimited':
      adf = pd.read_csv(fn_a,
                        # delimiter='\t',
                        delimiter=file_cur_delimiter,
                        dtype={'id': 'str', 'aat_types': 'str'})
      try:
        # must have same delimiter as original
        bdf = pd.read_csv(fn_b, delimiter=file_cur_delimiter)
        # bdf = pd.read_csv(fn_b, delimiter='\t')
      except:
        print('bdf read failed', sys.exc_info())

      ids_a = adf['id'].tolist()
      ids_b = bdf['id'].tolist()
      print('ids_a, ids_b', ids_a[:10], ids_b[:10])
      # new or removed columns?
      cols_del = list(set(adf.columns)-set(bdf.columns))
      cols_add = list(set(bdf.columns)-set(adf.columns))

      comparison['compare_result'] = {
        "count_new":len(ids_b),
        'count_diff':len(ids_b)-len(ids_a),
        'count_replace': len(set.intersection(set(ids_b),set(ids_a))),
        'cols_del': cols_del,
        'cols_add': cols_add,
        'header_new': vresult['columns'],
        'rows_add': [str(x) for x in (set(ids_b)-set(ids_a))],
        'rows_del': [str(x) for x in (set(ids_a)-set(ids_b))]
      }
    # TODO: process LP format, collections + json-lines
    elif format == 'lpf':
      # print('need to compare lpf files:',fn_a,fn_b)
      comparison['compare_result'] = "it's lpf...tougher row to hoe"

    print('comparison (compare_data)',comparison)
    # back to calling modal
    return JsonResponse(comparison,safe=False)

""" 
  ds_insert_lpf
  insert LPF into database
"""
def ds_insert_lpf(request, pk):
  import json
  [countrows,countlinked,total_links]= [0,0,0]
  ds = get_object_or_404(Dataset, id=pk)
  user = request.user
  # latest file
  dsf = ds.files.all().order_by('-rev')[0]
  uribase = ds.uri_base
  print('new dataset, uri_base', ds.label, uribase)

  # TODO: lpf can get big; support json-lines

  # insert only if empty
  dbcount = Place.objects.filter(dataset = ds.label).count()
  print('dbcount',dbcount)

  if dbcount == 0:
    errors=[]
    try:
      infile = dsf.file.open(mode="r")
      print('ds_insert_lpf() for dataset',ds)
      print('ds_insert_lpf() request.GET, infile',request.GET,infile)
      with infile:
        jdata = json.loads(infile.read())

        print('count of features',len(jdata['features']))
        #print('0th feature',jdata['features'][0])

        for feat in jdata['features']:
          # create Place, save to get id, then build associated records for each
          objs = {"PlaceNames":[], "PlaceTypes":[], "PlaceGeoms":[], "PlaceWhens":[],
                  "PlaceLinks":[], "PlaceRelated":[], "PlaceDescriptions":[],
                  "PlaceDepictions":[]}
          countrows += 1

          # build attributes for new Place instance
          title=re.sub('\(.*?\)', '', feat['properties']['title'])

          # geometry
          geojson = feat['geometry'] if 'geometry' in feat.keys() else None

          # ccodes
          if 'ccodes' not in feat['properties'].keys():
            if geojson:
              # a GeometryCollection
              ccodes = ccodesFromGeom(geojson)
              print('ccodes', ccodes)
            else:
              ccodes = []
          else:
            ccodes = feat['properties']['ccodes']

          # temporal
          # send entire feat for time summary
          # (minmax and intervals[])
          datesobj=parsedates_lpf(feat)

          # TODO: compute fclasses
          try:
            newpl = Place(
              # strip uribase from @id
              src_id=feat['@id'] if uribase in ['', None] else feat['@id'].replace(uribase,''),
              dataset=ds,
              title=title,
              ccodes=ccodes,
              minmax = datesobj['minmax'],
              timespans = datesobj['intervals']
            )
            newpl.save()
            print('new place: ',newpl.title)
          except:
            print('failed id' + title + 'datesobj: '+str(datesobj))
            print(sys.exc_info())

          # PlaceName: place,src_id,toponym,task_id,
          # jsonb:{toponym, lang, citation[{label, year, @id}], when{timespans, ...}}
          # TODO: adjust for 'ethnic', 'demonym'
          for n in feat['names']:
            if 'toponym' in n.keys():
              # if comma-separated listed, get first
              objs['PlaceNames'].append(PlaceName(
                place=newpl,
                src_id=newpl.src_id,
                toponym=n['toponym'].split(', ')[0],
                jsonb=n
              ))

          # PlaceType: place,src_id,task_id,jsonb:{identifier,label,src_label}
          #try:
          if 'types' in feat.keys():
            fclass_list = []
            for t in feat['types']:
              if 'identifier' in t.keys() and t['identifier'][:4] == 'aat:' \
                 and int(t['identifier'][4:]) in Type.objects.values_list('aat_id',flat=True):
                fc = get_object_or_404(Type, aat_id=int(t['identifier'][4:])).fclass \
                  if t['identifier'][:4] == 'aat:' else None
                fclass_list.append(fc)
              else:
                fc = None
              print('from feat[types]:',t)
              print('PlaceType record newpl,newpl.src_id,t,fc',newpl,newpl.src_id,t,fc)
              objs['PlaceTypes'].append(PlaceType(
                place=newpl,
                src_id=newpl.src_id,
                jsonb=t,
                fclass=fc
              ))
            newpl.fclasses = fclass_list
            newpl.save()

          # PlaceWhen: place,src_id,task_id,minmax,jsonb:{timespans[],periods[],label,duration}
          if 'when' in feat.keys() and feat['when'] != {}:
            objs['PlaceWhens'].append(PlaceWhen(
              place=newpl,
              src_id=newpl.src_id,
              jsonb=feat['when'],
              minmax=newpl.minmax
            ))

          # PlaceGeom: place,src_id,task_id,jsonb:{type,coordinates[],when{},geo_wkt,src}
          #if 'geometry' in feat.keys() and feat['geometry']['type']=='GeometryCollection':
          if geojson and geojson['type']=='GeometryCollection':
            #for g in feat['geometry']['geometries']:
            for g in geojson['geometries']:
              # print('from feat[geometry]:',g)
              objs['PlaceGeoms'].append(PlaceGeom(
                place=newpl,
                src_id=newpl.src_id,
                jsonb=g
                ,geom=GEOSGeometry(json.dumps(g))
              ))
          elif geojson:
            objs['PlaceGeoms'].append(PlaceGeom(
              place=newpl,
              src_id=newpl.src_id,
              jsonb=geojson
              ,geom=GEOSGeometry(json.dumps(geojson))
            ))

          # PlaceLink: place,src_id,task_id,jsonb:{type,identifier}
          if 'links' in feat.keys() and len(feat['links'])>0:
            countlinked +=1 # record has *any* links
            #print('countlinked',countlinked)
            for l in feat['links']:
              total_links += 1 # record has n links
              objs['PlaceLinks'].append(PlaceLink(
                place=newpl,
                src_id=newpl.src_id,
                # alias uri base for known authorities
                jsonb={"type":l['type'], "identifier": aliasIt(l['identifier'].rstrip('/'))}
              ))

          # PlaceRelated: place,src_id,task_id,jsonb{relationType,relationTo,label,when{}}
          if 'relations' in feat.keys():
            for r in feat['relations']:
              objs['PlaceRelated'].append(PlaceRelated(
                place=newpl,src_id=newpl.src_id,jsonb=r))

          # PlaceDescription: place,src_id,task_id,jsonb{@id,value,lang}
          if 'descriptions' in feat.keys():
            for des in feat['descriptions']:
              objs['PlaceDescriptions'].append(PlaceDescription(
                place=newpl,src_id=newpl.src_id,jsonb=des))

          # PlaceDepiction: place,src_id,task_id,jsonb{@id,title,license}
          if 'depictions' in feat.keys():
            for dep in feat['depictions']:
              objs['PlaceDepictions'].append(PlaceDepiction(
                place=newpl,src_id=newpl.src_id,jsonb=dep))

          # throw errors into user message
          def raiser(model, e):
            print('Bulk load for '+ model + ' failed on', newpl)
            errors.append({"field":model, "error":e})
            print('error', e)
            raise DataError

          # create related objects
          try:
            PlaceName.objects.bulk_create(objs['PlaceNames'])
          except DataError as e:
            raiser('Name', e)

          try:
            PlaceType.objects.bulk_create(objs['PlaceTypes'])
          except DataError as de:
            raiser('Type', e)

          try:
            PlaceWhen.objects.bulk_create(objs['PlaceWhens'])
          except DataError as de:
            raiser('When', e)

          try:
            PlaceGeom.objects.bulk_create(objs['PlaceGeoms'])
          except DataError as de:
            raiser('Geom', e)

          try:
            PlaceLink.objects.bulk_create(objs['PlaceLinks'])
          except DataError as de:
            raiser('Link', e)

          try:
            PlaceRelated.objects.bulk_create(objs['PlaceRelated'])
          except DataError as de:
            raiser('Related', e)

          try:
            PlaceDescription.objects.bulk_create(objs['PlaceDescriptions'])
          except DataError as de:
            raiser('Description', e)

          try:
            PlaceDepiction.objects.bulk_create(objs['PlaceDepictions'])
          except DataError as de:
            raiser('Depiction', e)

          # TODO: compute newpl.ccodes (if geom), newpl.fclasses, newpl.minmax
          # something failed in *any* Place creation; delete dataset

        print('new dataset:', ds.__dict__)
        infile.close()

      return({"numrows":countrows,
              "numlinked":countlinked,
              "total_links":total_links})
    except:
      # drop the (empty) database
      # ds.delete()
      # email to user, admin
      subj = 'World Historical Gazetteer error followup'
      msg = 'Hello '+ user.name+', \n\nWe see your recent upload for the '+ds.label+\
            ' dataset failed, very sorry about that!'+\
            '\nThe likely cause was: '+str(errors)+'\n\n'+\
            "If you can, fix the cause. If not, please respond to this email and we will get back to you soon.\n\nRegards,\nThe WHG Team"
      emailer(subj,msg,'whg@kgeographer.org',[user.email, 'whgadmin@kgeographer.com'])

      # return message to 500.html
      # messages.error(request, "Database insert failed, but we don't know why. The WHG team has been notified and will follow up by email to <b>"+user.username+'</b> ('+user.email+')')
      # return redirect(request.GET.get('from'))
      return HttpResponseServerError()

  else:
    print('insert_ skipped, already in')
    messages.add_message(request, messages.INFO, 'data is uploaded, but problem displaying dataset page')
    return redirect('/mydata')

"""
  ds_insert_tsv(pk)
  insert tsv into database
  file is validated, dataset exists
  if insert fails anywhere, delete dataset + any related objects
"""
def ds_insert_tsv(request, pk):
  import csv, re
  csv.field_size_limit(300000)
  ds = get_object_or_404(Dataset, id=pk)
  user = request.user
  print('ds_insert_tsv()',ds)
  # retrieve just-added file
  dsf = ds.files.all().order_by('-rev')[0]
  print('ds_insert_tsv(): ds, file', ds, dsf)
  # insert only if empty
  dbcount = Place.objects.filter(dataset = ds.label).count()
  # print('dbcount',dbcount)
  insert_errors = []
  if dbcount == 0:
    try:
      infile = dsf.file.open(mode="r")
      reader = csv.reader(infile, delimiter=dsf.delimiter)
      # reader = csv.reader(infile, delimiter='\t')

      infile.seek(0)
      header = next(reader, None)
      header = [col.lower().strip() for col in header]
      # print('header.lower()',[col.lower() for col in header])

      # strip BOM character if exists
      header[0] = header[0][1:] if '\ufeff' in header[0] else header[0]
      print('header', header)

      objs = {"PlaceName":[], "PlaceType":[], "PlaceGeom":[], "PlaceWhen":[],
              "PlaceLink":[], "PlaceRelated":[], "PlaceDescription":[]}

      # TODO: what if simultaneous inserts?
      countrows=0
      countlinked = 0
      total_links = 0
      for r in reader:
        # build attributes for new Place instance
        src_id = r[header.index('id')]
        title = r[header.index('title')].strip() # don't try to correct incoming except strip()
        # title = r[header.index('title')].replace("' ","'") # why?
        # strip anything in parens for title only
        # title = re.sub('\(.*?\)', '', title)
        title_source = r[header.index('title_source')]
        title_uri = r[header.index('title_uri')] if 'title_uri' in header else ''
        ccodes = r[header.index('ccodes')] if 'ccodes' in header else []
        variants = [x.strip() for x in r[header.index('variants')].split(';')] \
          if 'variants' in header and r[header.index('variants')] !='' else []
        types = [x.strip() for x in r[header.index('types')].split(';')] \
          if 'types' in header else []
        aat_types = [x.strip() for x in r[header.index('aat_types')].split(';')] \
          if 'aat_types' in header else []
        parent_name = r[header.index('parent_name')] if 'parent_name' in header else ''
        parent_id = r[header.index('parent_id')] if 'parent_id' in header else ''
        coords = makeCoords(r[header.index('lon')],r[header.index('lat')]) \
          if 'lon' in header and 'lat' in header else None
        geowkt = r[header.index('geowkt')] if 'geowkt' in header else None
        geosource = r[header.index('geo_source')] if 'geo_source' in header else None
        geoid = r[header.index('geo_id')] if 'geo_id' in header else None
        geojson = None # zero it out
        print('geosource:', geosource)
        print('geoid:', geoid)
        # make Point geometry from lon/lat if there
        if coords and len(coords) == 2:
          geojson = {"type": "Point", "coordinates": coords,
                      "geowkt": 'POINT('+str(coords[0])+' '+str(coords[1])+')'}
        # else make geometry (any) w/Shapely if geowkt
        if geowkt and geowkt not in ['']:
          geojson = parse_wkt(geowkt)
        if geojson and (geosource or geoid):
          geojson['citation']={'label':geosource,'id':geoid}

        # ccodes; compute if missing and there is geometry
        if len(ccodes) == 0:
          if geojson:
            try:
              ccodes = ccodesFromGeom(geojson)
            except:
              pass
          else:
            ccodes = []
        else:
          ccodes = [x.strip().upper() for x in r[header.index('ccodes')].split(';')]

        # TODO: assign aliases if wd, tgn, pl, bnf, gn, viaf
        matches = [aliasIt(x.strip()) for x in r[header.index('matches')].split(';')] \
          if 'matches' in header and r[header.index('matches')] != '' else []

        start = r[header.index('start')] if 'start' in header else None
        # validate_tsv() ensures there is always a start
        has_end = 'end' in header and r[header.index('end')] !=''
        end = r[header.index('end')] if has_end else start

        datesobj = parsedates_tsv(start,end)
        # returns {timespans:[{}],minmax[]}

        description = r[header.index('description')] \
          if 'description' in header else ''

        print('title, src_id (pre-newpl):', title, src_id)

        # create new Place object
        # TODO: generate fclasses
        newpl = Place(
          src_id = src_id,
          dataset = ds,
          title = title,
          ccodes = ccodes,
          minmax = datesobj['minmax'],
          timespans = [datesobj['minmax']] # list of lists
        )
        newpl.save()
        countrows += 1

        # build associated objects and add to arrays #
        #
        # PlaceName(); title, then variants
        #
        objs['PlaceName'].append(
          PlaceName(
            place=newpl,
            src_id = src_id,
            toponym = title,
            jsonb={"toponym": title, "citations": [{"id":title_uri,"label":title_source}]}
        ))
        # variants if any; assume same source as title toponym
        if len(variants) > 0:
          for v in variants:
            try:
              haslang = re.search("@(.*)$", v.strip())
              if len(v.strip()) > 200:
                # print(v.strip())
                pass
              else:
                # print('variant for', newpl.id, v)
                new_name = PlaceName(
                  place=newpl,
                  src_id = src_id,
                  toponym = v.strip(),
                  jsonb={"toponym": v.strip(), "citations": [{"id":"","label":title_source}]}
                )
                if haslang:
                  new_name.jsonb['lang'] = haslang.group(1)

                objs['PlaceName'].append(new_name)
            except:
              print('error on variant', sys.exc_info())
              print('error on variant for newpl.id', newpl.id, v)

        #
        # PlaceType()
        #
        if len(types) > 0:
          fclass_list=[]
          for i,t in enumerate(types):
            aatnum='aat:'+aat_types[i] if len(aat_types) >= len(types) and aat_types[i] !='' else None
            print('aatnum in insert_tsv() PlaceTypes', aatnum)
            if aatnum:
              try:
                fclass_list.append(get_object_or_404(Type, aat_id=int(aatnum[4:])).fclass)
              except:
                # report type lookup issue
                insert_errors.append(
                  {'src_id':src_id,
                  'title':newpl.title,
                  'field':'aat_type',
                  'msg':aatnum + ' not in WHG-supported list;'}
                )
                raise
                # messages.add_message(request, messages.INFO, 'choked on an invalid AAT place type id')
                # return redirect('/mydata')
                # continue
            objs['PlaceType'].append(
              PlaceType(
                place=newpl,
                src_id = src_id,
                jsonb={ "identifier":aatnum if aatnum else '',
                        "sourceLabel":t,
                        "label":aat_lookup(int(aatnum[4:])) if aatnum else ''
                      }
            ))
          newpl.fclasses = fclass_list
          newpl.save()

        #
        # PlaceGeom()
        #
        print('geojson', geojson)
        if geojson:
          objs['PlaceGeom'].append(
            PlaceGeom(
              place=newpl,
              src_id = src_id,
              jsonb=geojson
              ,geom=GEOSGeometry(json.dumps(geojson))
          ))

        #
        # PlaceWhen()
        # via parsedates_tsv(): {"timespans":[{start{}, end{}}]}
        if start != '':
          objs['PlaceWhen'].append(
            PlaceWhen(
              place=newpl,
              src_id = src_id,
              #jsonb=datesobj['timespans']
              jsonb=datesobj
          ))

        #
        # PlaceLink() - all are closeMatch
        #
        if len(matches) > 0:
          countlinked += 1
          for m in matches:
            total_links += 1
            objs['PlaceLink'].append(
              PlaceLink(
                place=newpl,
                src_id = src_id,
                jsonb={"type":"closeMatch", "identifier":m}
            ))

        #
        # PlaceRelated()
        #
        if parent_name != '':
          objs['PlaceRelated'].append(
            PlaceRelated(
              place=newpl,
              src_id=src_id,
              jsonb={
                "relationType": "gvp:broaderPartitive",
                "relationTo": parent_id,
                "label": parent_name}
          ))

        #
        # PlaceDescription()
        # @id, value, lang
        if description != '':
          objs['PlaceDescription'].append(
            PlaceDescription(
              place=newpl,
              src_id = src_id,
              jsonb={
                #"@id": "", "value":description, "lang":""
                "value":description
              }
            ))

      # bulk_create(Class, batch_size=n) for each
      PlaceName.objects.bulk_create(objs['PlaceName'],batch_size=10000)
      PlaceType.objects.bulk_create(objs['PlaceType'],batch_size=10000)
      try:
        PlaceGeom.objects.bulk_create(objs['PlaceGeom'],batch_size=10000)
      except:
        print('geom insert failed', newpl, sys.exc_info())
        pass
      PlaceLink.objects.bulk_create(objs['PlaceLink'],batch_size=10000)
      PlaceRelated.objects.bulk_create(objs['PlaceRelated'],batch_size=10000)
      PlaceWhen.objects.bulk_create(objs['PlaceWhen'],batch_size=10000)
      PlaceDescription.objects.bulk_create(objs['PlaceDescription'],batch_size=10000)

      infile.close()
      print('insert_errors', insert_errors)
      # print('rows,linked,links:', countrows, countlinked, total_links)
    except:
      print('tsv insert failed', newpl, sys.exc_info())
      # drop the (empty) dataset if insert wasn't complete
      ds.delete()
      # email to user, admin
      failed_upload_notification(user, dsf.file.name, ds.label)

      # return message to 500.html
      messages.error(request, "Database insert failed, but we don't know why. The WHG team has been notified and will follow up by email to <b>"+user.name+'</b> ('+user.email+')')
      return HttpResponseServerError()
  else:
    print('insert_tsv skipped, already in')
    messages.add_message(request, messages.INFO, 'data is uploaded, but problem displaying dataset page')
    return redirect('/mydata')

  return({"numrows":countrows,
          "numlinked":countlinked,
          "total_links":total_links})

"""
  DEPRECATED in v3
  DataListsView()
  Returns lists for various data types
"""
# class DataListsView(LoginRequiredMixin, ListView):
#   login_url = '/accounts/login/'
#   redirect_field_name = 'redirect_to'
#
#   # templates per list type
#   template_d = 'datasets/data_datasets.html'
#   template_c = 'datasets/data_collections.html'
#   template_a = 'datasets/data_areas.html'
#   template_r = 'datasets/data_resources.html'
#   template_cg = 'datasets/data_collection_groups.html'
#
#   # which template to use?
#   def get_template_names(self, *args, **kwargs):
#     print('self.request.path', self.request.path)
#     if self.request.path == reverse('data-datasets'):
#       return [self.template_d]
#     elif self.request.path == reverse('data-collections'):
#       return [self.template_c]
#     elif self.request.path == reverse('data-areas'):
#       return [self.template_a]
#     elif self.request.path == reverse('data-resources'):
#       return [self.template_r]
#     else:
#       return [self.template_cg]
#
#   def get_queryset(self, **kwargs):
#     me = self.request.user
#     whgteam = me.is_superuser or 'whg_team' in [g.name for g in me.groups.all()]
#     teaching = 'teaching' in [g.name for g in me.groups.all()]
#     print('me in DataListsView', me)
#
#     if self.request.path == reverse('data-datasets'):
#       idlist = [obj.id for obj in Dataset.objects.all() if me in obj.owners or
#                    me in obj.collaborators or whgteam]
#       list = Dataset.objects.filter(id__in=idlist).order_by('-create_date').exclude(title__startswith='(stub)')
#       return list
#     elif self.request.path == reverse('data-collections'):
#       idlist = [obj.id for obj in Collection.objects.all() if me in obj.owners or
#                    me in obj.collaborators or whgteam]
#       list = Collection.objects.filter(id__in=idlist).order_by('-created')
#       # list = Collection.objects.all().order_by('created') if whgteam \
#       #   else Collection.objects.filter(owner=me).order_by('created')
#       return list
#     elif self.request.path == reverse('data-areas'):
#       # print('areas...whgteam?', whgteam)
#       study_areas = ['ccodes', 'copied', 'drawn']       # only user study areas
#       alist = Area.objects.all().filter(type__in=study_areas).order_by('-id')
#       list = alist if whgteam else alist.filter(owner=me)
#       return list
#     elif self.request.path == reverse('data-resources'):
#       # print('resources...whgteam?', whgteam)
#       list = Resource.objects.all().order_by('create_date') if whgteam or teaching \
#         else Resource.objects.all().filter(owner=me).order_by('created')
#       # print('list:', list)
#       return list
#     else:
#       # print('collgroups...whgteam?', whgteam)
#       list = CollectionGroup.objects.all().order_by('-created') \
#         if whgteam or teaching else CollectionGroup.objects.filter(owner=me).order_by('-created')
#       return list
#
#
#   def get_context_data(self, *args, **kwargs):
#     me = self.request.user
#     context = super(DataListsView, self).get_context_data(*args, **kwargs)
#     print('me in get_context_data()', me)
#
#     context['viewable'] = ['uploaded', 'inserted', 'reconciling', 'review_hits', 'reviewed', 'review_whg', 'indexed']
#     context['beta_or_better'] = True if me.groups.filter(name__in=['beta', 'admins', 'whg_team']).exists() \
#       else False
#     context['whgteam'] = True if me.is_superuser or me.groups.filter(name__in=['admins', 'whg_team']).exists() else False
#     # TODO: assign users to 'teacher' group
#     context['teacher'] = True if self.request.user.groups.filter(name__in=['teacher']).exists() else False
#     return context

"""
  PublicListView()
  list public datasets and collections
"""
class PublicListsView(ListView):
  redirect_field_name = 'redirect_to'

  context_object_name = 'dataset_list'
  template_name = 'datasets/public_list.html'
  model = Dataset

  def get_queryset(self):
    # original qs
    qs = super().get_queryset()
    return qs.filter(public = True).order_by('core','title')

  def get_context_data(self, *args, **kwargs):
    context = super(PublicListsView, self).get_context_data(*args, **kwargs)

    # public datasets available as dataset_list
    # public collections
    context['coll_list'] = Collection.objects.filter(status='published').order_by('created')
    context['viewable'] = ['uploaded','inserted','reconciling','review_hits','reviewed','review_whg','indexed']

    context['beta_or_better'] = True if self.request.user.groups.filter(name__in=['beta', 'admins']).exists() else False
    return context

def failed_upload_notification(user, fn, ds=None):
    subj = 'World Historical Gazetteer error followup '
    subj += 'on dataset ('+ds+')' if ds else ''
    msg = 'Hello ' + user.name + \
      ', \n\nWe see your recent upload was not successful '
    if ds:
      msg += 'on insert to the database '
    else:
      msg += 'on initial validation '
    msg +='-- very sorry about that! ' + \
      '\nWe will look into why and get back to you within a day.\n\nRegards,\nThe WHG Team\n\n\n['+fn+']'
    emailer(subj, msg, settings.DEFAULT_FROM_EMAIL,
            [user.email, settings.EMAIL_HOST_USER])

"""
  DatasetCreateEmptyView()
  initial create, no file
"""
class DatasetCreateEmptyView (LoginRequiredMixin, CreateView):
  login_url = '/accounts/login/'
  redirect_field_name = 'redirect_to'

  form_class = DatasetCreateEmptyModelForm
  template_name = 'datasets/dataset_create_empty.html'
  success_message = 'empty dataset created'

  def form_invalid(self, form):
    print('form invalid...', form.errors.as_data())
    context = {'form': form}
    return self.render_to_response(context=context)

  def form_valid(self, form):
    data=form.cleaned_data
    print('cleaned_data',data)
    context={"format": "empty"}
    # context={"format":data['format']}
    user=self.request.user
    # validated -> create Dataset, DatasetFile, Log instances,
    # advance to dataset_detail
    # else present form again with errors
    # if len(result['errors']) == 0:
    context['status'] = 'format_ok'

    # print('validated, no errors')
    # print('validated, no errors; result:', result)
    nolabel = form.cleaned_data["label"] == ''
    # new Dataset record ('owner','id','label','title','description')
    dsobj = form.save(commit=False)
    dsobj.ds_status = 'format_ok'
    dsobj.numrows = 0
    clean_label=form.cleaned_data['label'].replace(' ','_')
    if not form.cleaned_data['uri_base']:
      dsobj.uri_base = 'https://whgazetteer.org/api/db/?id='

    # links will be counted later on insert
    dsobj.numlinked = 0
    dsobj.total_links = 0
    try:
      dsobj.save()
      ds = Dataset.objects.get(id=dsobj.id)
      label='ds_' + str(ds.id)
      print('new dataset label', 'ds_' + label)
      # generate a unique label if none was entered
      if dsobj.label == '':
        ds.label = 'ds_' + str(dsobj.id)
        ds.save()
    except:
      # self.args['form'] = form
      return render(self.request,'datasets/dataset_create.html', self.args)

    #
    # create user directory if necessary
    userdir = r'media/user_'+user.id+'/'
    if not Path(userdir).exists():
      os.makedirs(userdir)

    # build path, and rename file if already exists in user area
    # file_exists = Path(userdir+filename).exists()
    # if not file_exists:
    #   filepath = userdir+filename
    # else:
    #   splitty = filename.split('.')
    #   filename=splitty[0]+'_'+tempfn[-7:]+'.'+splitty[1]
    #   filepath = userdir+filename

    # write log entry
    Log.objects.create(
      # category, logtype, "timestamp", subtype, dataset_id, user_id
      category = 'dataset',
      logtype = 'ds_create_empty',
      subtype = data['datatype'],
      dataset_id = dsobj.id,
      user_id = user.id
    )

    # create initial DatasetFile record
    DatasetFile.objects.create(
      dataset_id = dsobj,
      file = 'dummy_file.txt',
      rev = 1,
      format = 'delimited',
      delimiter = 'n/a',
      df_status = 'dummy',
      upload_date = None,
      header = [],
      numrows = 0
    )


    # data will be written on load of dataset.html w/dsobj.status = 'format_ok'
    #return redirect('/datasets/'+str(dsobj.id)+'/detail')
    return redirect('/datasets/'+str(dsobj.id)+'/summary')

  # else:
    context['action'] = 'errors'
    # context['format'] = result['format']
    # context['errors'] = parse_errors_lpf(result['errors']) \
    #   if ext == 'json' else parse_errors_tsv(result['errors'])
    # context['columns'] = result['columns'] \
    #   if ext != 'json' else []

    #os.remove(tempfn)

    return self.render_to_response(
      self.get_context_data(
        form=form, context=context
    ))

  def get_context_data(self, *args, **kwargs):
    context = super(DatasetCreateEmptyView, self).get_context_data(*args, **kwargs)
    #context['action'] = 'create'
    return context

"""
  DatasetCreateView()
  initial create
  upload file, validate format, create DatasetFile instance,
  redirect to dataset.html for db insert if context['format_ok']
"""
class DatasetCreateView(LoginRequiredMixin, CreateView):
  login_url = '/accounts/login/'
  redirect_field_name = 'redirect_to'

  form_class = DatasetCreateModelForm
  template_name = 'datasets/dataset_create.html'
  success_message = 'dataset created'

  def form_invalid(self, form):
    print('form invalid...', form.errors.as_data())
    context = {'form': form}
    return self.render_to_response(context=context)

  def form_valid(self, form):
    data=form.cleaned_data
    context={"format":data['format']}
    user=self.request.user
    file=self.request.FILES['file']
    filename = file.name
    mimetype = file.content_type

    newfn, newtempfn = ['', '']
    print('form_valid() mimetype', mimetype)


    # open & write tempf to a temp location;
    # call it tempfn for reference
    tempf, tempfn = tempfile.mkstemp()
    try:
      for chunk in data['file'].chunks():
        os.write(tempf, chunk)
    except:
      raise Exception("Problem with the input file %s" % self.request.FILES['file'])
    finally:
      os.close(tempf)

    # print('tempfn in DatasetCreate()', tempfn)

    # open, sniff, validate
    # pass to ds_insert_{tsv|lpf} if valid

    fin = codecs.open(tempfn, 'r')
    valid_mime = mimetype in mthash_plus.mimetypes

    if valid_mime:
      if mimetype.startswith('text/'):
        encoding = get_encoding_delim(tempfn)
      elif 'spreadsheet' in mimetype:
        encoding = get_encoding_excel(tempfn)
      elif mimetype.startswith('application/'):
        encoding = fin.encoding
      print('encoding in DatasetCreate()', encoding)
      if encoding.lower() not in ['utf-8', 'ascii']:
        context['errors'] = ["The encoding of uploaded files must be unicode (utf-8). This file seems to be "+encoding]
        context['action'] = 'errors'
        return self.render_to_response(self.get_context_data(form=form, context=context))
    else:
      context['errors'] = "Not a valid file type; must be one of [.csv, .tsv, .xlsx, .ods, .json]"
      return self.render_to_response(self.get_context_data(form=form, context=context))

    # it's csv, tsv, spreadsheet, or json...
    # if utf8, get extension and validate
    # if encoding and encoding.lower().startswith('utf-8'):
    ext = mthash_plus.mimetypes[mimetype]
    print('DatasetCreateView() extension:', ext)
    fail_msg = "A database insert failed and we aren't sure why. The WHG team has been notified "+\
               "and will follow up by email to <b>"+user.name+"</b> ("+user.email+")"

    # this validates per row and always gets a result, even if errors
    if ext == 'json':
      try:
        result = validate_lpf(tempfn, 'coll')
      except:
        # email to user, admin
        failed_upload_notification(user, tempfn)
        # return message to 500.html
        messages.error(self.request, fail_msg)
        return HttpResponseServerError()

    # for delimited, fvalidate() is performed on the entire file
    # on fail, raises server error
    elif ext in ['csv', 'tsv']:
      try:
        # fvalidate() wants an extension
        newfn = tempfn+'.'+ext
        os.rename(tempfn, newfn)
        result = validate_tsv(newfn, ext)
        print('newfn in create()', newfn)
      except:
        # email to user, admin
        failed_upload_notification(user, tempfn)
        messages.error(self.request, fail_msg)
        return HttpResponseServerError()

    elif ext in ['xlsx', 'ods']:
      try:
        print('spreadsheet, use pandas')
        import pandas as pd

        # open new file for tsv write
        newfn = tempfn + '.tsv'
        fout=codecs.open(newfn, 'w', encoding='utf8')

        # add ext to tempfn (pandas need this)
        newtempfn = tempfn+'.'+ext
        os.rename(tempfn, newtempfn)
        # print('renamed tempfn for pandas:', tempfn)

        # dataframe from spreadsheet
        df = pd.read_excel(newtempfn, converters={
          'id': str, 'start':str, 'end':str,
          'aat_types': str, 'lon': float, 'lat': float})

        # write it as tsv
        table=df.to_csv(sep='\t', index=False).replace('\nan','')
        fout.write(table)
        fout.close()

        # print('to validate_tsv(newfn):', newfn)
        # validate it...
        result = validate_tsv(newfn, 'tsv')
      except:
        # email to user, admin
        failed_upload_notification(user, newfn)
        messages.error(self.request, "Database insert failed and we aren't sure why. "+
                       "The WHG team has been notified and will follow up by email to <b>" +
                       user.name+'</b> ('+user.email+')')
        return HttpResponseServerError()

    print('validation complete, still in DatasetCreateView')

    # validated -> create Dataset, DatasetFile, Log instances,
    # advance to dataset_detail
    # else present form again with errors
    if len(result['errors']) == 0:
      context['status'] = 'format_ok'

      print('validated, no errors')
      # print('validated, no errors; result:', result)
      print('cleaned_data',form.cleaned_data)
      nolabel = form.cleaned_data["label"] == ''
      # new Dataset record ('owner','id','label','title','description')
      dsobj = form.save(commit=False)
      dsobj.ds_status = 'format_ok'
      dsobj.numrows = result['count']
      clean_label=form.cleaned_data['label'].replace(' ','_')
      if not form.cleaned_data['uri_base']:
        dsobj.uri_base = 'https://whgazetteer.org/api/db/?id='

      # links will be counted later on insert
      dsobj.numlinked = 0
      dsobj.total_links = 0
      try:
        dsobj.save()
        ds = Dataset.objects.get(id=dsobj.id)
        label='ds_' + str(ds.id)
        print('new dataset label', 'ds_' + label)
        # generate a unique label if none was entered
        if dsobj.label == '':
          ds.label = 'ds_' + str(dsobj.id)
          ds.save()
      except:
        # self.args['form'] = form
        return render(self.request,'datasets/dataset_create.html', self.args)

      #
      # create user directory if necessary
      userdir = r'media/user_'+str(user.id)+'/'
      if not Path(userdir).exists():
        os.makedirs(userdir)

      # build path, and rename file if already exists in user area
      file_exists = Path(userdir+filename).exists()
      if not file_exists:
        filepath = userdir+filename
      else:
        splitty = filename.split('.')
        filename=splitty[0]+'_'+tempfn[-7:]+'.'+splitty[1]
        filepath = userdir+filename

      # write log entry
      Log.objects.create(
        # category, logtype, "timestamp", subtype, dataset_id, user_id
        category = 'dataset',
        logtype = 'ds_create',
        subtype = data['datatype'],
        dataset_id = dsobj.id,
        user_id = user.id
      )

      # print('pre-write')
      # print('ext='+ext+'; newfn='+newfn+'; filepath='+filepath+
      #       '; tempfn='+tempfn+'; newtempfn='+newtempfn)

      # write request obj file to user directory
      if ext in ['csv', 'tsv', 'json']:
        fout = codecs.open(filepath,'w','utf8')
        try:
          for chunk in file.chunks():
            fout.write(chunk.decode("utf-8", errors="ignore"))
        except:
          print('error writing file; chunk'+str(chunk))
          sys.exit(sys.exc_info())

      # if spreadsheet, copy newfn (tsv conversion)
      if ext in ['xlsx', 'ods']:
        print('copying newfn -> filepath', newfn, filepath)
        shutil.copy(newfn, filepath+'.tsv')


      # create initial DatasetFile record
      DatasetFile.objects.create(
        dataset_id = dsobj,
        # uploaded valid file as is
        file = filepath[6:]+'.tsv' if ext in ['xlsx','ods'] else filepath[6:],
        rev = 1,
        format = result['format'],
        delimiter = '\t' if ext in ['tsv','xlsx','ods'] else ',' if ext == 'csv' else 'n/a',
        df_status = 'format_ok',
        upload_date = None,
        header = result['columns'] if "columns" in result.keys() else [],
        numrows = result['count']
      )

      # data will be written on load of dataset.html w/dsobj.status = 'format_ok'
      #return redirect('/datasets/'+str(dsobj.id)+'/detail')
      return redirect('/datasets/'+str(dsobj.id)+'/summary')

    else:
      context['action'] = 'errors'
      context['format'] = result['format']
      context['errors'] = parse_errors_lpf(result['errors']) \
        if ext == 'json' else parse_errors_tsv(result['errors'])
      context['columns'] = result['columns'] \
        if ext != 'json' else []

      #os.remove(tempfn)

      return self.render_to_response(
        self.get_context_data(
          form=form, context=context
      ))

  def get_context_data(self, *args, **kwargs):
    context = super(DatasetCreateView, self).get_context_data(*args, **kwargs)
    #context['action'] = 'create'
    return context

"""
  returns public dataset 'mets' (summary) page
"""
class DatasetPublicView(DetailView):
  template_name = 'datasets/ds_meta.html'

  model = Dataset

  def get_context_data(self, **kwargs):
    context = super(DatasetPublicView, self).get_context_data(**kwargs)
    print('self, kwargs',self, self.kwargs)

    ds = get_object_or_404(Dataset, id = self.kwargs['pk'])
    file = ds.file

    placeset = ds.places.all()

    if file.file:
      context['current_file'] = file
      context['format'] = file.format
      context['numrows'] = file.numrows
      context['filesize'] = round(file.file.size/1000000, 1)

      context['links_added'] = PlaceLink.objects.filter(
        place_id__in = placeset, task_id__contains = '-').count()
      context['geoms_added'] = PlaceGeom.objects.filter(
        place_id__in = placeset, task_id__contains = '-').count()
    return context

"""
  loads page for confirm ok on delete
    - delete dataset, with CASCADE to DatasetFile, places, place_name, etc
    - also deletes from index if indexed (fails silently if not)
    - also removes dataset_file records
"""
# TODO: delete other stuff: disk files; archive??
class DatasetDeleteView(DeleteView):
  template_name = 'datasets/dataset_delete.html'

  def delete_complete(self):
    ds=get_object_or_404(Dataset,pk=self.kwargs.get("id"))
    dataset_file_delete(ds)
    if ds.ds_status == 'indexed':
      pids=list(ds.placeids)
      removePlacesFromIndex(es, 'whg', pids)

  def get_object(self):
    id_ = self.kwargs.get("id")
    ds = get_object_or_404(Dataset, id=id_)
    return(ds)

  def get_context_data(self, **kwargs):
    context = super(DatasetDeleteView, self).get_context_data(**kwargs)
    ds = get_object_or_404(Dataset, id=self.kwargs.get("id"))
    context['owners'] = ds.owners
    return context

  def get_success_url(self):
    self.delete_complete()
    return reverse('data-datasets')

"""
  fetch places in specified dataset
  utility used for place collections
"""
def ds_list(request, label):
  print('in ds_list() for',label)
  qs = Place.objects.all().filter(dataset=label)
  geoms=[]
  for p in qs.all():
    feat={"type":"Feature",
          "properties":{"src_id":p.src_id,"name":p.title},
              "geometry":p.geoms.first().jsonb}
    geoms.append(feat)
  return JsonResponse(geoms,safe=False)

"""
  undo last review match action
  - delete any geoms or links created
  - reset flags for hit.reviewed and place.review_xxx
"""
def match_undo(request, ds, tid, pid):
  print('in match_undo() ds, task, pid:', ds, tid, pid)
  from django_celery_results.models import TaskResult
  geom_matches = PlaceGeom.objects.filter(task_id=tid, place_id=pid)
  link_matches = PlaceLink.objects.filter(task_id=tid, place_id=pid)
  geom_matches.delete()
  link_matches.delete()

  # reset place.review_xxx to 0
  tasktype = TaskResult.objects.get(task_id=tid).task_name[6:]
  print('tasktype', tasktype)
  place = Place.objects.get(pk=pid)
  # remove any defer comments
  place.defer_comments.delete()
  # TODO: variable field name?
  if tasktype.startswith('wd'):
    place.review_wd = 0
  elif tasktype == 'tgn':
    place.review_tgn = 0
  else:
    place.review_whg = 0
  place.save()

  # match task_id, place_id in hits; set reviewed = false
  Hit.objects.filter(task_id=tid, place_id=pid).update(reviewed=False)

  return HttpResponseRedirect(request.META.get('HTTP_REFERER'))

"""
  returns dataset owner metadata page
"""
class DatasetSummaryView(LoginRequiredMixin, UpdateView):
  login_url = '/accounts/login/'
  redirect_field_name = 'redirect_to'

  form_class = DatasetDetailModelForm

  template_name = 'datasets/ds_summary.html'

  # Dataset has been edited, form submitted
  def form_valid(self, form):
    data=form.cleaned_data
    ds = get_object_or_404(Dataset,pk=self.kwargs.get("id"))
    dsid = ds.id
    user = self.request.user
    file=data['file']
    filerev = ds.files.all().order_by('-rev')[0].rev
    # print('DatasetSummaryView kwargs',self.kwargs)
    print('DatasetSummaryView form_valid() data->', data)
    if data["file"] == None:
      print('data["file"] == None')
      # no file, updating dataset only
      ds.title = data['title']
      ds.description = data['description']
      ds.uri_base = data['uri_base']
      ds.save()
    return super().form_valid(form)

  def form_invalid(self, form):
    print('kwargs',self.kwargs)
    context = {}
    print('form not valid; errors:', form.errors)
    print('cleaned_data', form.cleaned_data)
    return super().form_invalid(form)

  def get_object(self):
    id_ = self.kwargs.get("id")
    return get_object_or_404(Dataset, id=id_)

  def get_context_data(self, *args, **kwargs):
    context = super(DatasetSummaryView, self).get_context_data(*args, **kwargs)

    # print('DatasetSummaryView get_context_data() kwargs:',self.kwargs)
    # print('DatasetSummaryView get_context_data() request.user',self.request.user)
    id_ = self.kwargs.get("id")
    ds = get_object_or_404(Dataset, id=id_)

    """
      when coming from DatasetCreateView() (file.df_status == format_ok)
      runs ds_insert_tsv() or ds_insert_lpf()
      using most recent dataset file
    """
    file = ds.file
    if file.df_status == 'format_ok':
      print('format_ok , inserting dataset '+str(id_))
      if file.format == 'delimited':
        result = ds_insert_tsv(self.request, id_)
        print('tsv result',result)
      else:
        result = ds_insert_lpf(self.request, id_)
        print('lpf result',result)
      print('ds_insert_xxx() result',result)
      ds.numrows = result['numrows']
      ds.numlinked = result['numlinked']
      ds.total_links = result['total_links']
      ds.ds_status = 'uploaded'
      file.df_status = 'uploaded'
      file.numrows = result['numrows']
      ds.save()
      file.save()

    # build context for rendering ds_summary.html
    me = self.request.user
    placeset = ds.places.all()

    context['updates'] = {}
    context['ds'] = ds
    context['collaborators'] = ds.collaborators.all()
    context['owners'] = ds.owners
    context['whgteam'] = User.objects.filter(groups__name='whg_team')
    context['editorial'] = True if me.groups.filter(name__in=['editorial']).exists() else False

    # excludes datasets w/o an associated DatasetFile
    if file and hasattr(file, 'file') and os.path.exists(file.file.path):
      context['current_file'] = file
      context['format'] = file.format
      context['numrows'] = file.numrows
      context['filesize'] = round(file.file.size / 1000000, 1)

    # initial (non-task)
    context['num_names'] = PlaceName.objects.filter(place_id__in = placeset).count()
    context['num_links'] = PlaceLink.objects.filter(
      place_id__in = placeset, task_id = None).count()
    context['num_geoms'] = PlaceGeom.objects.filter(
      place_id__in = placeset, task_id = None).count()

    # augmentations (has task_id)
    context['links_added'] = PlaceLink.objects.filter(
      place_id__in = placeset, task_id__contains = '-').count()
    context['geoms_added'] = PlaceGeom.objects.filter(
      place_id__in = placeset, task_id__contains = '-').count()

    context['beta_or_better'] = True if self.request.user.groups.filter(name__in=['beta', 'admins']).exists() else False

    # print('context from DatasetSummaryView', context)
    return context

""" 
  returns dataset owner browse table 
"""
class DatasetBrowseView(LoginRequiredMixin, DetailView):
  login_url = '/accounts/login/'
  redirect_field_name = 'redirect_to'

  model = Dataset
  template_name = 'datasets/ds_browse.html'

  def get_success_url(self):
    id_ = self.kwargs.get("id")
    user = self.request.user
    print('messages:', messages.get_messages(self.kwargs))
    return '/datasets/'+str(id_)+'/browse'

  def get_object(self):
    id_ = self.kwargs.get("id")
    return get_object_or_404(Dataset, id=id_)

  def get_context_data(self, *args, **kwargs):
    context = super(DatasetBrowseView, self).get_context_data(*args, **kwargs)
    context['mbtokenkg'] = settings.MAPBOX_TOKEN_KG
    context['mbtoken'] = settings.MAPBOX_TOKEN_WHG
    context['maptilerkey'] = settings.MAPTILER_KEY

    print('DatasetBrowseView get_context_data() kwargs:',self.kwargs)
    print('DatasetBrowseView get_context_data() request.user',self.request.user)
    id_ = self.kwargs.get("id")

    ds = get_object_or_404(Dataset, id=id_)
    me = self.request.user
<<<<<<< HEAD
    # ds_tasks = [t.task_name[6:] for t in ds.tasks.filter(status='SUCCESS')]
=======
>>>>>>> 41e9aa57
    ds_tasks = [t for t in ds.recon_status]

    context['collaborators'] = ds.collaborators.all()
    context['owners'] = ds.owners
    context['updates'] = {}
    context['ds'] = ds
    context['tgntask'] = 'tgn' in ds_tasks
    context['whgtask'] = len(set(['whg','idx']) & set(ds_tasks)) > 0
    context['wdtask'] = len(set(['wd','wdlocal']) & set(ds_tasks)) > 0
    context['beta_or_better'] = True if self.request.user.groups.filter(name__in=['beta', 'admins']).exists() else False

    return context

""" 
  returns public dataset browse table 
"""
class DatasetPlacesView(DetailView):
  login_url = '/accounts/login/'
  redirect_field_name = 'redirect_to'

  model = Dataset
  template_name = 'datasets/ds_places.html'

  def get_object(self):
    id_ = self.kwargs.get("id")
    return get_object_or_404(Dataset, id=id_)

  def get_context_data(self, *args, **kwargs):
    context = super(DatasetPlacesView, self).get_context_data(*args, **kwargs)
    context['mbtokenkg'] = settings.MAPBOX_TOKEN_KG
    context['mbtoken'] = settings.MAPBOX_TOKEN_WHG
    context['maptilerkey'] = settings.MAPTILER_KEY

    print('DatasetPlacesView get_context_data() kwargs:',self.kwargs)
    print('DatasetPlacesView get_context_data() request.user',self.request.user)
    id_ = self.kwargs.get("id")

    ds = get_object_or_404(Dataset, id=id_)
    me = self.request.user

    if not me.is_anonymous:
      context['collections'] = Collection.objects.filter(owner=me, collection_class='place')

    context['loggedin'] = 'true' if not me.is_anonymous else 'false'

    context['updates'] = {}
    context['ds'] = ds
    context['beta_or_better'] = True if self.request.user.groups.filter(name__in=['beta', 'admins']).exists() else False

    return context

"""
  returns dataset owner "Linking" tab listing reconciliation tasks
"""
class DatasetReconcileView(LoginRequiredMixin, DetailView):
  login_url = '/accounts/login/'
  redirect_field_name = 'redirect_to'

  model = Dataset
  template_name = 'datasets/ds_reconcile.html'

  def get_success_url(self):
    id_ = self.kwargs.get("id")
    user = self.request.user
    print('messages:', messages.get_messages(self.kwargs))
    return '/datasets/'+str(id_)+'/reconcile'

  def get_object(self):
    id_ = self.kwargs.get("id")
    return get_object_or_404(Dataset, id=id_)

  def get_context_data(self, *args, **kwargs):
    context = super(DatasetReconcileView, self).get_context_data(*args, **kwargs)

    id_ = self.kwargs.get("id")
    ds = get_object_or_404(Dataset, id=id_)

    # build context for rendering dataset.html
    me = self.request.user

    # omits FAILURE and ARCHIVED
    ds_tasks = ds.tasks.filter(status='SUCCESS')

    context['ds'] = ds
    context['tasks'] = ds_tasks

    context['beta_or_better'] = True if self.request.user.groups.filter(name__in=['beta', 'admins']).exists() else False

    return context

"""
  returns dataset owner "Collaborators" tab
"""
class DatasetCollabView(LoginRequiredMixin, DetailView):
  login_url = '/accounts/login/'
  redirect_field_name = 'redirect_to'

  model = DatasetUser
  template_name = 'datasets/ds_collab.html'

  def get_success_url(self):
    id_ = self.kwargs.get("id")
    user = self.request.user
    print('messages:', messages.get_messages(self.kwargs))
    return '/datasets/'+str(id_)+'/collab'

  def get_object(self):
    id_ = self.kwargs.get("id")
    return get_object_or_404(Dataset, id=id_)

  def get_context_data(self, *args, **kwargs):
    context = super(DatasetCollabView, self).get_context_data(*args, **kwargs)

    print('DatasetCollabView get_context_data() kwargs:',self.kwargs)
    print('DatasetCollabView get_context_data() request.user:',self.request.user)
    id_ = self.kwargs.get("id")
    ds = get_object_or_404(Dataset, id=id_)

    # build context for rendering dataset.html
    me = self.request.user

    context['ds'] = ds

    context['collabs'] = ds.collabs.all()
    context['collaborators'] = ds.collaborators.all()
    context['owners'] = ds.owners

    context['beta_or_better'] = True if self.request.user.groups.filter(name__in=['beta', 'admins']).exists() else False

    return context

""" 
  returns add (reconciliation) task page 
"""
class DatasetAddTaskView(LoginRequiredMixin, DetailView):
  login_url = '/accounts/login/'
  redirect_field_name = 'redirect_to'

  model = Dataset
  template_name = 'datasets/ds_addtask.html'

  def get_success_url(self):
    id_ = self.kwargs.get("id")
    user = self.request.user
    print('messages:', messages.get_messages(self.kwargs))
    return '/datasets/'+str(id_)+'/log'

  def get_object(self):
    id_ = self.kwargs.get("id")
    return get_object_or_404(Dataset, id=id_)

  def get_context_data(self, *args, **kwargs):
    context = super(DatasetAddTaskView, self).get_context_data(*args, **kwargs)
    """ maps need these """
    context['mbtokenkg'] = settings.MAPBOX_TOKEN_KG
    context['mbtoken'] = settings.MAPBOX_TOKEN_WHG
    context['maptilerkey'] = settings.MAPTILER_KEY

    id_ = self.kwargs.get("id")
    ds = get_object_or_404(Dataset, id=id_)

    # build context for rendering ds_addtask.html
    me = self.request.user
    area_types=['ccodes','copied','drawn']

    # user study areas
    userareas = Area.objects.filter(type__in=area_types).values('id','title').order_by('-created')
    context['area_list'] = userareas if me.id == 2 else userareas.filter(owner=me)

    # user datasets
    # userdatasets = Dataset.objects.filter(owner=me).values('id','title').order_by('-created')
    context['ds_list'] = Dataset.objects.filter(owner=me, ds_status='indexed').values('id','title').order_by('-create_date')
    # context['ds_list'] = userdatasets if me.username == 'whgadmin' else userdatasets.filter(owner=me)

    # user dataset collections
    # usercollections = Collection.objects.filter(type__in=area_types).values('id','title').order_by('-created')
    context['coll_list'] = Collection.objects.filter(owner=me, collection_class='dataset').values('id','title').order_by('-created')
    # context['coll_list'] = usercollections if me.username == 'whgadmin' else usercollections.filter(owner=me)

    # pre-defined UN regions
    predefined = Area.objects.all().filter(type='predefined').values('id','title')

    gothits={}
    for t in ds.tasks.filter(status='SUCCESS'):
      gothits[t.task_id] = int(json.loads(t.result)['got_hits'])

    # deliver status message(s) to template
    msg_unreviewed = """There is a <span class='strong'>%s</span> task in progress, 
      and all %s records that got hits remain unreviewed. <span class='text-danger strong'>Starting this new task 
      will delete the existing one</span>, with no impact on your dataset."""
    msg_inprogress = """<p class='mb-1'>There is a <span class='strong'>%s</span> task in progress, 
      and %s of the %s records that had hits have been reviewed. <span class='text-danger strong'>Starting this new task 
      will archive the existing task and submit only unreviewed records.</span>. 
      If you proceed, you can keep or delete prior match results (links and/or geometry):</p>"""
    msg_updating = """This dataset has been updated, <span class='strong'>Starting this new task 
      will archive the previous task and re-submit all new and altered records. If you proceed, you can keep or delete prior 
      matching results (links and geometry)</span>. <a href="%s">Questions? Contact our editorial team.</a>"""
    msg_done = """All records have been submitted for reconciliation to %s and reviewed. 
      To begin the step of accessioning to the WHG index, please <a href="%s">contact our editorial team.</a>"""
    for i in ds.taskstats.items():
      auth = i[0][6:]
      if len(i[1]) > 0: # there's a SUCCESS task
        tid = i[1][0]['tid']
        remaining = i[1][0]['total']
        hadhits = gothits[tid]
        reviewed = hadhits-remaining
        print('auth, tid, remaining, hadhits', auth, tid, remaining, hadhits)
        if remaining == 0 and ds.ds_status != 'updated':
        # if remaining == 0:
          context['msg_'+auth] = {
            'msg': msg_done%(auth,"/contact"),
            'type': 'done'}
        elif remaining < hadhits and ds.ds_status != 'updated':
          context['msg_'+auth] = {
            'msg': msg_inprogress%(auth, reviewed, hadhits),
            'type': 'inprogress'}
        elif ds.ds_status == 'updated':
          context['msg_'+auth] = {
            'msg': msg_updating%("/contact"),
            # 'msg': msg_updating%(auth, reviewed, hadhits),
            'type': 'inprogress'}
        else:
          context['msg_'+auth] = {
            'msg': msg_unreviewed%(auth, hadhits),
            'type': 'unreviewed'
          }
      else:
        context['msg_'+auth] = {
          'msg': "no tasks of this type",
          'type': 'none'
        }

    active_tasks = dict(filter(lambda elem: len(elem[1]) > 0, ds.taskstats.items()))
    remaining = {}
    for t in active_tasks.items():
      remaining[t[0][6:]] = t[1][0]['total']
    context['region_list'] = predefined
    context['ds'] = ds
    context['collaborators'] = ds.collabs.all()
    context['owners'] = ds.owners
    context['remain_to_review'] = remaining
    context['beta_or_better'] = True if self.request.user.groups.filter(name__in=['beta', 'admins']).exists() else False

    return context

"""
  returns dataset owner "Log & Comments" tab
"""
class DatasetLogView(LoginRequiredMixin, DetailView):
  login_url = '/accounts/login/'
  redirect_field_name = 'redirect_to'

  model = Dataset
  template_name = 'datasets/ds_log.html'

  def get_success_url(self):
    id_ = self.kwargs.get("id")
    user = self.request.user
    print('messages:', messages.get_messages(self.kwargs))
    return '/datasets/'+str(id_)+'/log'

  def get_object(self):
    id_ = self.kwargs.get("id")
    return get_object_or_404(Dataset, id=id_)

  def get_context_data(self, *args, **kwargs):
    context = super(DatasetLogView, self).get_context_data(*args, **kwargs)

    print('DatasetLogView get_context_data() kwargs:',self.kwargs)
    print('DatasetLogView get_context_data() request.user:',self.request.user)
    id_ = self.kwargs.get("id")
    ds = get_object_or_404(Dataset, id=id_)

    me = self.request.user

    context['ds'] = ds
    context['log'] = ds.log.filter(category='dataset').order_by('-timestamp')
    context['comments'] = Comment.objects.filter(place_id__dataset=ds).order_by('-created')
    context['beta_or_better'] = True if self.request.user.groups.filter(name__in=['beta', 'admins']).exists() else False

    return context

""" REPLACED UPDATE FUNCTIONS Nov/Dec 2022 """
"""  
  update_rels_tsv(pobj, row)
  backup 26 Nov 2022
"""
# def update_rels_tsv_bak(pobj, row):
#   header = list(row.keys())
#   # print('update_rels_tsv(): pobj, row, header', pobj, row, header)
#   # dies somewhere after this
#   src_id = row['id']
#   title = row['title']
#   # for PlaceName insertion, strip anything in parens
#   title = re.sub('\(.*?\)', '', title)
#   title_source = row['title_source']
#   title_uri = row['title_uri'] if 'title_uri' in header else ''
#   variants = [x.strip() for x in row['variants'].split(';')] \
#     if 'variants' in header and row['variants'] else []
#
#   types = [x.strip() for x in row['types'].split(';')] \
#     if 'types' in header and str(row['types']) != '' else []
#
#   aat_types = [x.strip() for x in row['aat_types'].split(';')] \
#     if 'aat_types' in header and str(row['aat_types']) != '' else []
#
#   parent_name = row['parent_name'] if 'parent_name' in header else ''
#
#   parent_id = row['parent_id'] if 'parent_id' in header else ''
#
#   # empty lon and lat are None
#   coords = makeCoords(row['lon'], row['lat']) \
#     if 'lon' in header and 'lat' in header and row['lon'] else []
#   print('coords', coords)
#   try:
#     matches = [x.strip() for x in row['matches'].split(';')] \
#       if 'matches' in header and row['matches'] else []
#   except:
#     print('matches, error', row['matches'], sys.exc_info())
#
#   description = row['description'] \
#     if row['description'] else ''
#
#   # build associated objects and add to arrays
#   objs = {"PlaceName":[], "PlaceType":[], "PlaceGeom":[], "PlaceWhen":[],
#           "PlaceLink":[], "PlaceRelated":[], "PlaceDescription":[], "PlaceDepiction":[]}
#
#   # title as a PlaceName
#   objs['PlaceName'].append(
#     PlaceName(
#       place=pobj,
#       src_id = src_id,
#       toponym = title,
#       jsonb={"toponym": title, "citation": {"id":title_uri,"label":title_source}}
#   ))
#
#   # add variants as PlaceNames, if any
#   if len(variants) > 0:
#     for v in variants:
#       haslang = re.search("@(.*)$", v.strip())
#       new_name = PlaceName(
#         place=pobj,
#         src_id = src_id,
#         toponym = v.strip(),
#         jsonb={"toponym": v.strip(), "citation": {"id":"","label":title_source}}
#       )
#       if haslang:
#         new_name.jsonb['lang'] = haslang.group(1)
#       objs['PlaceName'].append(new_name)
#   print('objs after names', objs)
#
#   #
#   # PlaceType()
#   # TODO: parse t
#   if len(types) > 0:
#     fclass_list = []
#     for i,t in enumerate(types):
#       # i always 0 in tsv
#       aatnum='aat:'+aat_types[i] if len(aat_types) >= len(types) else None
#       print(aat_types[i])
#       if aatnum:
#         fc = get_object_or_404(Type, aat_id=aat_types[i])
#         print('fclass', fc.fclass)
#         fclass_list.append(fc.fclass)
#       objs['PlaceType'].append(
#         PlaceType(
#           place=pobj,
#           src_id = src_id,
#           jsonb={ "identifier":aatnum,
#                   "sourceLabel":t,
#                   "label":aat_lookup(int(aatnum[4:])) if aatnum !='aat:' else ''
#                 },
#           fclass = fc.fclass
#       ))
#   if len(fclass_list) >0:
#     pobj.fclasses = fclass_list
#     pobj.save()
#   print('objs after types', objs)
#
#
#   #
#   # PlaceGeom()
#   # TODO: test geometry type or force geojson
#   if len(coords) > 0:
#     geom = {"type": "Point",
#             "coordinates": coords,
#             "geowkt": 'POINT('+str(coords[0])+' '+str(coords[1])+')'}
#   elif 'geowkt' in header and row['geowkt'] not in ['',None]: # some rows no geom
#     geom = parse_wkt(row['geowkt'])
#     print('from geowkt', geom)
#   else:
#     geom = None
#   print('geom', geom)
#   # TODO:
#   # if pobj is existing place, add geom only if it's new
#   # if pobj is new place and row has geom, always add it
#   if geom:
#     def trunc4(val):
#       return round(val,4)
#
#     new_coords = list(map(trunc4,list(geom['coordinates'])))
#
#     # if no geoms at all, add this one
#     if pobj.geoms.count() == 0:
#       objs['PlaceGeom'].append(
#         PlaceGeom(
#           place=pobj,
#           src_id=src_id,
#           jsonb=geom,
#           geom=GEOSGeometry(json.dumps(geom))
#         ))
#     # otherwise only add if coords don't match
#     elif pobj.geoms.count() > 0:
#       # add only if coords don't match
#       try:
#         for g in pobj.geoms.all():
#           if list(map(trunc4, g.jsonb['coordinates'])) != new_coords:
#             objs['PlaceGeom'].append(
#                 PlaceGeom(
#                   place=pobj,
#                   src_id = src_id,
#                   jsonb=geom,
#                   geom=GEOSGeometry(json.dumps(geom))
#               ))
#       except:
#         print('failed geom on pobj:', pobj, sys.exc_info())
#   print('objs after geom', objs)
#
#   # PlaceLink() - all are closeMatch
#   # Pandas turns nulls into NaN strings, 'nan'
#   print('matches', matches)
#   if len(matches) > 0:
#     # any existing? only add new
#     exist_links = list(pobj.links.all().values_list('jsonb__identifier',flat=True))
#     print('matches, exist_links at create', matches, exist_links)
#
#     if len(set(matches)-set(exist_links)) > 0:
#       # one or more new matches; add 'em
#       for m in matches:
#         objs['PlaceLink'].append(
#           PlaceLink(
#             place=pobj,
#             src_id = src_id,
#             jsonb={"type":"closeMatch", "identifier":m}
#         ))
#
#   # print('objs after matches', objs)
#   #
#   # PlaceRelated()
#   if parent_name != '':
#     objs['PlaceRelated'].append(
#       PlaceRelated(
#         place=pobj,
#         src_id=src_id,
#         jsonb={
#           "relationType": "gvp:broaderPartitive",
#           "relationTo": parent_id,
#           "label": parent_name}
#     ))
#
#   # print('objs after related', objs)
#
#   # PlaceWhen()
#   # timespans[{start{}, end{}}], periods[{name,id}], label, duration
#   objs['PlaceWhen'].append(
#     PlaceWhen(
#       place=pobj,
#       src_id = src_id,
#       jsonb={
#             "timespans": [{
#               "start":{"earliest":pobj.minmax[0]},
#               "end":{"latest":pobj.minmax[1]}}]
#           }
#   ))
#
#   # print('objs after when', objs)
#   #
#   # PlaceDescription()
#   # @id, value, lang
#   print('description', description)
#   if description != '':
#     objs['PlaceDescription'].append(
#       PlaceDescription(
#         place=pobj,
#         src_id = src_id,
#         jsonb={
#           "@id": "", "value":description, "lang":""
#         }
#       ))
#
#   print('objs after all', objs)
#
#   # what came from this row
#   print('COUNTS:')
#   print('PlaceName:', len(objs['PlaceName']))
#   print('PlaceType:', len(objs['PlaceType']))
#   print('PlaceGeom:', len(objs['PlaceGeom']))
#   print('PlaceLink:', len(objs['PlaceLink']))
#   print('PlaceRelated:', len(objs['PlaceRelated']))
#   print('PlaceWhen:', len(objs['PlaceWhen']))
#   print('PlaceDescription:', len(objs['PlaceDescription']))
#   # no depictions in LP-TSV
#
#   # TODO: update place.fclasses, place.minmax, place.timespans
#
#   # bulk_create(Class, batch_size=n) for each
#   # PlaceName.objects.create(objs['PlaceName'][0])
#   PlaceName.objects.bulk_create(objs['PlaceName'],batch_size=10000)
#   print('names done')
#   PlaceType.objects.bulk_create(objs['PlaceType'],batch_size=10000)
#   print('types done')
#   PlaceGeom.objects.bulk_create(objs['PlaceGeom'],batch_size=10000)
#   print('geoms done')
#   PlaceLink.objects.bulk_create(objs['PlaceLink'],batch_size=10000)
#   print('links done')
#   PlaceRelated.objects.bulk_create(objs['PlaceRelated'],batch_size=10000)
#   print('related done')
#   PlaceWhen.objects.bulk_create(objs['PlaceWhen'],batch_size=10000)
#   print('whens done')
#   PlaceDescription.objects.bulk_create(objs['PlaceDescription'],batch_size=10000)
#   print('descriptions done')

"""
  ds_update_bak() backup copy 5 Dec 2022; pre-refactor
  perform updates to database and index, given new datafile
  params: dsid, format, keepg, keepl, compare_data (json string)
"""
# def ds_update_bak(request):
#   if request.method == 'POST':
#     print('request.POST ds_update()', request.POST)
#     dsid=request.POST['dsid']
#     ds = get_object_or_404(Dataset, id=dsid)
#     file_format=request.POST['format']
#     # keep previous recon/review results?
#     keepg = request.POST['keepg']
#     keepl = request.POST['keepl']
#
#     print('keepg, type in ds_update() request', keepg, type(keepg))
#     print('keepl, type in ds_update() request', keepg, type(keepl))
#
#     # compare_data = comparison
#     # compare_result = compare_data['compare_result']
#     compare_data = json.loads(request.POST['compare_data']) # comparison returned by ds_compare
#     compare_result = compare_data['compare_result']
#     print('compare_data from ds_compare', compare_data)
#     # tempfn has .tsv or .jsonld extension from validation step
#     tempfn = compare_data['tempfn']
#     filename_new = compare_data['filename_new']
#     # dsfobj_cur = 'user_whgadmin/sample7c.txt'
#     dsfobj_cur = ds.files.all().order_by('-rev')[0]
#     rev_cur = dsfobj_cur.rev
#
#     # rename file if already exists in user area
#     if Path('media/'+filename_new).exists():
#       fn=os.path.splitext(filename_new)
#       #filename_new=filename_new[:-4]+'_'+tempfn[-11:-4]+filename_new[-4:]
#       filename_new=fn[0]+'_'+tempfn[-11:-4]+fn[1]
#
#     # user said go...copy tempfn to media/{user} folder
#     filepath = 'media/'+filename_new
#     copyfile(tempfn,filepath)
#
#     # and create new DatasetFile instance
#     DatasetFile.objects.create(
#       dataset_id = ds,
#       file = filename_new,
#       rev = rev_cur + 1,
#       format = file_format,
#       upload_date = datetime.date.today(),
#       header = compare_result['header_new'],
#       numrows = compare_result['count_new']
#     )
#
#     # (re-)open files as panda dataframes; a = current, b = new
#     if file_format == 'delimited':
#       adf = pd.read_csv('media/'+compare_data['filename_cur'],
#                         delimiter='\t',
#                         dtype={'id':'str','ccodes':'str'})
#       # TODO: account for geoms and links added by reconciliation
#
#       bdf = pd.read_csv(filepath, delimiter='\t')
#
#       # replace NaN with None
#       adf = adf.replace({np.nan: None})
#       bdf = bdf.replace({np.nan: None})
#
#       bdf = bdf.astype({"id":str,"ccodes":str,"types":str,"aat_types":str})
#       print('reopened old file, # lines:',len(adf))
#       print('reopened new file, # lines:',len(bdf))
#       ids_a = adf['id'].tolist()
#       ids_b = bdf['id'].tolist()
#
#       # delete_srcids = [str(x) for x in (set(ids_a)-set(ids_b))]
#       # TODO: limit these to rows that have changed
#       # OR...flag changed places so they can be omitted from
#       # remaining_srcids = set.intersection(set(ids_b),set(ids_a))
#       # replace_srcids = set.intersection(set(ids_b),set(ids_a))
#
#       # CURRENT PLACES
#       ds_places = ds.places.all()
#       # Place.id list to delete
#       rows_delete = list(ds_places.filter(src_id__in=compare_result['rows_del']).values_list('id',flat=True))
#       # new src_ids list
#       # rows_add = compare_result['rows_add'] # src_ids, no pid yet
#
#       # delete places with (src_)ids missing in new data (CASCADE includes links & geoms)
#       ds_places.filter(id__in=rows_delete).delete()
#
#       def delete_related(pid):
#         # option to keep prior links and geoms matches; remove the rest
#         if not keepg:
#           # keep no geoms
#           PlaceGeom.objects.filter(place_id=pid).delete()
#         else:
#           # leave results of prior matches
#           PlaceGeom.objects.filter(place_id=pid, task_id__isnull=True).delete()
#         if not keepl:
#           # keep no links
#           PlaceLink.objects.filter(place_id=pid).delete()
#         else:
#           # leave results of prior matches
#           PlaceLink.objects.filter(place_id=pid, task_id__isnull=True).delete()
#         PlaceName.objects.filter(place_id=pid).delete()
#         PlaceType.objects.filter(place_id=pid).delete()
#         PlaceWhen.objects.filter(place_id=pid).delete()
#         PlaceRelated.objects.filter(place_id=pid).delete()
#         PlaceDescription.objects.filter(place_id=pid).delete()
#
#       count_updated, count_new = [0,0]
#       # set Place.flag = True *IF CHANGED ONLY*
#       # update place instances w/data from new file
#       rows_replace = []
#       rows_add = []
#       place_fields = {'id', 'title', 'ccodes','start','end'}
#       for index, row in bdf.iterrows():
#         # is there an existing place.src_id?
#         p = ds_places.filter(src_id=row['id']) or None
#         # if so, get a json representation of it
#
#         # new row as json
#         row_dict = row.to_dict()
#         # print(row_dict)
#
#         row_bdf_sorted = {key: val for key, val in sorted(row_dict.items(), key=lambda ele: ele[0])}
#         print('incoming row in ds_update', row_bdf_sorted)
#         # working subset of new row
#         rdp = {key:row_bdf_sorted[key] for key in place_fields}
#         print('rdp subset of row', rdp)
#
#         # some Place attributes
#         start = int(rdp['start']) if 'start' in rdp else None
#         end = int(rdp['end']) if 'end' in rdp and str(rdp['end']) != 'nan' else start
#         minmax_new = [start, end] if start else [None]
#
#         try:
#           # is there corresponding current Place?
#           p = ds_places.get(src_id=rdp['id'])
#           # there is, so build a json object from adf (previous file) dataframe
#           row_adf = adf.loc[adf['id'] == p.src_id]
#           row_adf_json=json.loads((row_adf.to_json(orient='records')))[0]
#           # no particular reason to sort here except for inspection
#           row_adf_sorted = {key: val for key, val in sorted(row_adf_json.items(), key=lambda ele: ele[0])}
#           print('row_adf_sorted', row_adf_sorted)
#           print('row_bdf_sorted', row_bdf_sorted)
#
#           # diff adf and bdf rows
#           # used in reconciliation: title, matches, aat_types, ccodes, lon, lat, geowkt
#           # ignore changes to the rest
#           diffs = diff(row_adf_sorted, row_bdf_sorted, exclude_paths=[
#             "root['description']",
#             "root['title_uri']",
#             "root['title_source']",
#             "root['parent_name']",
#             "root['start']",
#             "root['end']",
#             "root['geo_id']",
#             "root['geo_source']"
#           ])
#           # print('diffs', diffs)
#           # rebuild and flag Place p if *any* changes
#           if row_adf_sorted != row_bdf_sorted:
#             print('re-build Place '+p.title+'('+str(p.src_id)+')')
#             count_updated += 1
#             p.title = rdp['title']
#             p.ccodes = [] if str(rdp['ccodes']) == 'nan' else rdp['ccodes'].replace(' ', '').split(';')
#             p.minmax = minmax_new
#             p.timespans = [minmax_new]
#             # replace related records (PlaceName, PlaceType, etc.)
#             delete_related(p)
#             update_rels_tsv(p, row_bdf_sorted)
#           if diffs:
#             # TODO: is Place.flag necessary?
#             print('significant diffs, set review_wd=None, flag=True')
#             # rows_replace.append(p.id)
#             p.review_wd = None
#             p.flag = True
#           p.save()
#         except:
#           # no corresponding Place, create new one
#           print('new place record needed from rdp', rdp)
#           count_new +=1
#           newpl = Place.objects.create(
#             src_id = rdp['id'],
#             title = re.sub('\(.*?\)', '', rdp['title']),
#             ccodes = [] if str(rdp['ccodes']) == 'nan' else rdp['ccodes'].replace(' ','').split(';'),
#             dataset = ds,
#             minmax = minmax_new,
#             timespans = [minmax_new],
#             flag = True
#           )
#           newpl.save()
#           pobj = newpl
#           rows_add.append(pobj.id)
#           print('new place, related:', newpl)
#           # add related rcords (PlaceName, PlaceType, etc.)
#           update_rels_tsv(pobj, row_bdf_sorted)
#
#       # update numrows
#       ds.numrows = ds.places.count()
#       ds.save()
#
#       # initiate a result object
#       result = {"status": "updated", "update_count":count_updated ,
#                 "new_count":count_new, "del_count": len(rows_delete), "newfile": filepath,
#                 "format":file_format, "rows_add": rows_add}
#       print('update result', result)
#       print("compare_data['count_indexed']", compare_data['count_indexed'])
#
#       #
#       # TODO: reindex
#       # if dataset status is 'accessioning' or 'indexed',
#       # alternately?: if ds.ds_status in ['accessioning', 'indexed']
#       if compare_data['count_indexed'] > 0:
#         es = settings.ES_CONN
#         idx='whg'
#
#         result["indexed"] = True
#
#         # surgically remove as req.
#         if len(rows_delete) > 0:
#           print('rows to delete from index:', rows_delete)
#           # deleteFromIndex(es, idx, rows_delete)
#
#         # update others
#         if len(rows_replace) > 0:
#           print('rows to replace in index:', rows_replace)
#           # replaceInIndex(es, idx, rows_replace)
#
#         # process new
#         if len(rows_add) > 0:
#           print('new rows need reconciliation, then add to index:', rows_add)
#           # notify need to reconcile & accession them
#       else:
#         print('not indexed, that is all')
#
#       # write log entry
#       Log.objects.create(
#         # category, logtype, "timestamp", subtype, note, dataset_id, user_id
#         category = 'dataset',
#         logtype = 'ds_update',
#         note = json.dumps(compare_result),
#         dataset_id = dsid,
#         user_id = request.user.id
#       )
#       ds.ds_status = 'updated'
#       ds.save()
#       # return to update modal
#       return JsonResponse(result, safe=False)
#     elif file_format == 'lpf':
#       print("ds_update for lpf; doesn't get here yet")

"""
  ds_compare_bak() backup copy 5 Dec 2022; pre-refactor
"""
# def ds_compare_bak():
#   if request.method == 'POST':
#     print('ds_compare() request.POST', request.POST)
#     print('ds_compare() request.FILES', request.FILES)
#     dsid = request.POST['dsid']
#     user = request.user.name
#     format = request.POST['format']
#     ds = get_object_or_404(Dataset, id=dsid)
#     ds_status = ds.ds_status
#
#     # wrangling names
#     # current (previous) file
#     file_cur = ds.files.all().order_by('-rev')[0].file
#     filename_cur = file_cur.name
#
#     # new file
#     file_new = request.FILES['file']
#     tempf, tempfn = tempfile.mkstemp()
#     # write new file as temporary to /var/folders/../...
#     try:
#       for chunk in file_new.chunks():
#         os.write(tempf, chunk)
#     except:
#       raise Exception("Problem with the input file %s" % request.FILES['file'])
#     finally:
#       os.close(tempf)
#
#     print('tempfn,filename_cur,file_new.name', tempfn, filename_cur, file_new.name)
#
#     # validation (tempfn is file path)
#     if format == 'delimited':
#       print('format:', format)
#       try:
#         vresult = validate_tsv(tempfn, 'delimited')
#       except:
#         print('validate_tsv() failed:', sys.exc_info())
#
#     elif format == 'lpf':
#       # TODO: feed tempfn only?
#       # TODO: accept json-lines; only FeatureCollections ('coll') now
#       vresult = validate_lpf(tempfn, 'coll')
#       # print('format, vresult:',format,vresult)
#
#     # if validation errors, stop and return them to modal
#     # which expects {validation_result{errors['','']}}
#     print('vresult', vresult)
#     if len(vresult['errors']) > 0:
#       errormsg = {"failed": {
#         "errors": vresult['errors']
#       }}
#       return JsonResponse(errormsg, safe=False)
#
#     # give new file a path
#     # filename_new = 'user_'+user+'/'+'sample7cr_new.tsv'
#     filename_new = 'user_' + user + '/' + file_new.name
#     # temp files were given extensions in validation functions
#     tempfn_new = tempfn + '.tsv' if format == 'delimited' else tempfn + '.jsonld'
#     print('tempfn_new', tempfn_new)
#
#     # begin report
#     comparison = {
#       "id": dsid,
#       "filename_cur": filename_cur,
#       "filename_new": filename_new,
#       "format": format,
#       "validation_result": vresult,
#       "tempfn": tempfn,
#       "count_indexed": ds.status_idx['idxcount'],
#     }
#     # create pandas (pd) objects, then perform comparison
#     # a = existing, b = new
#     fn_a = 'media/' + filename_cur
#     fn_b = tempfn
#     if format == 'delimited':
#       adf = pd.read_csv(fn_a, file_cur.delimiter)
#       try:
#         bdf = pd.read_csv(fn_b, delimiter='\t')
#       except:
#         print('bdf read failed', sys.exc_info())
#
#       ids_a = adf['id'].tolist()
#       ids_b = bdf['id'].tolist()
#       print('ids_a, ids_b', ids_a[:10], ids_b[:10])
#       # new or removed columns?
#       cols_del = list(set(adf.columns) - set(bdf.columns))
#       cols_add = list(set(bdf.columns) - set(adf.columns))
#
#       # count of *added* links
#       comparison['count_links_added'] = ds.links.filter(task_id__isnull=False).count()
#       # count of *added* geometries
#       comparison['count_geoms_added'] = ds.geometries.filter(task_id__isnull=False).count()
#
#       comparison['compare_result'] = {
#         "count_new": len(ids_b),
#         'count_diff': len(ids_b) - len(ids_a),
#         'count_replace': len(set.intersection(set(ids_b), set(ids_a))),
#         'cols_del': cols_del,
#         'cols_add': cols_add,
#         'header_new': vresult['columns'],
#         'rows_add': [str(x) for x in (set(ids_b) - set(ids_a))],
#         'rows_del': [str(x) for x in (set(ids_a) - set(ids_b))]
#       }
#     # TODO: process LP format, collections + json-lines
#     elif format == 'lpf':
#       # print('need to compare lpf files:',fn_a,fn_b)
#       comparison['compare_result'] = "it's lpf...tougher row to hoe"
#
#     print('comparison (compare_data)', comparison)
#     # back to calling modal
#     return JsonResponse(comparison, safe=False)

"""
DEPRECATED Aug 2022: all pass0 must be reviewed for accessioning
write_idx_pass0(taskid)
called from dataset_detail>reconciliation tab
accepts all pass0 whg matches, indexes new child doc for each
if >1 match, compute parent winner and merge others as children
"""
# def write_idx_pass0(request, tid):
#   task = get_object_or_404(TaskResult,task_id=tid)
#   kwargs=json.loads(task.task_kwargs.replace("'",'"'))
#   ds = get_object_or_404(Dataset, pk=kwargs['ds'])
#   referer = request.META.get('HTTP_REFERER')
#   # get unreviewed pass0 hits
#   hits = Hit.objects.filter(
#     task_id=tid,
#     query_pass='pass0',
#     reviewed=False
#   )
#   # some have more than one hit
#   pids = set([h.place_id for h in hits])
#   chosen = [] # gather parent _ids
#   for pid in pids:
#     hset = [h for h in hits if h.place_id == pid]
#     doc = makeDoc(get_object_or_404(Place, pk=pid))
#     if len(hset) == 1:
#       # index as child
#       parent_id = hset[0].json['whg_id']
#       doc['relation'] = {"name":"child", "parent": parent_id}
#       names = list(set([n['toponym'] for n in doc['names']]))
#       chosen.append(parent_id)
#       pass
#     else:
#       #
#       parent_ids = [h.json['whg_id'] for h in hset]
#       # calc weight as len(sources) + len(links)
#       # create (whg_id, weight) sets
#       parents = [(h.json['whg_id'], len(h.json['sources']) + \
#                   len(h.json['links'])) for h in hset]
#       already = len(set(chosen) & set([p[0] for p in parent_ids])) > 0
#       names = list(set([n['toponym'] for n in doc['names']]))
#       winner_id = topParent(parents,'set')
#       doc['relation'] = {"name":"child", "parent": winner_id}
#
#       demoted = parent_ids.remove(winner_id)
#       demoteParents(demoted, winner_id, pid)
#
#       # log this winner, may be needed
#       chosen.append(winner_id)
#
#     print(len(hset), hset)
#   print('write_idx_pass0(); process '+str(hits.count())+' hits')
#   return HttpResponseRedirect(referer)
<|MERGE_RESOLUTION|>--- conflicted
+++ resolved
@@ -95,7 +95,7 @@
 """
   from datasets.views.review()
   indexes a db record upon a single hit match in align_idx review
-  new record becomes child in the matched hit group 
+  new record becomes child in the matched hit group
 """
 def indexMatch(pid, hit_pid=None):
   print('indexMatch(): pid '+str(pid)+' w/hit_pid '+str(hit_pid))
@@ -192,7 +192,7 @@
 """
   from datasets.views.review()
   indexes a db record given multiple hit matches in align_idx review
-  a LOT has to happen (see _notes/accession-psudocode.txt): 
+  a LOT has to happen (see _notes/accession-psudocode.txt):
     - pick a single 'winner' among the matched hits (max score)
     - make new record its child
     - demote all non-winners in index from parent to child
@@ -304,61 +304,11 @@
           "query": {"match": {"place_id": kid}}}
         es.update_by_query(index=idx, body=q_adopt, conflicts='proceed')
 
-""" 
+"""
   GET   returns review.html for Wikidata, or accession.html for accessioning
-  POST  for each record that got hits, process user matching decisions 
+  POST  for each record that got hits, process user matching decisions
 """
 def review(request, pk, tid, passnum):
-<<<<<<< HEAD
-  pid = None
-  if 'pid' in request.GET:
-    pid = request.GET['pid']
-  ds = Dataset.objects.get(id=pk)
-  task = TaskResult.objects.get(task_id=tid)
-  auth = task.task_name[6:].replace('local','')
-  authname = 'Wikidata' if auth == 'wd' else 'Getty TGN' \
-    if auth == 'tgn' else 'WHG'
-  kwargs = ast.literal_eval(task.task_kwargs)
-  kwargs = json.loads(kwargs.replace("'", '"'))
-  test = kwargs['test'] if 'test' in kwargs else "off"
-  beta = 'beta' in list(request.user.groups.all().values_list('name',flat=True))
-  # filter place records by passnum for those with unreviewed hits on this task
-  # if request passnum is complete, increment
-  cnt_pass = Hit.objects.values('place_id').filter(task_id=tid, reviewed=False, query_pass=passnum).count()
-  print('in review()', {'auth':auth, 'ds':ds,'task': task})
-  # TODO: refactor this awful mess; controls whether PASS appears in review dropdown
-  cnt_pass0 = Hit.objects.values('place_id').filter(
-    task_id=tid, reviewed=False, query_pass='pass0').count()
-  cnt_pass1 = Hit.objects.values('place_id').filter(
-    task_id=tid, reviewed=False, query_pass='pass1').count()
-  cnt_pass2 = Hit.objects.values('place_id').filter(
-    task_id=tid, reviewed=False, query_pass='pass2').count()
-  cnt_pass3 = Hit.objects.values('place_id').filter(
-    task_id=tid, reviewed=False, query_pass='pass3').count()
-
-  # calling link passnum may be 'pass*', 'def', or '0and1' (for idx)
-  # if 'pass*', just get place_ids for that pass
-  if passnum.startswith('pass'):
-    pass_int = int(passnum[4])
-    # if no unreviewed left, go to next pass
-    passnum = passnum if cnt_pass > 0 else 'pass'+str(pass_int+1)
-    if passnum == 'pass0&1':
-      hitplaces = Hit.objects.values('place_id').filter(
-        task_id=tid,
-        reviewed=False,
-        query_pass__in=['pass0', 'pass1']
-      )
-    else:
-      hitplaces = Hit.objects.values('place_id').filter(
-        task_id=tid,
-        reviewed=False,
-        query_pass=passnum
-      )
-  else:
-    # all unreviewed
-    hitplaces = Hit.objects.values('place_id').filter(task_id=tid, reviewed=False)
-  # print('review() hitplaces', [p['place_id'] for p in hitplaces])
-=======
     pid = None
     if "pid" in request.GET:
         pid = request.GET["pid"]
@@ -400,7 +350,6 @@
         .filter(task_id=tid, reviewed=False, query_pass="pass3")
         .count()
     )
->>>>>>> 41e9aa57
 
     # calling link passnum may be 'pass*', 'def', or '0and1' (for idx)
     # if 'pass*', just get place_ids for that pass
@@ -455,7 +404,6 @@
     # gets next place record as records[0]
     # TODO: manage concurrent reviewers; i.e. 2 people have same page 1
     paginator = Paginator(record_list, 1)
-
     # handle request for singleton (e.g. deferred from browse table)
     # if 'pid' in request.GET, bypass per-pass sequential loading
     if pid:
@@ -536,212 +484,6 @@
         "deferred": True if passnum == "def" else False,
         "test": test,
     }
-<<<<<<< HEAD
-    return render(request, 'datasets/'+review_page, context=context)
-
-  # manage pagination & urls
-  # gets next place record as records[0]
-  # TODO: manage concurrent reviewers; i.e. 2 people have same page 1
-  paginator = Paginator(record_list, 1)
-
-  # handle request for singleton (e.g. deferred from browse table)
-  # if 'pid' in request.GET, bypass per-pass sequential loading
-  if pid:
-    print('pid in URI, just show that', pid)
-    # get its index and add 1 to get page
-    page = (*record_list,).index(Place.objects.get(id=pid)) +1
-    print('pagenum', page)
-  else:
-    # default action, sequence of all pages for the pass
-    page = 1 if not request.GET.get('page') else \
-      request.GET.get('page')
-  records = paginator.get_page(page)
-  count = len(record_list)
-
-  # get hits for this record
-  placeid = records[0].id
-  place = get_object_or_404(Place, id=placeid)
-  if passnum.startswith('pass') and auth not in ['whg','idx']:
-    # this is wikidata review, list only for this pass
-    raw_hits = Hit.objects.filter(place_id=placeid, task_id=tid, query_pass=passnum).order_by('-score')
-  else:
-    # accessioning -> get all regardless of pass
-    # raw_hits = Hit.objects.filter(place_id=placeid, task_id=tid).order_by('-score')
-    raw_hits = Hit.objects.filter(place_id=placeid, task_id=tid).order_by('-score')
-
-  # print('raw_hits', [h.json['titles'] for h in raw_hits])
-  # ??why? get pass contents for all of a place's hits
-  passes = list(set([item for sublist in [[s['pass'] for s in h.json['sources']] for h in raw_hits]
-                     for item in sublist])) if auth in ['whg','idx'] else None
-
-  # convert ccodes to names
-  countries = []
-  for r in place.ccodes:
-    try:
-      countries.append(cchash[0][r.upper()]['gnlabel']+' ('+cchash[0][r.upper()]['tgnlabel']+')')
-    except:
-      pass
-
-  # prep some context
-  context = {
-    'ds_id': pk, 'ds_label': ds.label, 'task_id': tid,
-    'hit_list': raw_hits,
-    'passes':passes,
-    'authority': task.task_name[6:8] if auth=='wdlocal' else task.task_name[6:],
-    'records': records,
-    'countries': countries,
-    'passnum': passnum,
-    'page': page if request.method == 'GET' else str(int(page)-1),
-    'aug_geom': kwargs['aug_geom'],
-    'mbtoken': settings.MAPBOX_TOKEN_WHG,
-    'maptilerkey': settings.MAPTILER_KEY,
-    'count_pass0': cnt_pass0,
-    'count_pass1': cnt_pass1,
-    'count_pass2': cnt_pass2,
-    'count_pass3': cnt_pass3,
-    'deferred': True if passnum =='def' else False,
-    'test':test,
-  }
-
-  # print('raw_hits at formset', [h.json['titles'] for h in raw_hits])
-  # build formset from hits, add to context
-  HitFormset = modelformset_factory(
-    Hit,
-    fields = ('id','authority','authrecord_id','query_pass','score','json'),
-    form=HitModelForm, extra=0)
-  formset = HitFormset(request.POST or None, queryset=raw_hits)
-  context['formset'] = formset
-  method = request.method
-
-  # GET -> just display
-  if method == 'GET':
-    print('review() GET, just displaying next')
-  elif method == 'POST':
-    # process match/no match choices made by save in review or accession page
-    # NB very different cases.
-    #   For wikidata review, act on each hit considered (new place_geom and place_link records if matched)
-    #   For accession, act on index 'clusters'
-    place_post = get_object_or_404(Place,pk=request.POST['place_id'])
-    review_status = getattr(place_post, review_field)
-    # proceed with POST only if place is unreviewed or deferred; else return to a GET (and next place)
-    # NB. other reviewer(s) *not* notified
-    if review_status == 1:
-      context["already"] = True
-      messages.success(request, ('Last record ('+place_post.title+') reviewed by another'))
-      return redirect('/datasets/'+str(pk)+'/review/'+task.task_id+'/'+passnum)
-    elif formset.is_valid():
-      hits = formset.cleaned_data
-      # print('formset valid', hits)
-      matches = 0
-      matched_for_idx = [] # for accession
-      # are any of the listed hits matches?
-      for x in range(len(hits)):
-        hit = hits[x]['id']
-        # is this hit a match?
-        if hits[x]['match'] not in ['none']:
-          # print('json of matched hit/cluster (in review())', hits[x]['json'])
-          matches += 1
-          # if wd or tgn, write place_geom, place_link record(s) now
-          # IF someone didn't just review it!
-          if task.task_name[6:] in ['wdlocal','wd','tgn']:
-            #print('task.task_name', task.task_name)
-            hasGeom = 'geoms' in hits[x]['json'] and len(hits[x]['json']['geoms']) > 0
-            # create place_geom records if 'accept geometries' was checked
-            if kwargs['aug_geom'] == 'on' and hasGeom \
-               and tid not in place_post.geoms.all().values_list('task_id',flat=True):
-              gtype = hits[x]['json']['geoms'][0]['type']
-              coords = hits[x]['json']['geoms'][0]['coordinates']
-              # TODO: build real postgis geom values
-              gobj = GEOSGeometry(json.dumps({"type":gtype,"coordinates":coords}))
-              PlaceGeom.objects.create(
-                place = place_post,
-                task_id = tid,
-                src_id = place.src_id,
-                geom = gobj,
-                jsonb = {
-                  "type":gtype,
-                  "citation":{"id":auth+':'+hits[x]['authrecord_id'],"label":authname},
-                  "coordinates":coords
-                }
-              )
-
-            # create single PlaceLink for matched wikidata record
-            if tid not in place_post.links.all().values_list('task_id',flat=True):
-              link = PlaceLink.objects.create(
-                place = place_post,
-                task_id = tid,
-                src_id = place.src_id,
-                jsonb = {
-                  "type":hits[x]['match'],
-                  "identifier":link_uri(task.task_name, hits[x]['authrecord_id'] \
-                      if hits[x]['authority'] != 'whg' else hits[x]['json']['place_id'])
-                }
-              )
-              print('created place_link instance:', link)
-
-            # create multiple PlaceLink records (e.g. Wikidata)
-            # TODO: filter duplicates
-            if 'links' in hits[x]['json']:
-              for l in hits[x]['json']['links']:
-                authid = re.search("\: ?(.*?)$", l).group(1)
-                # print('authid, authids',authid, place.authids)
-                if l not in place.authids:
-                # if authid not in place.authids:
-                  link = PlaceLink.objects.create(
-                    place = place_post,
-                    task_id = tid,
-                    src_id = place.src_id,
-                    jsonb = {
-                      "type": hits[x]['match'],
-                      #"identifier": authid.strip()
-                      "identifier": l.strip()
-                    }
-                  )
-                  #print('PlaceLink record created',link.jsonb)
-                  # update totals
-                  ds.numlinked = ds.numlinked +1 if ds.numlinked else 1
-                  ds.total_links = ds.total_links +1
-                  ds.save()
-          # this is accessioning to whg index, add to matched[]
-          elif task.task_name == 'align_idx':
-            if 'links' in hits[x]['json']:
-              links_count = len(hits[x]['json'])
-            matched_for_idx.append({'whg_id':hits[x]['json']['whg_id'],
-                            'pid':hits[x]['json']['pid'],
-                            'score':hits[x]['json']['score'],
-                            'links': links_count})
-          # TODO: informational lookup on whg index?
-          # elif task.task_name == 'align_whg':
-          #   print('align_whg (non-accessioning) DOING NOTHING (YET)')
-        # in any case, flag hit as reviewed...
-        hitobj = get_object_or_404(Hit, id=hit.id)
-        hitobj.reviewed = True
-        hitobj.save()
-        print('hit # '+str(hitobj.id)+' flagged reviewed')
-
-      # handle accessioning match results
-      if len(matched_for_idx) == 0 and task.task_name == 'align_idx':
-        # no matches during accession, index as seed (parent
-        print('no accession matches, index '+str(place_post.id)+' as seed (parent)')
-        print('maxID() in review()', maxID(es,'whg'))
-        indexMatch(str(place_post.id))
-        place_post.indexed = True
-        place_post.save()
-      elif len(matched_for_idx) == 1:
-        print('one accession match, make record '+str(place_post.id)+' child of hit ' + str(matched_for_idx[0]))
-        indexMatch(str(place_post.id), matched_for_idx[0]['pid'])
-        place_post.indexed = True
-        place_post.save()
-      elif len(matched_for_idx) > 1:
-        indexMultiMatch(place_post.id, matched_for_idx)
-        place_post.indexed = True
-        place_post.save()
-
-      if ds.unindexed == 0:
-        setattr(ds, 'ds_status', 'indexed')
-        ds.save()
-=======
->>>>>>> 41e9aa57
 
     # print('raw_hits at formset', [h.json['titles'] for h in raw_hits])
     # build formset from hits, add to context
@@ -781,7 +523,7 @@
             }
         else:
             feature_geometry = geometry_objects[0]
-            
+
         feature_data["reconciliation"] = True if feature_data.get("dataset") == pk else False # `reconciliation` property used to set map marker colour
 
         feature_data["pk"] = pk
@@ -1165,7 +907,7 @@
               'if not celeryUp() -- look into it, bub!',
               'whg@kgeographer.org',
               ['karl@kgeographer.org'])
-      messages.add_message(request, messages.INFO, """Sorry! WHG reconciliation services appears to be down. 
+      messages.add_message(request, messages.INFO, """Sorry! WHG reconciliation services appears to be down.
         The system administrator has been notified.""")
       return redirect('/datasets/'+str(ds.id)+'/reconcile')
 
@@ -1358,7 +1100,7 @@
   updates objects related to a Place (pobj)
   make new child objects of pobj: names, types, whens, related, descriptions
   for geoms and links, add from row if not there
-  row is a pandas dict  
+  row is a pandas dict
 """
 def update_rels_tsv(pobj, row):
   header = list(row.keys())
@@ -1593,7 +1335,7 @@
   perform updates to database and index, given ds_compare() results
   params: dsid, format, keepg, keepl, compare_data (json string)
 """
-""" TEST VALUES 
+""" TEST VALUES
     from datasets.models import Dataset, DatasetFile
     from django.shortcuts import get_object_or_404
     ds=Dataset.objects.get(id=1460)
@@ -1619,7 +1361,7 @@
       #filename_new=filename_new[:-4]+'_'+tempfn[-11:-4]+filename_new[-4:]
       filename_new=fn[0]+'_'+tempfn[-11:-4]+fn[1]
     filepath = 'media/'+filename_new
-    copyfile(tempfn,filepath) 
+    copyfile(tempfn,filepath)
 """
 
 def ds_update(request):
@@ -2064,7 +1806,7 @@
     # back to calling modal
     return JsonResponse(comparison,safe=False)
 
-""" 
+"""
   ds_insert_lpf
   insert LPF into database
 """
@@ -3319,8 +3061,8 @@
     # print('context from DatasetSummaryView', context)
     return context
 
-""" 
-  returns dataset owner browse table 
+"""
+  returns dataset owner browse table
 """
 class DatasetBrowseView(LoginRequiredMixin, DetailView):
   login_url = '/accounts/login/'
@@ -3351,10 +3093,6 @@
 
     ds = get_object_or_404(Dataset, id=id_)
     me = self.request.user
-<<<<<<< HEAD
-    # ds_tasks = [t.task_name[6:] for t in ds.tasks.filter(status='SUCCESS')]
-=======
->>>>>>> 41e9aa57
     ds_tasks = [t for t in ds.recon_status]
 
     context['collaborators'] = ds.collaborators.all()
@@ -3368,8 +3106,8 @@
 
     return context
 
-""" 
-  returns public dataset browse table 
+"""
+  returns public dataset browse table
 """
 class DatasetPlacesView(DetailView):
   login_url = '/accounts/login/'
@@ -3486,8 +3224,8 @@
 
     return context
 
-""" 
-  returns add (reconciliation) task page 
+"""
+  returns add (reconciliation) task page
 """
 class DatasetAddTaskView(LoginRequiredMixin, DetailView):
   login_url = '/accounts/login/'
@@ -3542,17 +3280,17 @@
       gothits[t.task_id] = int(json.loads(t.result)['got_hits'])
 
     # deliver status message(s) to template
-    msg_unreviewed = """There is a <span class='strong'>%s</span> task in progress, 
-      and all %s records that got hits remain unreviewed. <span class='text-danger strong'>Starting this new task 
+    msg_unreviewed = """There is a <span class='strong'>%s</span> task in progress,
+      and all %s records that got hits remain unreviewed. <span class='text-danger strong'>Starting this new task
       will delete the existing one</span>, with no impact on your dataset."""
-    msg_inprogress = """<p class='mb-1'>There is a <span class='strong'>%s</span> task in progress, 
-      and %s of the %s records that had hits have been reviewed. <span class='text-danger strong'>Starting this new task 
-      will archive the existing task and submit only unreviewed records.</span>. 
+    msg_inprogress = """<p class='mb-1'>There is a <span class='strong'>%s</span> task in progress,
+      and %s of the %s records that had hits have been reviewed. <span class='text-danger strong'>Starting this new task
+      will archive the existing task and submit only unreviewed records.</span>.
       If you proceed, you can keep or delete prior match results (links and/or geometry):</p>"""
-    msg_updating = """This dataset has been updated, <span class='strong'>Starting this new task 
-      will archive the previous task and re-submit all new and altered records. If you proceed, you can keep or delete prior 
+    msg_updating = """This dataset has been updated, <span class='strong'>Starting this new task
+      will archive the previous task and re-submit all new and altered records. If you proceed, you can keep or delete prior
       matching results (links and geometry)</span>. <a href="%s">Questions? Contact our editorial team.</a>"""
-    msg_done = """All records have been submitted for reconciliation to %s and reviewed. 
+    msg_done = """All records have been submitted for reconciliation to %s and reviewed.
       To begin the step of accessioning to the WHG index, please <a href="%s">contact our editorial team.</a>"""
     for i in ds.taskstats.items():
       auth = i[0][6:]
@@ -3638,7 +3376,7 @@
     return context
 
 """ REPLACED UPDATE FUNCTIONS Nov/Dec 2022 """
-"""  
+"""
   update_rels_tsv(pobj, row)
   backup 26 Nov 2022
 """
@@ -4291,4 +4029,4 @@
 #
 #     print(len(hset), hset)
 #   print('write_idx_pass0(); process '+str(hits.count())+' hits')
-#   return HttpResponseRedirect(referer)
+#   return HttpResponseRedirect(referer)