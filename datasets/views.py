# datasets.views
# NB!!! some imports greyed out but ARE USED!
from django.conf import settings
from django.contrib import messages
from django.contrib.auth.mixins import LoginRequiredMixin
from django.contrib.auth import get_user_model
from django.contrib.auth.models import Group
from django.contrib.gis.geos import GEOSGeometry
from django.core.mail import send_mail
from django.core.paginator import Paginator
from django.db import transaction
from django.db.models import Q, F
from django.db.utils import DataError
from django.forms import modelformset_factory
from django.http import HttpResponseServerError, HttpResponseRedirect, JsonResponse, HttpResponse
from django.shortcuts import redirect, get_object_or_404, render
from django.test import Client
from django.urls import reverse
from django.views.decorators.http import require_POST
from django.views.generic import (CreateView, ListView, UpdateView, DeleteView, DetailView)
from django_celery_results.models import TaskResult
from django.core.serializers import serialize

from django.db.models.functions import Cast
from django.db.models import CharField, JSONField

# external
from celery import current_app as celapp
from copy import deepcopy
import ast, shutil, tempfile  # , codecs, math, mimetypes, os, re, sys
from deepdiff import DeepDiff as diff
from elastic.es_utils import makeDoc, removePlacesFromIndex, replaceInIndex, removeDatasetFromIndex
import numpy as np
from pathlib import Path
from shapely import wkt
from shutil import copyfile

from areas.models import Area, Country
from collection.models import Collection, CollectionGroup
from main.choices import AUTHORITY_BASEURI
from main.models import Log, Comment
from places.models import *
from utils.regions_countries import get_regions_countries

from .exceptions import LPFValidationError, DelimValidationError, \
  DelimInsertError, DataAlreadyProcessedError
from .forms import (HitModelForm, DatasetDetailModelForm,
                    DatasetUploadForm,  # DatasetCreateModelForm,
                    DatasetCreateEmptyModelForm)
from .insert import (ds_insert_json, ds_insert_delim, failed_insert_notification)
from .validation import validate_delim, validate_lpf, validate_tsv

from .models import Dataset, Hit, DatasetFile
from .static.hashes import mimetypes_plus as mthash_plus
from .static.hashes.parents import ccodes as cchash

# NB 'align_*' task names ARE in use; they are generated dynamically
from .tasks import align_wdlocal, align_idx, maxID
from .utils import *

es = settings.ES_CONN
User = get_user_model()


class VolunteeringView(ListView):
  template_name = 'datasets/volunteering.html'
  model = Dataset

  def get_queryset(self):
    qs = super().get_queryset()
    return qs.filter(volunteers=True).order_by('-create_date')

  def get_context_data(self, *args, **kwargs):
    context = super(VolunteeringView, self).get_context_data(*args, **kwargs)
    context['dataset_list'] = context.pop('object_list')

    return context


def volunteer_offer(request, pk):
  print('volunteer_offer()', pk)
  pass


# TODO: in use?
class DatasetGalleryView(ListView):
  redirect_field_name = 'redirect_to'

  context_object_name = 'datasets'
  template_name = 'datasets/ds_gallery.html'
  model = Dataset

  def get_queryset(self):
    qs = super().get_queryset()
    # return qs.filter(public=True).order_by('title')
    # TODO: remove this exclude
    return qs.filter(public=True).exclude(owner_id=119).order_by('title')

  def get_context_data(self, *args, **kwargs):
    context = super(DatasetGalleryView, self).get_context_data(*args, **kwargs)

    context['active_tab'] = self.kwargs.get('gallery_type',
                                            'datasets')  # datasets|collections: default to 'datasets' if not provided

    context['num_datasets'] = Dataset.objects.filter(public=True).count()
    context['num_collections'] = Collection.objects.filter(public=True).count()

    context['dropdown_data'] = get_regions_countries()

    country_feature_collection = {
      'type': 'FeatureCollection',
      'features': []
    }

    context['beta_or_better'] = True if self.request.user.groups.filter(name__in=['beta', 'admins']).exists() else False
    return context


"""
  TODO: replaced by new_emailer()??
  email various, incl. Celery down notice
  to ['whgazetteer@gmail.com','karl@kgeographer.org'],
"""


def emailer(subj, msg, from_addr, to_addr):
  print('subj, msg, from_addr, to_addr', subj, msg, from_addr, to_addr)
  send_mail(
    subj, msg, from_addr, to_addr,
    fail_silently=False,
  )


# check Celery process is running before initiating reconciliation task
def celeryUp():
  response = celapp.control.ping(timeout=1.0)
  return len(response) > 0


# append src_id to base_uri
def link_uri(auth, id):
  baseuri = AUTHORITY_BASEURI[auth]
  uri = baseuri + str(id)
  return uri


"""
  from datasets.views.review()
  indexes a db record upon a single hit match in align_idx review
  new record becomes child in the matched hit group
"""


def indexMatch(pid, hit_pid=None):
  print('indexMatch(): pid ' + str(pid) + ' w/hit_pid ' + str(hit_pid))
  es = settings.ES_CONN
  # idx='whg'
  idx = settings.ES_WHG
  place = get_object_or_404(Place, id=pid)

  # is this place already indexed (e.g. by pass0 automatch)?
  q_place = {"query": {"bool": {"must": [{"match": {"place_id": pid}}]}}}
  res = es.search(index=idx, body=q_place)
  if res['hits']['total']['value'] == 0:
    # not indexed, make a new doc
    new_obj = makeDoc(place)
    p_hits = None
  else:
    # it's indexed, get parent
    p_hits = res['hits']['hits']
    place_parent = p_hits[0]['_source']['relation']['parent']

  if hit_pid == None and not p_hits:
    # there was no match and place is not already indexed
    print('making ' + str(pid) + ' a parent')
    new_obj['relation'] = {"name": "parent"}

    # increment whg_id
    print('maxID at :109', maxID(es, idx))
    whg_id = maxID(es, idx) + 1
    print('whg_id at :111', whg_id)
    # parents get an incremented _id & whg_id
    new_obj['whg_id'] = whg_id
    print('new_obj', new_obj)
    # sys.exit()

    # add its own names to the suggest field
    for n in new_obj['names']:
      new_obj['suggest']['input'].append(n['toponym'])
    # add its title
    if place.title not in new_obj['suggest']['input']:
      new_obj['suggest']['input'].append(place.title)
    # index it
    try:
      res = es.index(index=idx, id=str(whg_id), body=json.dumps(new_obj))
      place.indexed = True
      place.save()
    except:
      print('failed indexing (as parent)' + str(pid))
      pass
    print('created parent:', pid, place.title)
  else:
    # get hit record in index
    q_hit = {"query": {"bool": {"must": [{"match": {"place_id": hit_pid}}]}}}
    res = es.search(index=idx, body=q_hit)
    hit = res['hits']['hits'][0]

    # see if new place (pid) is already indexed (i.e. due to prior automatch)
    q_place = {"query": {"bool": {"must": [{"match": {"place_id": pid}}]}}}
    res = es.search(index=idx, body=q_place)
    if len(res['hits']['hits']) > 0:
      # it's already in, (almost) certainly a child...of what?
      place_hit = res['hits']['hits'][0]

    # if hit is a child, get _id of its parent; this will be a sibling
    # if hit is a parent, get its _id, this will be a child
    if hit['_source']['relation']['name'] == 'child':
      parent_whgid = hit['_source']['relation']['parent']
    else:
      parent_whgid = hit['_id']

    # mine new place for its names, make an index doc
    match_names = [p.toponym for p in place.names.all()]
    new_obj['relation'] = {"name": "child", "parent": parent_whgid}

    # all or nothing; pass if error
    try:
      # index child
      es.index(index=idx, id=place.id, routing=1, body=json.dumps(new_obj))
      # count_kids +=1
      print('added ' + str(place.id) + ' as child of ' + str(hit_pid))

      # add child's names to parent's searchy & suggest.input[] fields
      q_update = {"script": {
        "source": "ctx._source.suggest.input.addAll(params.names); ctx._source.children.add(params.id); ctx._source.searchy.addAll(params.names)",
        "lang": "painless",
        "params": {"names": match_names, "id": str(place.id)}
      },
        "query": {"match": {"_id": parent_whgid}}}
      es.update_by_query(index=idx, body=q_update, conflicts='proceed')
      print('indexed? ', place.indexed)
    except:
      print('failed indexing ' + str(pid) + ' as child of ' + str(parent_whgid), new_obj)
      pass


"""
  from datasets.views.review()
  indexes a db record given multiple hit matches in align_idx review
  a LOT has to happen (see _notes/accession-psudocode.txt):
    - pick a single 'winner' among the matched hits (max score)
    - make new record its child
    - demote all non-winners in index from parent to child
      - whg_id and children[] ids (if any) added to winner
      - name variants added to winner's searchy[] and suggest.item[] lists
"""


def indexMultiMatch(pid, matchlist):
  print('indexMultiMatch(): pid ' + str(pid) + ' matches ' + str(matchlist))
  from elasticsearch8 import RequestError
  es = settings.ES_CONN
  idx = 'whg'
  place = Place.objects.get(id=pid)
  from elastic.es_utils import makeDoc
  new_obj = makeDoc(place)

  # bins for new values going to winner
  addnames = []
  addkids = [str(pid)]  # pid will also be the new record's _id

  # max score is winner
  winner = max(matchlist, key=lambda x: x['score'])  # 14158663
  # this is multimatch so there is at least one demoted (list of whg_ids)
  demoted = [str(i['whg_id']) for i in matchlist if not (i['whg_id'] == winner['whg_id'])]  # ['14090523']

  # complete doc for new record
  new_obj['relation'] = {"name": "child", "parent": winner['whg_id']}
  # copy its toponyms into addnames[] for adding to winner later
  for n in new_obj['names']:
    addnames.append(n['toponym'])
  if place.title not in addnames:
    addnames.append(place.title)

  # generate script used to update winner w/kids and names
  # from new record and any kids of 'other' matched parents
  def q_updatewinner(addkids, addnames):
    return {"script": {
      "source": """ctx._source.children.addAll(params.newkids);
      ctx._source.suggest.input.addAll(params.names);
      ctx._source.searchy.addAll(params.names);
      """,
      "lang": "painless",
      "params": {
        "newkids": addkids,
        "names": addnames}
    }}

  # index the new record as child of winner
  try:
    es.index(index=idx, id=str(pid), routing=1, body=json.dumps(new_obj))
  except RequestError as rq:
    print('Error: ', rq.error, rq.info)

  # demote others
  for _id in demoted:
    print('find & demote whg_id', _id)
    # get index record stuff, to be altered then re-indexed
    # ES won't allow altering parent/child relations directly
    q_demote = {"query": {"bool": {"must": [{"match": {"whg_id": _id}}]}}}
    res = es.search(body=q_demote, index=idx)
    srcd = res['hits']['hits'][0]['_source']
    # add names in suggest to names[]
    sugs = srcd['suggest']['input']
    for sug in sugs:
      addnames.append(sug)
    addnames = list(set(addnames))
    # _id of demoted (a whg_id) belongs in winner's children[]
    addkids.append(str(srcd['whg_id']))

    haskids = len(srcd['children']) > 0
    # if demoted record has kids, add to addkids[] list
    # for 'adoption' by topdog later
    if haskids:
      morekids = srcd['children']
      for kid in morekids:
        addkids.append(str(kid))

    # update the 'winner' parent
    q = q_updatewinner(list(set(addkids)), list(set(addnames)))  # ensure only unique
    try:
      es.update(idx, winner['whg_id'], body=q)
    except RequestError as rq:
      print('q_updatewinner failed (whg_id)', winner['whg_id'])
      print('Error: ', rq.error, rq.info)

    from copy import deepcopy
    newsrcd = deepcopy(srcd)
    # update it to reflect demotion
    newsrcd['relation'] = {"name": "child", "parent": winner['whg_id']}
    newsrcd['children'] = []
    if 'whg_id' in newsrcd:
      newsrcd.pop('whg_id')

    # zap the demoted, reindex with same _id and modified doc (newsrcd)
    try:
      es.delete('whg', _id)
      es.index(index='whg', id=_id, body=newsrcd, routing=1)
    except RequestError as rq:
      print('reindex failed (demoted)', _id)
      print('Error: ', rq.error, rq.info)

    # re-assign parent for kids of all/any demoted parents
    if len(addkids) > 0:
      for kid in addkids:
        q_adopt = {"script": {
          "source": "ctx._source.relation.parent = params.new_parent; ",
          "lang": "painless",
          "params": {"new_parent": winner['whg_id']}
        },
          "query": {"match": {"place_id": kid}}}
        es.update_by_query(index=idx, body=q_adopt, conflicts='proceed')


"""
  GET   returns review.html for Wikidata, or accession.html for accessioning
  POST  for each record that got hits, process user matching decisions
"""


def review(request, pk, tid, passnum):
  pid = None
  if "pid" in request.GET:
    pid = request.GET["pid"]
  ds = get_object_or_404(Dataset, id=pk)
  task = get_object_or_404(TaskResult, task_id=tid)
  auth = task.task_name[6:].replace("local", "")
  authname = "Wikidata" if auth == "wd" else "WHG"
  kwargs = ast.literal_eval(task.task_kwargs.strip('"'))
  print('kwargs', kwargs)
  test = kwargs["test"] if "test" in kwargs else "off"
  beta = "beta" in list(request.user.groups.all().values_list("name", flat=True))
  # filter place records by passnum for those with unreviewed hits on this task
  # if request passnum is complete, increment
  cnt_pass = (
    Hit.objects.values("place_id")
    .filter(task_id=tid, reviewed=False, query_pass=passnum)
    .count()
  )
  print("in review()", {"auth": auth, "ds": ds, "task": task})
  # TODO: refactor this awful mess; controls whether PASS appears in review dropdown
  cnt_pass0 = (
    Hit.objects.values("place_id")
    .filter(task_id=tid, reviewed=False, query_pass="pass0")
    .count()
  )
  cnt_pass1 = (
    Hit.objects.values("place_id")
    .filter(task_id=tid, reviewed=False, query_pass="pass1")
    .count()
  )
  cnt_pass2 = (
    Hit.objects.values("place_id")
    .filter(task_id=tid, reviewed=False, query_pass="pass2")
    .count()
  )
  cnt_pass3 = (
    Hit.objects.values("place_id")
    .filter(task_id=tid, reviewed=False, query_pass="pass3")
    .count()
  )

  # calling link passnum may be 'pass*', 'def', or '0and1' (for idx)
  # if 'pass*', just get place_ids for that pass
  if passnum.startswith("pass"):
    pass_int = int(passnum[4])
    # if no unreviewed left, go to next pass
    passnum = passnum if cnt_pass > 0 else "pass" + str(pass_int + 1)
    hitplaces = Hit.objects.values("place_id").filter(
      task_id=tid, reviewed=False, query_pass=passnum
    )
  else:
    # all unreviewed
    hitplaces = Hit.objects.values("place_id").filter(task_id=tid, reviewed=False)
  # print('review() hitplaces', [p['place_id'] for p in hitplaces])

  # set review page returned
  if auth in ["whg", "idx"]:
    review_page = "accession.html"
  else:
    review_page = "review.html"

  #
  review_field = (
    "review_whg"
    if auth in ["whg", "idx"]
    else "review_wd"
    if auth.startswith("wd")
    else "review_tgn"
  )
  lookup = "__".join([review_field, "in"])
  """
  2 = deferred; 1 = reviewed, 0 = unreviewed; NULL = no hits
  status = [2] if passnum == 'def' else [0,2]
  by default, don't return deferred
"""
  status = [2] if passnum == "def" else [0]

  # unreviewed place objects from place_ids (a single pass or all)
  record_list = ds.places.order_by("id").filter(**{lookup: status}, pk__in=hitplaces)

  # no records left for pass (or in deferred queue)
  if len(record_list) == 0:
    context = {
      "nohits": True,
      "ds_id": pk,
      "task_id": tid,
      "passnum": passnum,
    }
    return render(request, "datasets/" + review_page, context=context)

  # manage pagination & urls
  # gets next place record as records[0]
  # TODO: manage concurrent reviewers; i.e. 2 people have same page 1
  paginator = Paginator(record_list, 1)
  # handle request for singleton (e.g. deferred from browse table)
  # if 'pid' in request.GET, bypass per-pass sequential loading
  if pid:
    print("pid in URI, just show that", pid)
    # get its index and add 1 to get page
    page = (*record_list,).index(Place.objects.get(id=pid)) + 1
    print("pagenum", page)
  else:
    # default action, sequence of all pages for the pass
    page = 1 if not request.GET.get("page") else request.GET.get("page")
  records = paginator.get_page(page)
  count = len(record_list)

  # get hits for this record
  placeid = records[0].id
  place = get_object_or_404(Place, id=placeid)
  if passnum.startswith("pass") and auth not in ["whg", "idx"]:
    # this is wikidata review, list only for this pass
    raw_hits = Hit.objects.filter(
      place_id=placeid, task_id=tid, query_pass=passnum
    ).order_by("-score")
  else:
    # accessioning -> get all regardless of pass
    # raw_hits = Hit.objects.filter(place_id=placeid, task_id=tid).order_by('-score')
    raw_hits = Hit.objects.filter(place_id=placeid, task_id=tid).order_by("-score")

  # print('raw_hits in review()', [h.__dict__ for h in raw_hits])
  # ??why? get pass contents for all of a place's hits
  passes = (
    list(
      set(
        [
          item
          for sublist in [
          [s["pass"] for s in h.json["sources"]] for h in raw_hits
        ]
          for item in sublist
        ]
      )
    )
    if auth in ["whg", "idx"]
    else None
  )

  # convert ccodes to names
  countries = []
  for r in place.ccodes:
    try:
      countries.append(
        cchash[0][r.upper()]["gnlabel"]
        + " ("
        + cchash[0][r.upper()]["tgnlabel"]
        + ")"
      )
    except:
      pass

  # prep some context
  context = {
    "ds_id": pk,
    "ds_label": ds.label,
    "task_id": tid,
    "hit_list": raw_hits,
    "passes": passes,
    "authority": task.task_name[6:8] if auth == "wdlocal" else task.task_name[6:],
    "records": records,
    "countries": countries,
    "passnum": passnum,
    "page": page if request.method == "GET" else str(int(page) - 1),
    "aug_geoms": kwargs["aug_geoms"],
    "mbtoken": settings.MAPBOX_TOKEN_WHG,
    "maptilerkey": settings.MAPTILER_KEY,
    "count_pass0": cnt_pass0,
    "count_pass1": cnt_pass1,
    "count_pass2": cnt_pass2,
    "count_pass3": cnt_pass3,
    "deferred": True if passnum == "def" else False,
    "test": test,
  }

  # print('raw_hits at formset', [h.json['titles'] for h in raw_hits])
  # build formset from hits, add to context
  HitFormset = modelformset_factory(
    Hit,
    fields=("id", "authority", "authrecord_id", "query_pass", "score", "json"),
    form=HitModelForm,
    extra=0,
  )
  formset = HitFormset(request.POST or None, queryset=raw_hits)
  context["formset"] = formset
  print('hit.json in review()', [h.json for h in raw_hits])
  # Create FeatureCollection for mapping
  index_offset = sum(1 for record in records for geom in record.geoms.all().values('jsonb'))
  feature_collection = {
    "type": "FeatureCollection",
    "features": [
                  {
                    "type": "Feature",
                    "properties": {
                      "record_id": record.id,
                      "ds": "dataset",
                      #"green": True,
                    },
                    "geometry": {"type": geom['jsonb']["type"], "coordinates": geom['jsonb'].get("coordinates")},
                    "id": idx
                  }
                  for idx, (record, geom) in
                  enumerate((record, geom) for record in records for geom in record.geoms.all().values('jsonb'))
                ] +
                [
                  {
                    "type": "Feature",
                    "properties": {
                      **{key: value for key, value in geom.items() if key not in ["coordinates", "type"]},
<<<<<<< HEAD
                      "green": False,  # Set to True for green markers
                      # kg play 15 May
                      # "geonames": hit.json['dataset'] == 'geonames'  # Add "geonames": True if dataset is 'geonames'
=======
                      #"green": False,  # Set to True for green markers - following 2 lines are redundant v2 code
                      # (review_page=="accession.html" and geom["ds"]==ds.label) or
                      # (review_page=="review.html" and not geom["ds"] in ['tgn', 'wd', 'whg'])
>>>>>>> 833e4f11
                    },
                    "geometry": {"type": geom["type"], "coordinates": geom.get("coordinates")},
                    "id": idx + index_offset
                  }
                  for idx, (hit, geom) in enumerate((hit, geom) for hit in raw_hits if 'geoms' in hit.json for geom in hit.json['geoms'])
                ]
  }
  context["feature_collection"] = json.dumps(feature_collection)

  method = request.method

  # GET -> just display
  if method == "GET":
    print("review() GET, just displaying next")
  elif method == "POST":
    print('request.POST in review()', request.POST)
    # process match/no match choices made by save in review or accession page
    # NB very different cases.
    #   For wikidata review, act on each hit considered (new place_geom and place_link records if matched)
    #   For accession, act on index 'clusters'
    # place_post = get_object_or_404(Place, pk=request.POST["place_id"])
    place_post = get_object_or_404(Place, pk=placeid)
    review_status = getattr(place_post, review_field)
    # proceed with POST only if place is unreviewed or deferred; else return to a GET (and next place)
    # NB. other reviewer(s) are *not* notified
    if review_status == 1:
      context["already"] = True
      messages.success(
        request, ("Last record (" + place_post.title + ") reviewed by another")
      )
      return redirect(
        "/datasets/" + str(pk) + "/review/" + task.task_id + "/" + passnum
      )
    elif formset.is_valid():
      hits = formset.cleaned_data
      # print('formset valid', hits)
      matches = 0
      matched_for_idx = []  # for accession
      # are any of the listed hits matches?
      for x in range(len(hits)):
        hit = hits[x]["id"]
        print("hit # " + str(hits[x]) + " reviewed")
        print("hit['json']", hits[x]["json"])
        print("dataset", hits[x]["json"]["dataset"])
        # is this hit a match?
        if hits[x]["match"] not in ["none"]:
          # print('json of matched hit/cluster (in review())', hits[x]['json'])
          matches += 1
          # if wd or tgn, write place_geom, place_link record(s) now
          # IF someone didn't just review it!
          if task.task_name[6:] in ["wdlocal", "wd", "tgn"]:
            # print('task.task_name', task.task_name)
            hasGeom = (
              "geoms" in hits[x]["json"]
              and len(hits[x]["json"]["geoms"]) > 0
            )
            hasNames = (
              ("variants" in hits[x]["json"] and len(hits[x]["json"]["variants"]) > 0)
              or
              ("names" in hits[x]["json"] and len(hits[x]["json"]["names"]) > 0)
            )
            # GEOMS
            # create place_geom records if 'accept geometries' was checked
            if (
              kwargs["aug_geoms"] == 'on'
              and hasGeom
              and tid not in place_post.geoms.all().values_list("task_id", flat=True)
            ):
              gtype = hits[x]["json"]["geoms"][0]["type"]
              coords = hits[x]["json"]["geoms"][0]["coordinates"]
              # TODO: build real postgis geom values
              gobj = GEOSGeometry(
                json.dumps({"type": gtype, "coordinates": coords})
              )
              PlaceGeom.objects.create(
                place=place_post,
                task_id=tid,
                src_id=place.src_id,
                geom=gobj,
                reviewer=request.user,
                jsonb={
                  "type": gtype,
                  "citation": {
                    "id": auth + ":" + hits[x]["authrecord_id"],
                    "label": authname,
                  },
                  "coordinates": coords,
                },
              )
            # NAMES
            print('hasNames', hasNames, hits[x]["json"]["variants"])
            if (kwargs['aug_names'] == 'on'
              and hasNames
              and tid not in place_post.names.all().values_list('task_id', flat=True)
            ):
              print('aug_names was "on", doing names in review() now')
              for n in hits[x]["json"]["variants"]:
                # handle different name formats
                # print('n has type', type(n))
                if hits[x]["json"]['dataset'] == 'wikidata':
                  name = n.split('@')[0]
                elif hits[x]["json"]['dataset'] == 'geonames':
                  name = n
                else:
                  print("failed to parse name", n)
                  continue  # Skip if n is not in the expected format
                print('place_post, name', place_post, name)
                print('existing:', place_post.names.all().values_list("toponym", flat=True))
                # exclude duplicates
                if name not in place_post.names.all().values_list("toponym", flat=True):
                  PlaceName.objects.create(
                    place=place_post,
                    task_id=tid,
                    src_id=place.src_id,
                    toponym=name,
                    # reviewer=request.user,
                    jsonb={
                      "toponym": n,
                      "citations": [{
                        "id": auth + ":" + hits[x]["authrecord_id"],
                        "label": authname,
                      }],
                    },
                  )

            # LINKS
            # create single PlaceLink for matched wikidata record
            if tid not in place_post.links.all().values_list(
              "task_id", flat=True
            ):
              link = PlaceLink.objects.create(
                place=place_post,
                task_id=tid,
                src_id=place.src_id,
                reviewer=request.user,
                jsonb={
                  "type": hits[x]["match"],
                  "identifier": link_uri(
                    task.task_name,
                    hits[x]["authrecord_id"]
                    if hits[x]["authority"] != "whg"
                    else hits[x]["json"]["place_id"],
                  ),
                },
              )
              print("created place_link instance:", link)

            # create multiple PlaceLink records (e.g. Wikidata)
            # TODO: filter duplicates
            if "links" in hits[x]["json"]:
              for l in hits[x]["json"]["links"]:
                authid = re.search(": ?(.*?)$", l).group(1)
                # print('authid, authids',authid, place.authids)
                if l not in place.authids:
                  # if authid not in place.authids:
                  link = PlaceLink.objects.create(
                    place=place_post,
                    task_id=tid,
                    src_id=place.src_id,
                    jsonb={
                      "type": hits[x]["match"],
                      # "identifier": authid.strip()
                      "identifier": l.strip(),
                    },
                    reviewer=request.user,
                  )
                  # print('PlaceLink record created',link.jsonb)
                  # update totals
                  ds.numlinked = (
                    ds.numlinked + 1 if ds.numlinked else 1
                  )
                  ds.total_links = (
                    ds.total_links + 1 if ds.total_links else 1
                  )
                  # ds.total_links = ds.total_links + 1
                  ds.save()
          # this is accessioning to whg index, add to matched[]
          elif task.task_name == "align_idx":
            if "links" in hits[x]["json"]:
              links_count = len(hits[x]["json"])
            matched_for_idx.append(
              {
                "whg_id": hits[x]["json"]["whg_id"],
                "pid": hits[x]["json"]["pid"],
                "score": hits[x]["json"]["score"],
                "links": links_count,
              }
            )
          # TODO: informational lookup on whg index?
          # elif task.task_name == 'align_whg':
          #   print('align_whg (non-accessioning) DOING NOTHING (YET)')
        # in any case, flag hit as reviewed...
        hitobj = get_object_or_404(Hit, id=hit.id)
        hitobj.reviewed = True
        hitobj.save()
        print("hit # " + str(hitobj.id) + " flagged reviewed")

      # handle accessioning match results
      if len(matched_for_idx) == 0 and task.task_name == "align_idx":
        # no matches during accession, index as seed (parent
        print(
          "no accession matches, index "
          + str(place_post.id)
          + " as seed (parent)"
        )
        print("maxID() in review()", maxID(es, "whg"))
        indexMatch(str(place_post.id))
        place_post.indexed = True
        place_post.save()
      elif len(matched_for_idx) == 1:
        print(
          "one accession match, make record "
          + str(place_post.id)
          + " child of hit "
          + str(matched_for_idx[0])
        )
        indexMatch(str(place_post.id), matched_for_idx[0]["pid"])
        place_post.indexed = True
        place_post.save()
      elif len(matched_for_idx) > 1:
        indexMultiMatch(place_post.id, matched_for_idx)
        place_post.indexed = True
        place_post.save()

      if ds.unindexed == 0:
        setattr(ds, "ds_status", "indexed")
        ds.save()

      # if none are left for this task, change status & email staff
      if auth in ["wd"] and ds.recon_status["wdlocal"] == 0:
        ds.ds_status = "wd-complete"
        ds.save()
        status_emailer(ds, "wd")
        print("sent status email")
      # handled by signal now
      # elif auth == "idx" and ds.recon_status["idx"] == 0:
      #   ds.ds_status = "indexed"
      #   ds.save()
      #   status_emailer(ds, "idx")
      #   print("sent status email")

      print("review_field", review_field)
      setattr(place_post, review_field, 1)
      place_post.save()

      return redirect(
        "/datasets/"
        + str(pk)
        + "/review/"
        + tid
        + "/"
        + passnum
        + "?page="
        + str(int(page))
      )
    else:
      print("formset is NOT valid. errors:", formset.errors)
      print("formset data:", formset.data)
  # print('context', context)
  return render(request, "datasets/" + review_page, context=context)


"""
  write_wd_pass0(taskid)
  called from dataset_detail>reconciliation tab
  accepts all pass0 wikidata matches, writes geoms and links
"""


def write_wd_pass0(request, tid):
  task = get_object_or_404(TaskResult, task_id=tid)
  kwargs = json.loads(task.task_kwargs.replace("'", '"'))
  referer = request.META.get('HTTP_REFERER') + '#reconciliation'
  auth = task.task_name[6:].replace('local', '')
  ds = get_object_or_404(Dataset, pk=kwargs['ds'])
  authname = 'Wikidata'

  # get unreviewed pass0 hits
  hits = Hit.objects.filter(
    task_id=tid,
    query_pass='pass0',
    reviewed=False
  )
  # print('writing '+str(len(hits))+' pass0 matched records for', ds.label)
  for h in hits:
    hasGeom = 'geoms' in h.json and len(h.json['geoms']) > 0
    hasLinks = 'links' in h.json and len(h.json['links']) > 0
    place = h.place  # object
    # existing for the place
    authids = place.links.all().values_list('jsonb__identifier', flat=True)
    # GEOMS
    # confirm another user hasn't just done this...
    if hasGeom and kwargs['aug_geoms'] == 'on' \
      and tid not in place.geoms.all().values_list('task_id', flat=True):
      for g in h.json['geoms']:
        pg = PlaceGeom.objects.create(
          place=place,
          task_id=tid,
          src_id=place.src_id,
          geom=GEOSGeometry(json.dumps({"type": g['type'], "coordinates": g['coordinates']})),
          jsonb={
            "type": g['type'],
            "citation": {"id": auth + ':' + h.authrecord_id, "label": authname},
            "coordinates": g['coordinates']
          }
        )
      print('created place_geom instance in write_wd_pass0', pg)

    # LINKS
    link_counter = 0
    # add PlaceLink record for wikidata hit if not already there
    if 'wd:' + h.authrecord_id not in authids:
      link_counter += 1
      link = PlaceLink.objects.create(
        place=place,
        task_id=tid,
        src_id=place.src_id,
        jsonb={
          "type": "closeMatch",
          "identifier": link_uri(task.task_name, h.authrecord_id)
        }
      )
      print('created wd place_link instance:', link)

    # create link for each wikidata concordance, if any
    if hasLinks:
      # authids=place.links.all().values_list(
      # 'jsonb__identifier',flat=True)
      for l in h.json['links']:
        link_counter += 1
        authid = re.search(":?(.*?)$", l).group(1)
        print(authid)
        # TODO: same no-dupe logic in review()
        # don't write duplicates
        if authid not in authids:
          link = PlaceLink.objects.create(
            place=place,
            task_id=tid,
            src_id=place.src_id,
            jsonb={
              "type": "closeMatch",
              "identifier": authid
            }
          )
      print('created ' + str(len(h.json['links'])) + ' place_link instances')

    # update dataset totals for metadata page
    ds.numlinked = len(set(PlaceLink.objects.filter(place_id__in=ds.placeids).values_list('place_id', flat=True)))
    ds.total_links += link_counter
    ds.save()

    # flag hit as reviewed
    h.reviewed = True
    h.save()

    # flag place as reviewed
    place.review_wd = 1
    place.save()

  return HttpResponseRedirect(referer)


"""
  ds_recon()
  initiates & monitors Celery tasks against Elasticsearch indexes
  i.e. align_[wdlocal | wd | builder] in tasks.py
  url: datasets/{ds.id}/reconcile ('ds_reconcile'; from ds_addtask.html)
  params: pk (dataset id), auth, region, userarea, geom, scope
  each align_{auth} task runs matching es_lookup_{auth}() and writes Hit instances
"""


def ds_recon(request, pk):
  ds = get_object_or_404(Dataset, id=pk)
  # TODO: handle multipolygons from "#area_load" and "#area_draw"
  user = request.user
  context = {"dataset": ds.title}
  if request.method == 'GET':
    print('ds_recon() GET')
  elif request.method == 'POST' and request.POST:
    print('ds_recon() request.POST:', request.POST)

    # return

    test = 'on' if 'test' in request.POST else 'off'  # for idx only
    auth = request.POST['recon']
    scope_geom = request.POST.get('scope_geom', False)
    aug_geoms = request.POST.get('accept_geoms', False)
    aug_names = request.POST.get('accept_names', False)
    geonames = request.POST.get('no_geonames', False)
    # print('ds_recon() aug_geoms', aug_geoms)
    # print('ds_recon() aug_names', aug_names)
    # print('ds_recon() geonames', geonames)  # on/off

    language = request.LANGUAGE_CODE
    if auth == 'idx' and ds.public == False and test == 'off':
      messages.add_message(request, messages.ERROR, """Dataset must be public before indexing!""")
      return redirect('/datasets/' + str(ds.id) + '/addtask')
    # previous successful task of this type?
    #   wdlocal? archive previous, scope = unreviewed
    #   idx? scope = unindexed
    # collection_id = request.POST.get('collection_id')
    previous = ds.tasks.filter(task_name='align_' + auth, status='SUCCESS')
    prior = request.POST.get('prior', 'na')
    if previous.count() > 0:  # there is a previous task
      if auth == 'idx':
        scope = "unindexed"
      else:  # wdlocal
        # get its id and archive it
        tid = previous.first().task_id
        task_archive(tid, prior)
        scope = 'unreviewed'
        print('recon(): archived previous task')
        print('ds_recon(): links & geoms were ' + ('kept' if prior == 'keep' else 'zapped'))
    else:
      # no existing task, submit all rows
      # print('ds_recon(): no previous, submitting all')
      scope = 'all'

    print('ds_recon() scope', scope)
    print('ds_recon() auth', auth)
    # which task? wdlocal, idx, builder. wdgn
    func = eval('align_' + auth)

    # TODO: let this vary per task?
    region = request.POST['region']  # pre-defined UN regions
    userarea = request.POST['userarea']  # from ccodes, or drawn
    # aug_geom = request.POST['geom'] if 'geom' in request.POST else ''  # on == write geom if matched
    bounds = {
      "type": ["region" if region != "0" else "userarea"],
      "id": [region if region != "0" else userarea]}

    # check Celery service
    if not celeryUp():
      print('Celery is down :^(')
      emailer('Celery is down :^(',
              'if not celeryUp() -- look into it!',
              'whg@kgeographer.org',
              ['karlg@kgeographer.org'])
      messages.add_message(request, messages.INFO, """Sorry! The WHG reconciliation service appears to be down.
        The system administrator has been notified.""")
      return redirect('/datasets/' + str(ds.id) + '/reconcile')

    # 4ce548e4-b765-4f04-aaf6-2824da89f385

    # initiate celery/redis task
    # needs positional and declared ds.id; don't know why
    try:
      result = func.delay(
        ds.id,
        ds=ds.id,
        dslabel=ds.label,
        owner=ds.owner.id,
        user=user.id,
        bounds=bounds,
        aug_geoms=aug_geoms,  # accept geoms
        aug_names=aug_names,  # accept names
        scope=scope,  # all/unreviewed
        scope_geom=scope_geom,  # all/geom_free
        geonames=geonames,  # on/off
        lang=language,
        test=test,  # for idx only
      )
      messages.add_message(request, messages.INFO,
                           "<span class='text-danger'>Your reconciliation task is under way.</span><br/>When complete, you will receive an email and if successful, results will appear below (you may have to refresh screen). <br/>In the meantime, you can navigate elsewhere.")
      return redirect('/datasets/' + str(ds.id) + '/reconcile')
    except:
      print('failed: align_' + auth)
      print(sys.exc_info())
      messages.add_message(request, messages.INFO,
                           "Sorry! Reconciliation services appear to be down. The system administrator has been notified.<br/>" + str(
                             sys.exc_info()))
      emailer('WHG recon task failed',
              'a reconciliation task has failed for dataset #' + str(ds.id) + ', w/error: \n' + str(
                sys.exc_info()) + '\n\n',
              'whg@kgeographer.org',
              'karl@kgeographer.org')

      return redirect('/datasets/' + str(ds.id) + '/reconcile')


"""
  task_delete(tid, scope)
  delete results of a reconciliation task:
  hits + any geoms and links added by review
  reset Place.review_{auth} to null
"""


# TODO: needs overhaul to account for ds.ds_status
def task_delete(request, tid, scope="foo"):
  hits = Hit.objects.all().filter(task_id=tid)
  tr = TaskResult.objects.get(task_id=tid)
  auth = tr.task_name[6:]  # wdlocal, idx
  dsid = int(tr.task_args[2:-3])
  kwargs = ast.literal_eval(tr.task_kwargs.strip('"'))
  test = kwargs["test"] if "test" in kwargs else "off"
  # test = json.loads(tr.task_kwargs[1:-1].replace("'", '"'))['test'] \
  #   if 'test' in tr.task_kwargs else 'off'
  ds = get_object_or_404(Dataset, pk=dsid)
  ds_status = ds.ds_status
  print('task_delete() dsid', dsid)
  # return HttpResponse(
  #   content='<h3>stopped task_delete()</h3>')

  # only the places that had hit(s) in this task
  places = Place.objects.filter(id__in=[h.place_id for h in hits])
  # links and geometry added by a task have the task_id
  placelinks = PlaceLink.objects.all().filter(task_id=tid)
  placegeoms = PlaceGeom.objects.all().filter(task_id=tid)
  placenames = PlaceName.objects.all().filter(task_id=tid)
  print('task_delete()', {'tid': tr, 'dsid': dsid, 'auth': auth})

  # reset Place.review_{auth} to null
  for p in places:
    if auth in ['whg', 'idx']:
      p.review_whg = None
    elif auth.startswith('wd'):
      p.review_wd = None
    else:
      p.review_tgn = None
    p.defer_comments.delete()
    p.save()

  # zap task record & its hits
  # or only geoms if that was the choice
  if scope == 'task':
    tr.delete()
    hits.delete()
    placelinks.delete()
    placegeoms.delete()
    placenames.delete()
  elif scope == 'geoms':
    placegeoms.delete()

  # delete dataset from index
  # undoes any acceessioning work
  if auth in ['whg', 'idx'] and test == 'off':
    removeDatasetFromIndex('whg', dsid)

  # set status
  print('ds.tasks.all()', ds.tasks.all())
  print('ds.file.file.name', ds.file.file.name)
  # last SUCCESS task is gone, back to 'uploaded' or 'remote'
  # 'remote' is new empty datasets created by API POST
  if ds.tasks.filter(status='SUCCESS').count() == 0:
    if ds.file.file.name.startswith('dummy'):
      ds.ds_status = 'remote'
    else:
      ds.ds_status = 'uploaded'
  ds.save()

  return redirect('/datasets/' + str(dsid) + '/status')


"""
  task_archive(tid, scope, prior)
  delete hits
  if prior = 'zap: delete geoms and links added by review
  reset Place.review_{auth} to null
  set task status to 'ARCHIVED'
"""


def task_archive(tid, prior):
  hits = Hit.objects.all().filter(task_id=tid)
  tr = get_object_or_404(TaskResult, task_id=tid)
  dsid = tr.task_args[1:-1]
  auth = tr.task_name[6:]
  places = Place.objects.filter(id__in=[h.place_id for h in hits])
  print('task_archive()', {'tid': tr, 'dsid': dsid, 'auth': auth})

  # reset Place.review_{auth} to null
  for p in places:
    p.defer_comments.delete()
    if auth in ['whg', 'idx'] and p.review_whg != 1:
      p.review_whg = None
    elif auth.startswith('wd') and p.review_wd != 1:
      p.review_wd = None
    elif auth == 'tgn' and p.review_tgn != 1:
      p.review_tgn = None
    p.save()

  # zap hits
  hits.delete()
  if prior == 'na':
    tr.delete()
  else:
    # flag task as ARCHIVED
    tr.status = 'ARCHIVED'
    tr.save()
    # zap prior links/geoms if requested
    if prior == 'zap':
      PlaceLink.objects.all().filter(task_id=tid).delete()
      PlaceGeom.objects.all().filter(task_id=tid).delete()


"""
  add collaborator to dataset in role
"""


def collab_add(request, dsid, v):
  print('collab_add() request, dsid', request, dsid)
  try:
    uid = get_object_or_404(User, email=request.POST['email']).id
    role = request.POST['role']
  except:
    # TODO: raise error to screen
    messages.add_message(
      request, messages.INFO, "Please check email, we don't have '" + request.POST['email'] + "'")
    if not v:
      return redirect('/datasets/' + str(dsid) + '/collab')
    else:
      return HttpResponseRedirect(request.META.get('HTTP_REFERER'))
  print('collab_add():', request.POST['email'], role, dsid, uid)
  DatasetUser.objects.create(user_id_id=uid, dataset_id_id=dsid, role=role)
  if v == '1':
    return redirect('/datasets/' + str(dsid) + '/collab')
  else:
    return HttpResponseRedirect(request.META.get('HTTP_REFERER'))


"""
  collab_delete(uid, dsid)
  remove collaborator from dataset
"""


def collab_delete(request, uid, dsid, v):
  print('collab_delete() request, uid, dsid', request, uid, dsid)
  get_object_or_404(DatasetUser, user_id_id=uid, dataset_id_id=dsid).delete()
  if v == '1':
    return redirect('/datasets/' + str(dsid) + '/collab')
  else:
    return HttpResponseRedirect(request.META.get('HTTP_REFERER'))


"""
  dataset_file_delete(ds)
  delete all uploaded files for a dataset
"""


def dataset_file_delete(ds):
  dsf_list = ds.files.all()
  for f in dsf_list:
    ffn = 'media/' + f.file.name
    if os.path.exists(ffn) and f.file.name != 'dummy_file.txt':
      os.remove(ffn)
      print('zapped file ' + ffn)
    else:
      print('did not find or ignored file ' + ffn)


"""
  update_rels_tsv(pobj, row) refactored 26 Nov 2022 (backup below)
  updates objects related to a Place (pobj)
  make new child objects of pobj: names, types, whens, related, descriptions
  for geoms and links, add from row if not there
  row is a pandas dict
"""


def update_rels_tsv(pobj, row):
  header = list(row.keys())
  # print('update_rels_tsv(): pobj, row, header', pobj, row, header)
  src_id = row['id']
  title = row['title']
  # TODO: leading parens problematic for search on title
  title = re.sub('^\(.*?\)', '', title).strip()
  title_source = row['title_source']
  title_uri = row['title_uri'] if 'title_uri' in header else ''
  variants = [x.strip() for x in row['variants'].split(';')] \
    if 'variants' in header and row['variants'] not in ['', 'None', None] else []

  types = [x.strip() for x in row['types'].split(';')] \
    if 'types' in header and str(row['types']) not in ['', 'None', None] else []

  aat_types = [x.strip() for x in row['aat_types'].split(';')] \
    if 'aat_types' in header and str(row['aat_types']) not in ['', 'None', None] else []

  parent_name = row['parent_name'] if 'parent_name' in header else ''

  parent_id = row['parent_id'] if 'parent_id' in header else ''

  # empty lon and lat are None
  coords = makeCoords(row['lon'], row['lat']) \
    if 'lon' in header and 'lat' in header and row['lon'] else []
  print('coords', coords)
  try:
    matches = [x.strip() for x in row['matches'].split(';')] \
      if 'matches' in header and row['matches'] else []
  except:
    print('matches, error', row['matches'], sys.exc_info())

  description = row['description'] \
    if row['description'] else ''

  # lists for associated objects
  objs = {"PlaceName": [], "PlaceType": [], "PlaceGeom": [], "PlaceWhen": [],
          "PlaceLink": [], "PlaceRelated": [], "PlaceDescription": []}

  # title as a PlaceName
  objs['PlaceName'].append(
    PlaceName(
      place=pobj,
      src_id=src_id,
      toponym=title,
      jsonb={"toponym": title, "citation": {"id": title_uri, "label": title_source}}
    ))

  # add variants as PlaceNames, if any
  if len(variants) > 0:
    for v in variants:
      haslang = re.search("@(.*)$", v.strip())
      new_name = PlaceName(
        place=pobj,
        src_id=src_id,
        toponym=v.strip(),
        jsonb={"toponym": v.strip(), "citation": {"id": "", "label": title_source}}
      )
      if haslang:
        new_name.jsonb['lang'] = haslang.group(1)
      objs['PlaceName'].append(new_name)
  print('objs after names', objs)
  #
  # PlaceType()
  print('types', types)
  if len(types) > 0:
    for i, t in enumerate(types):
      fclass_list = []
      # i always 0 in tsv
      aatnum = 'aat:' + aat_types[i] if len(aat_types) >= len(types) else None
      # get fclass(es) to add to Place (pobj)
      if aatnum and int(aatnum[4:]) in Type.objects.values_list('aat_id', flat=True):
        fc = get_object_or_404(Type, aat_id=int(aatnum[4:])).fclass
        fclass_list.append(fc)
      objs['PlaceType'].append(
        PlaceType(
          place=pobj,
          src_id=src_id,
          jsonb={"identifier": aatnum,
                 "sourceLabel": t,
                 "label": aat_lookup(int(aatnum[4:])) if aatnum != 'aat:' else ''
                 }
        ))
    pobj.fclasses = fclass_list
    pobj.save()
  print('objs after types', objs)

  #
  # PlaceGeom()
  # TODO: test no existing identical geometry
  print('coords', coords)
  if len(coords) > 0:
    geom = {"type": "Point",
            "coordinates": coords,
            "geowkt": 'POINT(' + str(coords[0]) + ' ' + str(coords[1]) + ')'}
  elif 'geowkt' in header and row['geowkt'] not in ['', None]:  # some rows no geom
    geom = parse_wkt(row['geowkt'])
    print('from geowkt', geom)
  else:
    geom = None
  print('geom', geom)
  # TODO:
  # if pobj is existing place, add geom only if it's new
  # if pobj is new place and row has geom, always add it
  if geom:
    def trunc4(val):
      return round(val, 4)

    new_coords = list(map(trunc4, list(geom['coordinates'])))

    # if no geoms, add this one
    if pobj.geoms.count() == 0:
      objs['PlaceGeom'].append(
        PlaceGeom(
          place=pobj,
          src_id=src_id,
          jsonb=geom,
          geom=GEOSGeometry(json.dumps(geom))
        ))
    # otherwise only add if coords don't match
    elif pobj.geoms.count() > 0:
      try:
        for g in pobj.geoms.all():
          print('exist. coords', list(map(trunc4, g.jsonb['coordinates'])))
          print('new_coords', new_coords)
          if list(map(trunc4, g.jsonb['coordinates'])) != new_coords:
            objs['PlaceGeom'].append(
              PlaceGeom(
                place=pobj,
                src_id=src_id,
                jsonb=geom,
                geom=GEOSGeometry(json.dumps(geom))
              ))
      except:
        print('failed on ', pobj, sys.exc_info())
  print('objs after geom', objs)

  # PlaceLink() - all are closeMatch
  # Pandas turns nulls into NaN strings, 'nan'
  print('matches', matches)
  if len(matches) > 0:
    # any existing? only add new
    exist_links = list(pobj.links.all().values_list('jsonb__identifier', flat=True))
    print('matches, exist_links at create', matches, exist_links)
    if len(set(matches) - set(exist_links)) > 0:
      # one or more new matches; add 'em
      for m in matches:
        objs['PlaceLink'].append(
          PlaceLink(
            place=pobj,
            src_id=src_id,
            jsonb={"type": "closeMatch", "identifier": m}
          ))
  # print('objs after matches', objs)

  #
  # PlaceRelated()
  if parent_name != '':
    objs['PlaceRelated'].append(
      PlaceRelated(
        place=pobj,
        src_id=src_id,
        jsonb={
          "relationType": "gvp:broaderPartitive",
          "relationTo": parent_id,
          "label": parent_name}
      ))
  # print('objs after related', objs)

  # PlaceWhen()
  # timespans[{start{}, end{}}], periods[{name,id}], label, duration
  objs['PlaceWhen'].append(
    PlaceWhen(
      place=pobj,
      src_id=src_id,
      jsonb={
        "timespans": [{
          "start": {"earliest": pobj.minmax[0]},
          "end": {"latest": pobj.minmax[1]}}]
      }
    ))
  # print('objs after when', objs)

  #
  # PlaceDescription()
  # @id, value, lang
  print('description', description)
  if description != '':
    objs['PlaceDescription'].append(
      PlaceDescription(
        place=pobj,
        src_id=src_id,
        jsonb={
          "@id": "", "value": description, "lang": ""
        }
      ))

  print('objs after all', objs)

  # what came from this row
  print('COUNTS:')
  print('PlaceName:', len(objs['PlaceName']))
  print('PlaceType:', len(objs['PlaceType']))
  print('PlaceGeom:', len(objs['PlaceGeom']))
  print('PlaceLink:', len(objs['PlaceLink']))
  print('PlaceRelated:', len(objs['PlaceRelated']))
  print('PlaceWhen:', len(objs['PlaceWhen']))
  print('PlaceDescription:', len(objs['PlaceDescription']))
  # no depictions in LP-TSV

  # TODO: update place.fclasses, place.minmax, place.timespans

  # bulk_create(Class, batch_size=n) for each
  PlaceName.objects.bulk_create(objs['PlaceName'], batch_size=10000)
  print('names done')
  PlaceType.objects.bulk_create(objs['PlaceType'], batch_size=10000)
  print('types done')
  PlaceGeom.objects.bulk_create(objs['PlaceGeom'], batch_size=10000)
  print('geoms done')
  PlaceLink.objects.bulk_create(objs['PlaceLink'], batch_size=10000)
  print('links done')
  PlaceRelated.objects.bulk_create(objs['PlaceRelated'], batch_size=10000)
  print('related done')
  PlaceWhen.objects.bulk_create(objs['PlaceWhen'], batch_size=10000)
  print('whens done')
  PlaceDescription.objects.bulk_create(objs['PlaceDescription'], batch_size=10000)
  print('descriptions done')


"""
  ds_update() refactored 26 Nov 2022 (backup below)
  perform updates to database and index, given ds_compare() results
  params: dsid, format, keepg, keepl, compare_data (json string)
"""
""" TEST VALUES
    from datasets.models import Dataset, DatasetFile
    from django.shortcuts import get_object_or_404
    ds=Dataset.objects.get(id=1460)
    dsid=1460
    ds_places = ds.places.all()
    from django.test import Client
    import pandas as pd
    import numpy as np
    import datetime, re
    file_format = 'delimited'
    keepg, keepl = [True, True]
    compare_data={'id': '1460', 'filename_cur': 'user_whgadmin/sample7h.txt', 'filename_new': 'user_whgadmin/sample7h_new.txt', 'format': 'delimited', 'validation_result': {'format': 'delimited', 'errors': [], 'columns': ['id', 'title', 'title_source', 'start', 'end', 'title_uri', 'ccodes', 'variants', 'types', 'aat_types', 'matches', 'lon', 'lat', 'geowkt', 'geo_source', 'geo_id', 'description'], 'count': 0}, 'tempfn': '/var/folders/w1/ms_2x6rj0ls88v79q33lvds80000gp/T/tmpo40rw66r', 'count_indexed': 7, 'count_links_added': 5, 'count_geoms_added': 5, 'compare_result': {'count_new': 7, 'count_diff': 0, 'count_replace': 6, 'cols_del': [], 'cols_add': ['title_uri', 'description'], 'header_new': ['id', 'title', 'title_source', 'start', 'end', 'title_uri', 'ccodes', 'variants', 'types', 'aat_types', 'matches', 'lon', 'lat', 'geowkt', 'geo_source', 'geo_id', 'description'], 'rows_add': ['717_4'], 'rows_del': ['717_2']}}

    compare_result = compare_data['compare_result']
    tempfn = compare_data['tempfn']
    filename_new = compare_data['filename_new']
    dsfobj_cur = ds.files.all().order_by('-rev')[0]
    rev_num = dsfobj_cur.rev
    from pathlib import Path
    from shutil import copyfile
    if Path('media/'+filename_new).exists():
      fn=os.path.splitext(filename_new)
      #filename_new=filename_new[:-4]+'_'+tempfn[-11:-4]+filename_new[-4:]
      filename_new=fn[0]+'_'+tempfn[-11:-4]+fn[1]
    filepath = 'media/'+filename_new
    copyfile(tempfn,filepath)
"""


def ds_update(request):
  if request.method == 'POST':
    print('request.POST ds_update()', request.POST)
    dsid = request.POST['dsid']
    ds = get_object_or_404(Dataset, id=dsid)
    file_format = request.POST['format']

    # keep previous recon/review results?
    keepg = request.POST['keepg']
    keepl = request.POST['keepl']
    print('keepg, keepl', keepg, keepl)

    # comparison returned by ds_compare
    compare_data = json.loads(request.POST['compare_data'])
    compare_result = compare_data['compare_result']
    print('compare_data from ds_compare', compare_data)

    # tempfn has .tsv or .jsonld extension from validation step
    tempfn = compare_data['tempfn']
    filename_new = compare_data['filename_new']
    dsfobj_cur = ds.files.all().order_by('-rev')[0]
    rev_num = dsfobj_cur.rev

    # rename file if already exists in user area
    if Path('media/' + filename_new).exists():
      fn = os.path.splitext(filename_new)
      # filename_new=filename_new[:-4]+'_'+tempfn[-11:-4]+filename_new[-4:]
      filename_new = fn[0] + '_' + tempfn[-11:-4] + fn[1]

    # user said go...copy tempfn to media/{user} folder
    filepath = 'media/' + filename_new
    copyfile(tempfn, filepath)

    # and create new DatasetFile; increment rev
    DatasetFile.objects.create(
      dataset_id=ds,
      file=filename_new,
      rev=rev_num + 1,
      format=file_format,
      upload_date=datetime.date.today(),
      header=compare_result['header_new'],
      numrows=compare_result['count_new']
    )

    # reopen new file as panda dataframe bdf
    if file_format == 'delimited':
      try:
        bdf = pd.read_csv(filepath, delimiter='\t')

        # replace pandas NaN with None
        bdf = bdf.replace({np.nan: ''})
        # bdf = bdf.replace({np.nan: None})
        # force data types
        bdf = bdf.astype({"id": str, "ccodes": str, "types": str, "aat_types": str})
        print('reopened new file, # lines:', len(bdf))
      except:
        raise

      # CURRENT PLACES
      ds_places = ds.places.all()
      print('ds_places', ds_places)
      # pids of missing src_ids
      rows_delete = list(ds_places.filter(src_id__in=compare_result['rows_del']).values_list('id', flat=True))
      print('rows_delete', rows_delete)  # 6880702

      # CASCADE includes links & geoms
      try:
        ds_places.filter(id__in=rows_delete).delete()
      except:
        raise

      # for use below
      def delete_related(pid):
        # option to keep prior links and geoms matches; remove the rest
        if not keepg:
          # keep no geoms
          PlaceGeom.objects.filter(place_id=pid).delete()
        else:
          # leave results of prior matches
          PlaceGeom.objects.filter(place_id=pid, task_id__isnull=True).delete()
        if not keepl:
          # keep no links
          PlaceLink.objects.filter(place_id=pid).delete()
        else:
          # leave results of prior matches
          PlaceLink.objects.filter(place_id=pid, task_id__isnull=True).delete()
        PlaceName.objects.filter(place_id=pid).delete()
        PlaceType.objects.filter(place_id=pid).delete()
        PlaceWhen.objects.filter(place_id=pid).delete()
        PlaceRelated.objects.filter(place_id=pid).delete()
        PlaceDescription.objects.filter(place_id=pid).delete()

      # counts for report
      count_new, count_replaced, count_redo = [0, 0, 0]
      # pids for index operations
      rows_add = []
      idx_delete = []

      place_fields = {'id', 'title', 'ccodes', 'start', 'end', 'attestation_year'}
      alldiffs = []
      # bdfx=bdf.iloc[1:]
      # for index, row in bdfx.iterrows():
      for index, row in bdf.iterrows():
        # row=bdf.iloc[1]
        # new row as dict
        row = row.to_dict()
        print('row as dict', row)

        start = int(row['start']) if 'start' in row else int(row['attestation_year']) \
          if ('attestation_year' in row) else None
        end = int(row['end']) if 'end' in row and str(row['end']) != 'nan' else start
        minmax_new = [start, end] if start else [None]

        # extract coords from upload file
        row_coords = makeCoords(row['lon'], row['lat']) \
          if row['lon'] and row['lat'] else None
        if row['geowkt']:
          gtype = wkt.loads(row['geowkt']).type
          if 'Multi' not in gtype:
            row_coords = [list(u) for u in wkt.loads(row['geowkt']).coords]
          else:
            row_coords = [list(u) for u in wkt.loads(row['geowkt']).xy]
        # all columns in mew file
        header = list(bdf.keys())
        # row_mapper = [{k: row[k]} for k in header]
        row_mapper = {
          'src_id': row['id'],
          'title': row['title'],
          'minmax': minmax_new,
          'title_source': row['title_source'] if 'title_source' in header else '',
          'title_uri': row['title_uri'] if 'title_uri' in header else '',
          'ccodes': row['ccodes'].split(';') if 'ccodes' in header and row['ccodes'] else [],
          'matches': row['matches'].split(';') if 'matches' in header and row['matches'] else [],
          'variants': row['variants'].split(';') if 'variants' in header and row['variants'] else [],
          'types': row['types'].split(';') if 'types' in header and row['types'] else [],
          'aat_types': row['aat_types'].split(';') if 'aat_types' in header and row['aat_types'] else [],
          'parent_name': row['parent_name'] if 'parent_name' in header else '',
          'parent_id': row['parent_id'] if 'parent_id' in header else '',
          'geo_source': row['geo_source'] if 'geo_source' in header else '',
          'geo_id': row['geo_id'] if 'geo_id' in header else '',
          'description': row['description'] if 'description' in header else '',
          'coords': row_coords or [],
        }

        try:
          # is there corresponding current Place?
          p = ds_places.get(src_id=row['id'])
          # fetch existing API record
          c = Client()
          from datasets.utils import PlaceMapper
          try:
            # result = c.get('/api/place_compare/' + str(6873911) + '/')
            result = c.get('/api/place_compare/' + str(p.id) + '/')
            pobj = result.json()
            pobj = {key: val for key, val in sorted(pobj.items(), key=lambda ele: ele[0])}
          except:
            print('pobj failed', p.id, sys.exc_info())

          # build object for comparison
          # TODO: build separate serializer(s) for this? performance?
          p_mapper = PlaceMapper(
            pobj['id'],
            pobj['src_id'],
            pobj['title'],
          )

          # id,title,title_source,title_uri,ccodes,matches,variants,types,aat_types,
          # parent_name,parent_id,geo_source,geo_id,description
          # add key:value pairs to consider
          p_mapper['minmax'] = pobj['minmax']
          title_name = next(n for n in pobj['names'] if n['toponym'] == pobj['title']) or None
          p_mapper['title_source'] = title_name['citation']['label'] if \
            'citation' in title_name and 'label' in title_name['citation'] else ''
          p_mapper['title_id'] = title_name['citation']['id'] if \
            'citation' in title_name and 'id' in title_name['citation'] else ''
          p_mapper['ccodes'] = pobj['ccodes'] or []
          p_mapper['types'] = [t['sourceLabel'] for t in pobj['types']] or []
          p_mapper['aat_types'] = [t['identifier'][4:] for t in pobj['types']] or []
          p_mapper['variants'] = [n['toponym'] for n in pobj['names'] if n['toponym'] != pobj['title']] or []
          p_mapper['coords'] = [g['coordinates'] for g in pobj['geoms']] or []

          p_mapper['geo_sources'] = [g['citation']['label'] for g in pobj['geoms'] \
                                     if 'citation' in g and 'label' in g['citation']] or []
          p_mapper['geo_ids'] = [g['citation']['id'] for g in pobj['geoms'] \
                                 if 'citation' in g and 'id' in g['citation']] or []

          p_mapper['links'] = [l['identifier'] for l in pobj['links']] or []
          p_mapper['related'] = [r['label'] for r in pobj['related']]
          p_mapper['related_id'] = [r['identifier'] for r in pobj['related']]
          p_mapper['descriptions'] = [d['value'] for d in pobj['related']]

          # diff incoming (row_mapper) & database (p_mapper)
          # meaningful = title, variants, aat_types, links/matches, coords
          diffs = []

          # [:8] not meaningful (don't affect reconciliation)
          diffs.append(row_mapper['title_source'] == p_mapper['title_source'] if row_mapper['title_source'] else True)
          diffs.append(row_mapper['title_uri'] == p_mapper['title_id'] if row_mapper['title_uri'] else True)
          diffs.append(row_mapper['parent_name'] in p_mapper['related'] if row_mapper['parent_name'] else True)
          diffs.append(row_mapper['parent_id'] in p_mapper['related_id'] if row_mapper['parent_id'] else True)
          diffs.append(row_mapper['geo_source'] in p_mapper['geo_sources'] if row_mapper['geo_source'] != '' else True)
          diffs.append(row_mapper['geo_id'] in p_mapper['geo_ids'] if row_mapper['geo_id'] != '' else True)
          diffs.append(row_mapper['description'] in p_mapper['descriptions'] if row_mapper['description'] else True)
          diffs.append(row_mapper['minmax'] == p_mapper['minmax'])
          diffs.append(sorted(row_mapper['types']) == sorted(p_mapper['types']))

          # [9:] meaningful
          diffs.append(row_mapper['title'] == p_mapper['title'])
          diffs.append(sorted(row_mapper['variants']) == sorted(p_mapper['variants']))
          diffs.append(sorted(row_mapper['aat_types']) == sorted(p_mapper['aat_types']))
          diffs.append(sorted(row_mapper['matches']) == sorted(p_mapper['links']))
          diffs.append(sorted(row_mapper['ccodes']) == sorted(p_mapper['ccodes']))
          if row_mapper['coords'] != []:
            diffs.append(row_mapper['coords'] == p_mapper['coords'])

          print('diffs', diffs)
          alldiffs.append({'title': row_mapper['title'], 'diffs': diffs})

          # update Place record in all cases
          count_replaced += 1
          p.title = row_mapper['title']
          p.ccodes = row_mapper['ccodes']
          p.minmax = minmax_new
          p.timespans = [minmax_new]

          if False in diffs:
            # there was SOME change(s) -> add to delete-from-index list
            # (will be reindexed after re-reconciling)
            idx_delete.append(p.id)
          if False not in diffs[9:]:
            # no meaningful changes
            # replace related, preserving geoms & links if keepg, keepl
            # leave review_wd and flag status intact
            delete_related(p)
            update_rels_tsv(p, row)
          else:
            # meaningful change(s) exist
            count_redo += 1
            # replace related, including geoms and links
            keepg, keepl = [False, False]
            delete_related(p)
            update_rels_tsv(p, row)

            # (re)set Place.review_wd & Place.flag (needs reconciliation)
            p.review_wd = None
            p.flag = True

            # meaningful change, so
            # add to list for index deletion
            if p.id not in idx_delete:
              idx_delete.append(p.id)

          p.save()
        except:
          # no corresponding Place, create new one
          print('new place record needed from rdp', row)
          count_new += 1
          newpl = Place.objects.create(
            src_id=row['id'],
            title=re.sub('\(.*?\)', '', row['title']),
            ccodes=[] if str(row['ccodes']) == 'nan' else row['ccodes'].replace(' ', '').split(';'),
            dataset=ds,
            minmax=minmax_new,
            timespans=[minmax_new],
            # flax for reconciling
            flag=True
          )
          newpl.save()
          pobj = newpl
          rows_add.append(pobj.id)
          print('new place, related:', newpl)
          # add related rcords (PlaceName, PlaceType, etc.)
          update_rels_tsv(pobj, row)
        # except:
        #   print('update failed on ', row)
        #   print('error', sys.exc_info())

      # update numrows
      ds.numrows = ds.places.count()
      ds.save()

      # initiate a result object
      result = {"status": "updated", "format": file_format,
                "update_count": count_replaced, "redo_count": count_redo,
                "new_count": count_new, "deleted_count": len(rows_delete),
                "newfile": filepath}

      print('update result', result)
      print("compare_data['count_indexed']", compare_data['count_indexed'])

      #
      if compare_data['count_indexed'] > 0:
        result["indexed"] = True

        # surgically remove as req.
        # rows_delete(gone from db) + idx_delete(rows with meaningful change)
        idx_delete = rows_delete + idx_delete
        print('idx_delete', idx_delete)
        if len(idx_delete) > 0:
          es = settings.ES_CONN
          idx = 'whg'
          print('pids to delete from index:', idx_delete)
          removePlacesFromIndex(es, idx, idx_delete)
      else:
        print('not indexed, that is all')

      # write log entry
      Log.objects.create(
        # category, logtype, "timestamp", subtype, note, dataset_id, user_id
        category='dataset',
        logtype='ds_update',
        note=json.dumps(compare_result),
        dataset_id=dsid,
        # user_id = 1
        user_id=request.user.id
      )
      ds.ds_status = 'updated'
      ds.save()
      # return to update modal
      return JsonResponse(result, safe=False)
    elif file_format == 'lpf':
      print("ds_update for lpf; doesn't get here yet")


"""
  DEPRECATED for v3
  ds_compare() refactored 26 Nov 2022 (backup below)
  validates updated dataset file & compares w/existing
  called by ajax function from modal in ds_status.html
  returns json result object 'comparison' for use by ds_update()
"""


def ds_compare(request):
  if request.method == 'POST':
    print('ds_compare() request.POST', request.POST)
    print('ds_compare() request.FILES', request.FILES)
    dsid = request.POST['dsid']
    user = request.user.name
    format = request.POST['format']
    ds = get_object_or_404(Dataset, id=dsid)
    ds_status = ds.ds_status

    # get most recent file
    file_cur = ds.files.all().order_by('-rev')[0].file
    file_cur_delimiter = ds.files.all().order_by('-rev')[0].delimiter
    filename_cur = file_cur.name

    # new file
    file_new = request.FILES['file']
    tempf, tempfn = tempfile.mkstemp()
    # write new file as temporary to /var/folders/../...
    try:
      for chunk in file_new.chunks():
        os.write(tempf, chunk)
    except:
      raise Exception("Problem with the input file %s" % request.FILES['file'])
    finally:
      os.close(tempf)

    print('tempfn,filename_cur,file_new.name', tempfn, filename_cur, file_new.name)

    # validate new file (tempfn is file path)
    # if errors, stop and return them to modal
    if format == 'delimited':
      print('format:', format)
      try:
        vresult = validate_tsv(tempfn, 'delimited')
      except:
        print('validate_tsv() failed:', sys.exc_info())

    elif format == 'lpf':
      # TODO: feed tempfn only?
      # TODO: accept json-lines; only FeatureCollections ('coll') now
      vresult = validate_lpf(tempfn, 'coll')
      # print('format, vresult:',format,vresult)

    # which expects {validation_result{errors['','']}}
    print('vresult', vresult)
    if len(vresult['errors']) > 0:
      errormsg = {"failed": {
        "errors": vresult['errors']
      }}
      return JsonResponse(errormsg, safe=False)

    # give new file a path
    filename_new = 'user_' + user + '/' + file_new.name
    # temp files were given extensions in validation functions
    tempfn_new = tempfn + '.tsv' if format == 'delimited' else tempfn + '.jsonld'
    print('tempfn_new', tempfn_new)

    # begin comparison report
    comparison = {
      "id": dsid,
      "filename_cur": filename_cur,
      "filename_new": filename_new,
      "format": format,
      "validation_result": vresult,
      "tempfn": tempfn,
      "count_indexed": ds.status_idx['idxcount'],
      'count_links_added': ds.links.filter(task_id__isnull=False).count(),
      'count_geoms_added': ds.geometries.filter(task_id__isnull=False).count()
    }

    # create pandas (pd) objects, then perform comparison
    # a = existing, b = new
    fn_a = 'media/' + filename_cur
    fn_b = tempfn
    if format == 'delimited':
      adf = pd.read_csv(fn_a,
                        # delimiter='\t',
                        delimiter=file_cur_delimiter,
                        dtype={'id': 'str', 'aat_types': 'str'})
      try:
        # must have same delimiter as original
        bdf = pd.read_csv(fn_b, delimiter=file_cur_delimiter)
        # bdf = pd.read_csv(fn_b, delimiter='\t')
      except:
        print('bdf read failed', sys.exc_info())

      ids_a = adf['id'].tolist()
      ids_b = bdf['id'].tolist()
      print('ids_a, ids_b', ids_a[:10], ids_b[:10])
      # new or removed columns?
      cols_del = list(set(adf.columns) - set(bdf.columns))
      cols_add = list(set(bdf.columns) - set(adf.columns))

      comparison['compare_result'] = {
        "count_new": len(ids_b),
        'count_diff': len(ids_b) - len(ids_a),
        'count_replace': len(set.intersection(set(ids_b), set(ids_a))),
        'cols_del': cols_del,
        'cols_add': cols_add,
        'header_new': vresult['columns'],
        'rows_add': [str(x) for x in (set(ids_b) - set(ids_a))],
        'rows_del': [str(x) for x in (set(ids_a) - set(ids_b))]
      }
    # TODO: process LP format, collections + json-lines
    elif format == 'lpf':
      # print('need to compare lpf files:',fn_a,fn_b)
      comparison['compare_result'] = "it's lpf...tougher row to hoe"

    print('comparison (compare_data)', comparison)
    # back to calling modal
    return JsonResponse(comparison, safe=False)


"""
  PublicListView()
  list public datasets and collections
"""


class PublicListsView(ListView):
  redirect_field_name = 'redirect_to'

  context_object_name = 'dataset_list'
  template_name = 'datasets/public_list.html'
  model = Dataset

  def get_queryset(self):
    # original qs
    qs = super().get_queryset()
    return qs.filter(public=True).order_by('core', 'title')

  def get_context_data(self, *args, **kwargs):
    context = super(PublicListsView, self).get_context_data(*args, **kwargs)

    # public datasets available as dataset_list
    # public collections
    context['coll_list'] = Collection.objects.filter(status='published').order_by('created')
    context['viewable'] = ['uploaded', 'inserted', 'reconciling', 'review_hits', 'reviewed', 'review_whg', 'indexed']

    context['beta_or_better'] = True if self.request.user.groups.filter(name__in=['beta', 'admins']).exists() else False
    return context


"""
  DatasetCreateEmptyView()
  initial create, no file; for remote, typically
"""


class DatasetCreateEmptyView(LoginRequiredMixin, CreateView):
  login_url = '/accounts/login/'
  redirect_field_name = 'redirect_to'

  form_class = DatasetCreateEmptyModelForm
  template_name = 'datasets/dataset_create_empty.html'
  success_message = 'empty dataset created'

  def form_invalid(self, form):
    print('form invalid...', form.errors.as_data())
    context = {'form': form}
    return self.render_to_response(context=context)

  def form_valid(self, form):
    data = form.cleaned_data
    print('cleaned_data', data)
    context = {"format": "empty"}
    # context={"format":data['format']}
    user = self.request.user
    # validated -> create Dataset, DatasetFile, Log instances,
    # advance to dataset_detail
    # else present form again with errors
    # if len(result['errors']) == 0:
    context['status'] = 'format_ok'

    # print('validated, no errors')
    # print('validated, no errors; result:', result)
    nolabel = form.cleaned_data["label"] == ''
    # new Dataset record ('owner','id','label','title','description')
    dsobj = form.save(commit=False)
    dsobj.ds_status = 'format_ok'
    dsobj.numrows = 0
    clean_label = form.cleaned_data['label'].replace(' ', '_')
    if not form.cleaned_data['uri_base']:
      dsobj.uri_base = 'https://whgazetteer.org/api/db/?id='

    # links will be counted later on insert
    dsobj.numlinked = 0
    dsobj.total_links = 0
    try:
      dsobj.save()
      ds = Dataset.objects.get(id=dsobj.id)
      label = 'ds_' + str(ds.id)
      print('new dataset label', 'ds_' + label)
      # generate a unique label if none was entered
      if dsobj.label == '':
        ds.label = 'ds_' + str(dsobj.id)
        ds.save()
    except:
      # self.args['form'] = form
      return render(self.request, 'datasets/dataset_create.html', self.args)

    #
    # create user directory if necessary
    userdir = r'media/user_' + user.id + '/'
    if not Path(userdir).exists():
      os.makedirs(userdir)

    # build path, and rename file if already exists in user area
    # file_exists = Path(userdir+filename).exists()
    # if not file_exists:
    #   filepath = userdir+filename
    # else:
    #   splitty = filename.split('.')
    #   filename=splitty[0]+'_'+tempfn[-7:]+'.'+splitty[1]
    #   filepath = userdir+filename

    # write log entry
    Log.objects.create(
      # category, logtype, "timestamp", subtype, dataset_id, user_id
      category='dataset',
      logtype='ds_create_empty',
      subtype=data['datatype'],
      dataset_id=dsobj.id,
      user_id=user.id
    )

    # create initial DatasetFile record
    DatasetFile.objects.create(
      dataset_id=dsobj,
      file='dummy_file.txt',
      rev=1,
      format='delimited',
      delimiter='n/a',
      df_status='dummy',
      upload_date=None,
      header=[],
      numrows=0
    )

    # data will be written on load of dataset.html w/dsobj.status = 'format_ok'
    # return redirect('/datasets/'+str(dsobj.id)+'/detail')
    return redirect('/datasets/' + str(dsobj.id) + '/summary')

    # else:
    context['action'] = 'errors'
    # context['format'] = result['format']
    # context['errors'] = parse_errors_lpf(result['errors']) \
    #   if ext == 'json' else parse_errors_tsv(result['errors'])
    # context['columns'] = result['columns'] \
    #   if ext != 'json' else []

    # os.remove(tempfn)

    return self.render_to_response(
      self.get_context_data(
        form=form, context=context
      ))

  def get_context_data(self, *args, **kwargs):
    context = super(DatasetCreateEmptyView, self).get_context_data(*args, **kwargs)
    # context['action'] = 'create'
    return context


"""
  DatasetCreate() helpers
  alternate bot-guided
"""


def get_file_type(file):
  """Determine the file type based on its MIME type."""
  mimetype = file.content_type
  return mthash_plus.mimetypes.get(mimetype, None)


def read_file_into_dataframe(file, ext):
  """
  Reads the given file into a pandas DataFrame based on the provided extension.
  """
  converters = {
    'id': str, 'start': str, 'end': str, 'aat_types': str
  }

  if ext == 'csv':
    df = pd.read_csv(file, sep=',', converters=converters)
  elif ext == 'tsv':
    df = pd.read_csv(file, sep='\t', converters=converters)
  elif ext == 'xlsx' or ext == 'ods':
    df = pd.read_excel(file, converters=converters)
  else:
    raise ValueError(f"Unsupported file extension: {ext}")

  # Convert 'lon' and 'lat' with error handling, if they exist
  if 'lon' in df.columns:
    df['lon'] = pd.to_numeric(df['lon'], errors='coerce')
  if 'lat' in df.columns:
    df['lat'] = pd.to_numeric(df['lat'], errors='coerce')

  return df


"""
  DatasetCreate()
  2023-08; replaces DatasetCreateView()
  - validates form
  - checks file encoding, gets mimetype
  - initiates content validation (validation.py)
  - initiates database writes (insert.py)
  - raises errors from each stage to dataset_create.html form
"""


class DatasetCreate(LoginRequiredMixin, CreateView):
  login_url = '/accounts/login/'
  redirect_field_name = 'redirect_to'

  form_class = DatasetUploadForm
  template_name = 'datasets/dataset_create.html'
  success_message = 'dataset created'

  def form_invalid(self, form):
    print('form invalid...', form.errors.as_data())
    context = {'form': form}
    return self.render_to_response(context=context)

  def form_valid(self, form):
    print('form valid...')
    form_data = form.cleaned_data
    file = form_data['file']
    context = {"format": form_data['format']}
    user = self.request.user
    filename = file.name
    tempfn = form.cleaned_data['temp_file_path']

    # Get the mimetype and extension
    mimetype = file.content_type
    ext = mthash_plus.mimetypes.get(mimetype, None)
    # print('ext in form_valid', ext)
    infile = file.open(mode="r")

    # For JSON files:
    if ext == 'json':
      jdata = json.loads(infile.read())
      try:
        result = validate_lpf(tempfn, 'coll')
      except LPFValidationError as e:
        # Assuming 'e' contains a list of error dictionaries
        error_list = e.args[0]

        # Construct the error message for the user
        if len(error_list) == 3:
          message = "<b>Several errors were found in your file; the first of these are</b>:<ul class='no-indent'>"
        else:
          message = "<b>Errors were found in your file</b>:<ul class='no-indent'>"

        for err in error_list:
          row = err['feat']
          reason_match = re.search(r'Reason: (.*?) Schema path', err['error'])
          if reason_match:
            reason = reason_match.group(1)
            message += f"<li>Row {row}: {reason}</li>"
        message += "</ul>"

        messages.error(self.request, message)
        return self.render_to_response(self.get_context_data(form=form))

      # Create the Dataset object
      dataset = form.save(commit=False)
      if not dataset.uri_base:
        dataset.uri_base = 'https://whgazetteer.org/api/db/?id='
      dataset.save()

      # Directly process the data and create database entries
      # insert_lpf_data(data, dataset.pk)
      result = ds_insert_json(jdata, dataset.pk, user)

    # For delimited files:
    elif ext in ['csv', 'tsv', 'xlsx', 'ods']:
      # TEST ROUTINE
      # df = pd.read_csv(file, sep='\t', dtype=str)
      # empty_cells = df[df == ''].stack().index.tolist()
      # print('empty_cells', empty_cells)
      # print('df', df)
      # return
      #  END TEST
      print('uploading in DatasetCreate()', filename, ext)
      df = read_file_into_dataframe(file, ext)
      try:
        validate_delim(df)
      except DelimValidationError as e:
        error_list = e.args[0]

        if isinstance(error_list, str):
          error_list = [{"row": "Unknown", "error": error_list}]

        # Construct the error message for the user
        if len(error_list) > 1:
          message = "<b>Several errors were found in your file; the first of these are</b>:<ul class='no-indent'>"
        else:
          message = "<b>Errors were found in your file</b>:<ul class='no-indent'>"

        for err in error_list:
          row = err['row']
          reason = err['error']
          message += f"<li>Row {row}: {reason}</li>"
        message += "</ul>"

        messages.error(self.request, message)
        return self.render_to_response(self.get_context_data(form=form))

      # Create the Dataset object
      dataset = form.save(commit=False)
      # If base_uri is empty, set it to the default value
      if not dataset.uri_base:
        dataset.uri_base = 'https://whgazetteer.org/api/db/?id='
      dataset.save()

      # Directly process the DataFrame and create database entries
      try:
        with transaction.atomic():
          skipped_rows = ds_insert_delim(df, dataset.pk)
      except DataAlreadyProcessedError:
        messages.info(self.request, "The data appears to have already been processed.")
        return self.render_to_response(self.get_context_data(form=form))
      except DelimInsertError as e:
        dataset.delete()
        error_list = e.args[0]

        if isinstance(error_list, str):
          error_list = [{"row": "Unknown", "error": error_list}]

        # Construct the error message for the user
        if len(error_list) > 1:
          message = "<b>Several errors occurred during insertion, including</b>:<ul class='no-indent'>"
        else:
          message = "<b>Errors occurred during insertion</b>:<ul class='no-indent'>"

        print('error_list', error_list)
        for err in error_list:
          row = err['row']
          reason = err['error']
          message += f"<li>{reason}</li>"
          # message += f"<li>Row {row}: {reason}</li>"
        message += "</ul>"
        messages.error(self.request, message)

        failed_insert_notification(user, file, ds=None)
        return self.render_to_response(self.get_context_data(form=form))

    else:
      message = "Detected file type is not supported - must be one of json, csv, tsv, xlsx, or ods."
      messages.error(self.request, message)
      return self.render_to_response(self.get_context_data(form=form))

    dataset.ds_status = 'uploaded'
    dataset.save()

    # Create the DatasetFile object
    DatasetFile.objects.create(
      dataset_id=dataset,
      # uploaded valid file as is
      file=form.cleaned_data['file'],
      rev=1,
      format=ext,
      delimiter='\t' if ext in ['tsv', 'xlsx', 'ods'] else ',' if ext == 'csv' else 'n/a',
      upload_date=None,
      header=df.columns.tolist() if ext != 'json' else None,
      numrows=len(df) if ext != 'json' else result['numrows'],
      df_status='uploaded'
    )

    # write log entry
    Log.objects.create(
      # category, logtype, "timestamp", subtype, dataset_id, user_id
      category='dataset',
      logtype='ds_create',
      subtype=form_data['datatype'],
      dataset_id=dataset.id,
      user_id=user.id
    )

    # If everything went well:
    # messages.info(self.request, f"{skipped_rows} rows were skipped.")
    return redirect('/datasets/' + str(dataset.id) + '/status')


"""
  returns public dataset 'mets' (summary) page
"""


class DatasetPublicView(DetailView):
  template_name = 'datasets/ds_meta.html'

  model = Dataset

  def get_context_data(self, **kwargs):
    context = super(DatasetPublicView, self).get_context_data(**kwargs)
    print('self, kwargs', self, self.kwargs)

    ds = get_object_or_404(Dataset, id=self.kwargs['pk'])
    file = ds.file

    placeset = ds.places.all()

    if file.file:
      context['current_file'] = file
      context['format'] = file.format
      context['numrows'] = file.numrows
      context['filesize'] = round(file.file.size / 1000000, 1)

      context['links_added'] = PlaceLink.objects.filter(
        place_id__in=placeset, task_id__contains='-').count()
      context['geoms_added'] = PlaceGeom.objects.filter(
        place_id__in=placeset, task_id__contains='-').count()
    return context


"""
  loads page for confirm ok on delete
    - delete dataset, with CASCADE to DatasetFile, places, place_name, etc
    - also deletes from index if indexed (fails silently if not)
    - also removes dataset_file records
"""


# TODO: delete other stuff: disk files; archive??
class DatasetDeleteView(DeleteView):
  template_name = 'datasets/dataset_delete.html'

  def delete_complete(self):
    ds = get_object_or_404(Dataset, pk=self.kwargs.get("id"))
    dataset_file_delete(ds)
    if ds.ds_status == 'indexed':
      pids = list(ds.placeids)
      removePlacesFromIndex(es, 'whg', pids)

  def get_object(self):
    id_ = self.kwargs.get("id")
    ds = get_object_or_404(Dataset, id=id_)
    return (ds)

  def get_context_data(self, **kwargs):
    context = super(DatasetDeleteView, self).get_context_data(**kwargs)
    ds = get_object_or_404(Dataset, id=self.kwargs.get("id"))
    context['owners'] = ds.owners
    return context

  def get_success_url(self):
    self.delete_complete()
    return reverse('dashboard')


"""
  fetch places in specified dataset
  utility used for place collections
"""


def ds_list(request, label):
  print('in ds_list() for', label)
  qs = Place.objects.all().filter(dataset=label)
  geoms = []
  for p in qs.all():
    feat = {"type": "Feature",
            "properties": {"src_id": p.src_id, "name": p.title},
            "geometry": p.geoms.first().jsonb}
    geoms.append(feat)
  return JsonResponse(geoms, safe=False)


"""
  undo last review match action
  - delete any geoms or links created
  - reset flags for hit.reviewed and place.review_xxx
"""


def match_undo(request, ds, tid, pid):
  print('in match_undo() ds, task, pid:', ds, tid, pid)
  from django_celery_results.models import TaskResult
  geom_matches = PlaceGeom.objects.filter(task_id=tid, place_id=pid)
  link_matches = PlaceLink.objects.filter(task_id=tid, place_id=pid)
  geom_matches.delete()
  link_matches.delete()

  # reset place.review_xxx to 0
  tasktype = TaskResult.objects.get(task_id=tid).task_name[6:]
  print('tasktype', tasktype)
  place = Place.objects.get(pk=pid)
  # remove any defer comments
  place.defer_comments.delete()
  # TODO: variable field name?
  if tasktype.startswith('wd'):
    place.review_wd = 0
  elif tasktype == 'tgn':
    place.review_tgn = 0
  else:
    place.review_whg = 0
  place.save()

  # match task_id, place_id in hits; set reviewed = false
  Hit.objects.filter(task_id=tid, place_id=pid).update(reviewed=False)

  return HttpResponseRedirect(request.META.get('HTTP_REFERER'))


"""
  returns dataset owner summary page
"""


class DatasetStatusView(LoginRequiredMixin, UpdateView):
  login_url = '/accounts/login/'
  redirect_field_name = 'redirect_to'

  form_class = DatasetDetailModelForm

  template_name = 'datasets/ds_status.html'

  def get_object(self):
    id_ = self.kwargs.get("id")
    return get_object_or_404(Dataset, id=id_)

  def get_context_data(self, *args, **kwargs):
    context = super(DatasetStatusView, self).get_context_data(*args, **kwargs)

    id_ = self.kwargs.get("id")
    ds = get_object_or_404(Dataset, id=id_)
    place_count = ds.places.count()
    wdgn_status = {
      "rows": place_count,
      "got_hits": ds.places.exclude(review_wd=None).count(),
      "reviewed": ds.places.filter(review_wd=1).count(),
      "remain": ds.places.filter(review_wd=0).count(),
      "deferred": ds.places.filter(review_wd=2).count(),
    }

    idx_status = {
      "rows": place_count,
      "got_hits": ds.places.exclude(review_whg=None).count(),
      "reviewed": ds.places.filter(review_whg=1).count(),
      "remain": ds.places.filter(review_whg=0).count(),
      "deferred": ds.places.filter(review_whg=2).count() or 'none',
    }

    context['wdgn_status'] = wdgn_status
    context['idx_status'] = idx_status

    def placecounter(th):
      pcounts = {}
      count0 = th.filter(query_pass='pass0').values('place_id').distinct().count()
      count1 = th.filter(query_pass='pass1').values('place_id').distinct().count()
      count2 = th.filter(query_pass='pass2').values('place_id').distinct().count()
      count0and1 = th.filter(query_pass='pass1, pass0').values('place_id').distinct().count()

      pcounts['p0'] = count0
      pcounts['p1'] = count1
      pcounts['p2'] = count2
      pcounts['p0and1'] = count0and1
      return pcounts

    # omits FAILURE and ARCHIVED
    ds_tasks = ds.tasks.exclude(status='FAILURE').exclude(status='ARCHIVED')
    context['tasks'] = ds_tasks
    # most recent successful, non-archived task for each type
    task_wdgn = ds_tasks.filter(task_name__startswith='align_wd').order_by('-date_done').first()
    context['task_wdgn'] = task_wdgn
    task_idx = ds_tasks.filter(task_name__startswith='align_idx').order_by('-date_done').first()
    context['task_idx'] = task_idx

    # remaining_wdgn = Hit.objects.filter(task_id=task_wdgn.task_id, reviewed=False)
    if task_wdgn is not None:
      remaining_wdgn = Hit.objects.filter(task_id=task_wdgn.task_id, reviewed=False)
      context['wdgn_passes'] = placecounter(remaining_wdgn)
    else:
      context['wdgn_passes'] = {}

    if task_idx is not None:
      remaining_idx = Hit.objects.filter(task_id=task_idx.task_id, reviewed=False)
      context['idx_passes'] = placecounter(remaining_idx)
    else:
      context['idx_passes'] = {}

    me = self.request.user
    placeset = ds.places.all()

    context['updates'] = {}
    context['ds'] = ds
    context['collaborators'] = ds.collaborators.all()
    context['owners'] = ds.owners
    context['is_admin'] = True if me.groups.filter(name__in=['whg_admins']).exists() else False
    context['editorial'] = True if me.groups.filter(name__in=['editorial']).exists() else False

    # initial (non-task)
    context['num_names'] = PlaceName.objects.filter(place_id__in=placeset).count()
    context['num_links'] = PlaceLink.objects.filter(
      place_id__in=placeset, task_id=None).count()
    context['num_geoms'] = PlaceGeom.objects.filter(
      place_id__in=placeset, task_id=None).count()
    context['numrows'] = ds.places.count()

    # augmentations (has task_id)
    context['links_added'] = PlaceLink.objects.filter(
      place_id__in=placeset, task_id__contains='-').count()
    context['geoms_added'] = PlaceGeom.objects.filter(
      place_id__in=placeset, task_id__contains='-').count()

    context['beta_or_better'] = True if self.request.user.groups.filter(name__in=['beta', 'admins']).exists() else False

    vis_parameters = ds.vis_parameters
    # if vis_parameters is None:
    if not vis_parameters:
      vis_parameters = {
        'seq': {'tabulate': False, 'temporal_control': 'none', 'trail': False},
        'min': {'tabulate': False, 'temporal_control': 'none', 'trail': False},
        'max': {'tabulate': False, 'temporal_control': 'none', 'trail': False}
      }
    # context['visParameters'] = json.dumps(vis_parameters)
    context['vis_parameters_dict'] = vis_parameters

    return context


@require_POST
def update_vis_parameters(request, *args, **kwargs):
  try:
    ds_id = request.POST.get('ds_id')
    checked = bool(request.POST.get('checked') == 'true')

    if checked:
      vis_parameters = {
        'seq': {'tabulate': False, 'temporal_control': 'none', 'trail': False},
        'min': {'tabulate': 'initial', 'temporal_control': 'filter', 'trail': False},
        'max': {'tabulate': True, 'temporal_control': 'filter', 'trail': False}
      }
    else:
      vis_parameters = {
        'seq': {'tabulate': False, 'temporal_control': 'none', 'trail': False},
        'min': {'tabulate': False, 'temporal_control': 'none', 'trail': False},
        'max': {'tabulate': False, 'temporal_control': 'none', 'trail': False}
      }

    # Update the vis_parameters field of the dataset
    dataset = get_object_or_404(Dataset, pk=ds_id)
    dataset.vis_parameters = vis_parameters
    dataset.save()

    return JsonResponse(
      {'message': 'Visualisation parameters updated successfully', 'vis_parameters': json.dumps(vis_parameters)})
  except Exception as e:
    return JsonResponse({'error': str(e)}, status=500)


"""
  returns dataset owner metadata page
  (formerly DatasetSummaryView)
"""


class DatasetMetadataView(LoginRequiredMixin, UpdateView):
  login_url = '/accounts/login/'
  redirect_field_name = 'redirect_to'

  form_class = DatasetDetailModelForm

  template_name = 'datasets/ds_metadata.html'

  # Dataset has been edited, form submitted
  def form_valid(self, form):
    data = form.cleaned_data
    ds = get_object_or_404(Dataset, pk=self.kwargs.get("id"))
    dsid = ds.id
    user = self.request.user
    file = data['file']
    filerev = ds.files.all().order_by('-rev')[0].rev
    # print('DatasetSummaryView kwargs',self.kwargs)
    print('DatasetSummaryView form_valid() data->', data)
    if data["file"] == None:
      print('data["file"] == None')
      # no file, updating dataset only
      ds.title = data['title']
      ds.description = data['description']
      ds.uri_base = data['uri_base']
      ds.save()
    return super().form_valid(form)

  def form_invalid(self, form):
    print('kwargs', self.kwargs)
    context = {}
    print('form not valid; errors:', form.errors)
    print('cleaned_data', form.cleaned_data)
    return super().form_invalid(form)

  def get_object(self):
    id_ = self.kwargs.get("id")
    return get_object_or_404(Dataset, id=id_)

  def get_context_data(self, *args, **kwargs):
    context = super(DatasetMetadataView, self).get_context_data(*args, **kwargs)

    # print('DatasetSummaryView get_context_data() kwargs:',self.kwargs)
    # print('DatasetSummaryView get_context_data() request.user',self.request.user)
    id_ = self.kwargs.get("id")
    ds = get_object_or_404(Dataset, id=id_)

    """
      when coming from DatasetCreateView() (file.df_status == format_ok)
      runs ds_insert_tsv() or ds_insert_lpf()
      using most recent dataset file
    """
    file = ds.file

    # build context for rendering ds_status.html
    me = self.request.user
    placeset = ds.places.all()

    context['updates'] = {}
    context['ds'] = ds
    context['collaborators'] = ds.collaborators.all()
    context['owners'] = ds.owners
    context['is_admin'] = True if me.groups.filter(name__in=['whg_admins']).exists() else False
    context['editorial'] = True if me.groups.filter(name__in=['editorial']).exists() else False

    # excludes datasets w/o an associated DatasetFile
    if file and hasattr(file, 'file') and os.path.exists(file.file.path):
      context['current_file'] = file
      context['format'] = file.format
      context['numrows'] = file.numrows
      context['filesize'] = round(file.file.size / 1000000, 1)

    # initial (non-task)
    context['num_names'] = PlaceName.objects.filter(place_id__in=placeset).count()
    context['num_links'] = PlaceLink.objects.filter(
      place_id__in=placeset, task_id=None).count()
    context['num_geoms'] = PlaceGeom.objects.filter(
      place_id__in=placeset, task_id=None).count()

    # augmentations (has task_id)
    context['links_added'] = PlaceLink.objects.filter(
      place_id__in=placeset, task_id__contains='-').count()
    context['geoms_added'] = PlaceGeom.objects.filter(
      place_id__in=placeset, task_id__contains='-').count()

    context['beta_or_better'] = True if self.request.user.groups.filter(name__in=['beta', 'admins']).exists() else False

    # print('context from DatasetSummaryView', context)
    return context


"""
  returns dataset owner's browse table
"""


class DatasetBrowseView(LoginRequiredMixin, DetailView):
  login_url = '/accounts/login/'
  redirect_field_name = 'redirect_to'

  model = Dataset
  template_name = 'datasets/ds_browse.html'

  def get_success_url(self):
    id_ = self.kwargs.get("id")
    user = self.request.user
    print('messages:', messages.get_messages(self.kwargs))
    return '/datasets/' + str(id_) + '/browse'

  def get_object(self):
    id_ = self.kwargs.get("id")
    return get_object_or_404(Dataset, id=id_)

  def get_context_data(self, *args, **kwargs):
    context = super(DatasetBrowseView, self).get_context_data(*args, **kwargs)
    context['mbtokenkg'] = settings.MAPBOX_TOKEN_KG
    context['mbtoken'] = settings.MAPBOX_TOKEN_WHG
    context['maptilerkey'] = settings.MAPTILER_KEY

    print('DatasetBrowseView get_context_data() kwargs:', self.kwargs)
    print('DatasetBrowseView get_context_data() request.user', self.request.user)
    id_ = self.kwargs.get("id")

    ds = get_object_or_404(Dataset, id=id_)
    me = self.request.user
    ds_tasks = [t for t in ds.recon_status]

    context['collaborators'] = ds.collaborators.all()
    context['owners'] = ds.owners
    context['is_admin'] = True if me.groups.filter(name__in=['whg_admins']).exists() else False
    context['updates'] = {}
    context['ds'] = ds
    context['tgntask'] = 'tgn' in ds_tasks
    context['whgtask'] = len(set(['whg', 'idx']) & set(ds_tasks)) > 0
    context['wdtask'] = len(set(['wd', 'wdlocal']) & set(ds_tasks)) > 0

    return context


"""
  returns public dataset browse table
"""


class DatasetPlacesView(DetailView):
  login_url = '/accounts/login/'
  redirect_field_name = 'redirect_to'

  model = Dataset
  template_name = 'datasets/ds_places.html'

  def get_object(self):
    id_ = self.kwargs.get("id")
    return get_object_or_404(Dataset, id=id_)

  def get_context_data(self, *args, **kwargs):
    context = super(DatasetPlacesView, self).get_context_data(*args, **kwargs)
    context['mbtokenkg'] = settings.MAPBOX_TOKEN_KG
    context['mbtoken'] = settings.MAPBOX_TOKEN_WHG
    context['maptilerkey'] = settings.MAPTILER_KEY
    context['URL_FRONT'] = settings.URL_FRONT

    print('DatasetPlacesView get_context_data() kwargs:', self.kwargs)
    print('DatasetPlacesView get_context_data() request.user', self.request.user)
    id_ = self.kwargs.get("id")

    ds = get_object_or_404(Dataset, id=id_)
    me = self.request.user

    me = self.request.user
    if not me.is_anonymous:
      if me.groups.filter(name='whg_admins').exists():
        context['my_collections'] = Collection.objects.filter(collection_class='place')
      else:
        context['my_collections'] = Collection.objects.filter(owner=me, collection_class='place')

    context['loggedin'] = 'true' if not me.is_anonymous else 'false'

    context['updates'] = {}
    context['ds'] = ds
    context['beta_or_better'] = True if self.request.user.groups.filter(name__in=['beta', 'admins']).exists() else False

    if not ds.vis_parameters:
      # Populate with default values:
      # tabulate: 'initial'|true|false - include sortable table column, 'initial' indicating the initial sort column
      # temporal_control: 'player'|'filter'|null - control to be displayed when sorting on this column
      # trail: true|false - whether to include ant-trail motion indicators on map
      ds.vis_parameters = "{'seq': {'tabulate': false, 'temporal_control': null, 'trail': true},'min': {'tabulate': false, 'temporal_control': null, 'trail': true},'max': {'tabulate': false, 'temporal_control': null, 'trail': false}}"
    context['visParameters'] = ds.vis_parameters

    return context


"""
  returns dataset owner "Linking" tab listing reconciliation tasks
"""


class DatasetReconcileView(LoginRequiredMixin, DetailView):
  login_url = '/accounts/login/'
  redirect_field_name = 'redirect_to'

  model = Dataset
  template_name = 'datasets/ds_reconcile.html'

  def get_success_url(self):
    id_ = self.kwargs.get("id")
    user = self.request.user
    print('messages:', messages.get_messages(self.kwargs))
    return '/datasets/' + str(id_) + '/reconcile'

  def get_object(self):
    id_ = self.kwargs.get("id")
    return get_object_or_404(Dataset, id=id_)

  def get_context_data(self, *args, **kwargs):
    context = super(DatasetReconcileView, self).get_context_data(*args, **kwargs)

    id_ = self.kwargs.get("id")
    ds = get_object_or_404(Dataset, id=id_)

    id_ = self.kwargs.get("id")
    ds = get_object_or_404(Dataset, id=id_)
    place_count = ds.places.count()
    wdgn_status = {
      "rows": place_count,
      "got_hits": ds.places.exclude(review_wd=None).count(),
      "reviewed": ds.places.filter(review_wd=1).count(),
      "remain": ds.places.filter(review_wd=0).count(),
      "deferred": ds.places.filter(review_wd=2).count(),
    }

    idx_status = {
      "rows": place_count,
      "got_hits": ds.places.exclude(review_whg=None).count(),
      "reviewed": ds.places.filter(review_whg=1).count(),
      "remain": ds.places.filter(review_whg=0).count(),
      "deferred": ds.places.filter(review_whg=2).count() or 'none',
    }

    context['wdgn_status'] = wdgn_status
    context['idx_status'] = idx_status
    context['is_admin'] = True if self.request.user.groups.filter(name__in=['whg_admins']).exists() else False

    # build context for rendering dataset.html
    me = self.request.user

    # omits FAILURE and ARCHIVED
    ds_tasks = ds.tasks.filter(status='SUCCESS')

    context['ds'] = ds
    context['tasks'] = ds_tasks

    context['beta_or_better'] = True if self.request.user.groups.filter(
      name__in=['beta', 'whg_admins']).exists() else False

    return context


"""
  returns dataset owner "Collaborators" tab
"""


class DatasetCollabView(LoginRequiredMixin, DetailView):
  login_url = '/accounts/login/'
  redirect_field_name = 'redirect_to'

  model = DatasetUser
  template_name = 'datasets/ds_collab.html'

  def get_success_url(self):
    id_ = self.kwargs.get("id")
    user = self.request.user
    print('messages:', messages.get_messages(self.kwargs))
    return '/datasets/' + str(id_) + '/collab'

  def get_object(self):
    id_ = self.kwargs.get("id")
    return get_object_or_404(Dataset, id=id_)

  def get_context_data(self, *args, **kwargs):
    context = super(DatasetCollabView, self).get_context_data(*args, **kwargs)

    print('DatasetCollabView get_context_data() kwargs:', self.kwargs)
    print('DatasetCollabView get_context_data() request.user:', self.request.user)
    id_ = self.kwargs.get("id")
    ds = get_object_or_404(Dataset, id=id_)

    # build context for rendering dataset.html
    me = self.request.user

    context['ds'] = ds

    context['collabs'] = ds.collabs.all()
    context['collaborators'] = ds.collaborators.all()
    context['owners'] = ds.owners

    context['beta_or_better'] = True if self.request.user.groups.filter(name__in=['beta', 'admins']).exists() else False

    return context


"""
  returns add (reconciliation) task page
"""


class DatasetAddTaskView(LoginRequiredMixin, DetailView):
  login_url = '/accounts/login/'
  redirect_field_name = 'redirect_to'

  model = Dataset
  template_name = 'datasets/ds_addtask.html'

  def get_success_url(self):
    id_ = self.kwargs.get("id")
    user = self.request.user
    print('messages:', messages.get_messages(self.kwargs))
    return '/datasets/' + str(id_) + '/log'

  def get_object(self):
    id_ = self.kwargs.get("id")
    return get_object_or_404(Dataset, id=id_)

  def get_context_data(self, *args, **kwargs):
    context = super(DatasetAddTaskView, self).get_context_data(*args, **kwargs)
    """ maps need these """
    context['mbtokenkg'] = settings.MAPBOX_TOKEN_KG
    context['mbtoken'] = settings.MAPBOX_TOKEN_WHG
    context['maptilerkey'] = settings.MAPTILER_KEY

    id_ = self.kwargs.get("id")
    ds = get_object_or_404(Dataset, id=id_)

    # build context for rendering ds_addtask.html
    me = self.request.user
    area_types = ['ccodes', 'copied', 'drawn']

    # user study areas
    userareas = Area.objects.filter(type__in=area_types).values('id', 'title').order_by('-created')

    # pre-defined UN regions
    predefined = Area.objects.all().filter(type='predefined').values('id', 'title')

    gothits = {}
    for t in ds.tasks.filter(status='SUCCESS', task_name__startswith='align_'):
      gothits[t.task_id] = int(json.loads(t.result)['got_hits'])

    # deliver status message(s) to template
    msg_unreviewed = """There is a <span class='strong'>%s</span> task in progress,
      and all %s records that got hits remain unreviewed. <span class='text-danger strong'>Starting this new task
      will delete the existing one</span>, with no impact on your dataset."""
    msg_inprogress = """<p class='mb-1'>There is a <span class='strong'>%s</span> task in progress,
      and %s of the %s records that had hits have been reviewed. <span class='text-danger strong'>Starting this new task
      will archive the existing task and submit only unreviewed records.</span>.
      If you proceed, you can keep or delete prior match results (links and/or geometry):</p>"""
    msg_done = """All records have been submitted for reconciliation to %s and reviewed.
      To begin the step of accessioning to the WHG index, please <a href="%s">contact our editorial team.</a>"""

    for i in ds.taskstats.items():
      # auth = 'Wikidata+GeoNames' if i[0].startswith('align_wd') else 'WHG index'
      auth = i[0][6:]  # strip 'align_'
      auth_name = 'Wikidata+GeoNames' if auth == 'wdlocal' else 'WHG index'
      if len(i[1]) > 0:  # there's a SUCCESS task
        tid = i[1][0]['tid']
        remaining = i[1][0]['total']
        hadhits = gothits[tid]
        reviewed = hadhits - remaining
        print('auth, tid, remaining, hadhits', auth, tid, remaining, hadhits)
        if remaining == 0 and ds.ds_status != 'updated':
          # if remaining == 0:
          context['msg_' + auth] = {
            'msg': msg_done % (auth_name, "/contact"),
            'type': 'done'}
        elif remaining < hadhits and ds.ds_status != 'updated':
          context['msg_' + auth] = {
            'msg': msg_inprogress % (auth_name, reviewed, hadhits),
            'type': 'inprogress'}
        else:
          context['msg_' + auth] = {
            'msg': msg_unreviewed % (auth_name, hadhits),
            'type': 'unreviewed'
          }
      else:
        context['msg_' + auth] = {
          # 'msg': "no current tasks of this type",
          'msg': "",
          'type': 'none'
        }

    active_tasks = dict(filter(lambda elem: len(elem[1]) > 0, ds.taskstats.items()))
    remaining = {}
    for t in active_tasks.items():
      remaining[t[0][6:]] = t[1][0]['total']

    context['region_list'] = predefined
    context['area_list'] = userareas if me.id == 2 else userareas.filter(owner=me)
    context['ds'] = ds
    context['numrows'] = ds.places.count()
    context['collaborators'] = ds.collabs.all()
    context['owners'] = ds.owners
    context['remain_to_review'] = remaining
    context['missing_geoms'] = ds.missing_geoms
    context['is_admin'] = True if self.request.user.groups.filter(name__in=['whg_admins']).exists() else False
    # context['beta_or_better'] = True if self.request.user.groups.filter(name__in=['beta', 'admins']).exists() else False

    return context


"""
  returns dataset owner "Log & Comments" tab
"""


class DatasetLogView(LoginRequiredMixin, DetailView):
  login_url = '/accounts/login/'
  redirect_field_name = 'redirect_to'

  model = Dataset
  template_name = 'datasets/ds_log.html'

  def get_success_url(self):
    id_ = self.kwargs.get("id")
    user = self.request.user
    print('messages:', messages.get_messages(self.kwargs))
    return '/datasets/' + str(id_) + '/log'

  def get_object(self):
    id_ = self.kwargs.get("id")
    return get_object_or_404(Dataset, id=id_)

  def get_context_data(self, *args, **kwargs):
    context = super(DatasetLogView, self).get_context_data(*args, **kwargs)

    print('DatasetLogView get_context_data() kwargs:', self.kwargs)
    print('DatasetLogView get_context_data() request.user:', self.request.user)
    id_ = self.kwargs.get("id")
    ds = get_object_or_404(Dataset, id=id_)

    me = self.request.user

    context['ds'] = ds
    context['log'] = ds.log.filter(category='dataset').order_by('-timestamp')
    context['comments'] = Comment.objects.filter(place_id__dataset=ds).order_by('-created')
    context['beta_or_better'] = True if self.request.user.groups.filter(name__in=['beta', 'admins']).exists() else False

    return context


"""
  REPLACED by insert.ds_insert_json()
"""
# def ds_insert_lpf(request, pk):
#   import json
#   [countrows, countlinked, total_links] = [0, 0, 0]
#   ds = get_object_or_404(Dataset, id=pk)
#   user = request.user
#   # latest file
#   dsf = ds.files.all().order_by('-rev')[0]
#   uribase = ds.uri_base
#   print('new dataset, uri_base', ds.label, uribase)
#
#   # TODO: lpf can get big; support json-lines
#
#   # insert only if empty
#   dbcount = Place.objects.filter(dataset=ds.label).count()
#   print('dbcount', dbcount)
#
#   if dbcount == 0:
#     errors = []
#     try:
#       infile = dsf.file.open(mode="r")
#       print('ds_insert_lpf() for dataset', ds)
#       print('ds_insert_lpf() request.GET, infile', request.GET, infile)
#       with infile:
#         jdata = json.loads(infile.read())
#
#         print('count of features', len(jdata['features']))
#         # print('0th feature',jdata['features'][0])
#
#         for feat in jdata['features']:
#           # create Place, save to get id, then build associated records for each
#           objs = {"PlaceNames": [], "PlaceTypes": [], "PlaceGeoms": [], "PlaceWhens": [],
#                   "PlaceLinks": [], "PlaceRelated": [], "PlaceDescriptions": [],
#                   "PlaceDepictions": []}
#           countrows += 1
#
#           # build attributes for new Place instance
#           title = re.sub('\(.*?\)', '', feat['properties']['title'])
#
#           # geometry
#           geojson = feat['geometry'] if 'geometry' in feat.keys() else None
#
#           # ccodes
#           if 'ccodes' not in feat['properties'].keys():
#             if geojson:
#               # a GeometryCollection
#               ccodes = ccodesFromGeom(geojson)
#               print('ccodes', ccodes)
#             else:
#               ccodes = []
#           else:
#             ccodes = feat['properties']['ccodes']
#
#           # temporal
#           # send entire feat for time summary
#           # (minmax and intervals[])
#           datesobj = parsedates_lpf(feat)
#
#           # TODO: compute fclasses
#           try:
#             newpl = Place(
#               # strip uribase from @id
#               src_id=feat['@id'] if uribase in ['', None] else feat['@id'].replace(uribase, ''),
#               dataset=ds,
#               title=title,
#               ccodes=ccodes,
#               minmax=datesobj['minmax'],
#               timespans=datesobj['intervals']
#             )
#             newpl.save()
#             print('new place: ', newpl.title)
#           except:
#             print('failed id' + title + 'datesobj: ' + str(datesobj))
#             print(sys.exc_info())
#
#           # PlaceName: place,src_id,toponym,task_id,
#           # jsonb:{toponym, lang, citation[{label, year, @id}], when{timespans, ...}}
#           # TODO: adjust for 'ethnic', 'demonym'
#           for n in feat['names']:
#             if 'toponym' in n.keys():
#               # if comma-separated listed, get first
#               objs['PlaceNames'].append(PlaceName(
#                 place=newpl,
#                 src_id=newpl.src_id,
#                 toponym=n['toponym'].split(', ')[0],
#                 jsonb=n
#               ))
#
#           # PlaceType: place,src_id,task_id,jsonb:{identifier,label,src_label}
#           # try:
#           if 'types' in feat.keys():
#             fclass_list = []
#             for t in feat['types']:
#               if 'identifier' in t.keys() and t['identifier'][:4] == 'aat:' \
#                 and int(t['identifier'][4:]) in Type.objects.values_list('aat_id', flat=True):
#                 fc = get_object_or_404(Type, aat_id=int(t['identifier'][4:])).fclass \
#                   if t['identifier'][:4] == 'aat:' else None
#                 fclass_list.append(fc)
#               else:
#                 fc = None
#               print('from feat[types]:', t)
#               print('PlaceType record newpl,newpl.src_id,t,fc', newpl, newpl.src_id, t, fc)
#               objs['PlaceTypes'].append(PlaceType(
#                 place=newpl,
#                 src_id=newpl.src_id,
#                 jsonb=t,
#                 fclass=fc
#               ))
#             newpl.fclasses = fclass_list
#             newpl.save()
#
#           # PlaceWhen: place,src_id,task_id,minmax,jsonb:{timespans[],periods[],label,duration}
#           if 'when' in feat.keys() and feat['when'] != {}:
#             objs['PlaceWhens'].append(PlaceWhen(
#               place=newpl,
#               src_id=newpl.src_id,
#               jsonb=feat['when'],
#               minmax=newpl.minmax
#             ))
#
#           # PlaceGeom: place,src_id,task_id,jsonb:{type,coordinates[],when{},geo_wkt,src}
#           # if 'geometry' in feat.keys() and feat['geometry']['type']=='GeometryCollection':
#           if geojson and geojson['type'] == 'GeometryCollection':
#             # for g in feat['geometry']['geometries']:
#             for g in geojson['geometries']:
#               # print('from feat[geometry]:',g)
#               objs['PlaceGeoms'].append(PlaceGeom(
#                 place=newpl,
#                 src_id=newpl.src_id,
#                 jsonb=g
#                 , geom=GEOSGeometry(json.dumps(g))
#               ))
#           elif geojson:
#             objs['PlaceGeoms'].append(PlaceGeom(
#               place=newpl,
#               src_id=newpl.src_id,
#               jsonb=geojson
#               , geom=GEOSGeometry(json.dumps(geojson))
#             ))
#
#           # PlaceLink: place,src_id,task_id,jsonb:{type,identifier}
#           if 'links' in feat.keys() and len(feat['links']) > 0:
#             countlinked += 1  # record has *any* links
#             # print('countlinked',countlinked)
#             for l in feat['links']:
#               total_links += 1  # record has n links
#               objs['PlaceLinks'].append(PlaceLink(
#                 place=newpl,
#                 src_id=newpl.src_id,
#                 # alias uri base for known authorities
#                 jsonb={"type": l['type'], "identifier": aliasIt(l['identifier'].rstrip('/'))}
#               ))
#
#           # PlaceRelated: place,src_id,task_id,jsonb{relationType,relationTo,label,when{}}
#           if 'relations' in feat.keys():
#             for r in feat['relations']:
#               objs['PlaceRelated'].append(PlaceRelated(
#                 place=newpl, src_id=newpl.src_id, jsonb=r))
#
#           # PlaceDescription: place,src_id,task_id,jsonb{@id,value,lang}
#           if 'descriptions' in feat.keys():
#             for des in feat['descriptions']:
#               objs['PlaceDescriptions'].append(PlaceDescription(
#                 place=newpl, src_id=newpl.src_id, jsonb=des))
#
#           # PlaceDepiction: place,src_id,task_id,jsonb{@id,title,license}
#           if 'depictions' in feat.keys():
#             for dep in feat['depictions']:
#               objs['PlaceDepictions'].append(PlaceDepiction(
#                 place=newpl, src_id=newpl.src_id, jsonb=dep))
#
#           # throw errors into user message
#           def raiser(model, e):
#             print('Bulk load for ' + model + ' failed on', newpl)
#             errors.append({"field": model, "error": e})
#             print('error', e)
#             raise DataError
#
#           # create related objects
#           try:
#             PlaceName.objects.bulk_create(objs['PlaceNames'])
#           except DataError as e:
#             raiser('Name', e)
#
#           try:
#             PlaceType.objects.bulk_create(objs['PlaceTypes'])
#           except DataError as de:
#             raiser('Type', e)
#
#           try:
#             PlaceWhen.objects.bulk_create(objs['PlaceWhens'])
#           except DataError as de:
#             raiser('When', e)
#
#           try:
#             PlaceGeom.objects.bulk_create(objs['PlaceGeoms'])
#           except DataError as de:
#             raiser('Geom', e)
#
#           try:
#             PlaceLink.objects.bulk_create(objs['PlaceLinks'])
#           except DataError as de:
#             raiser('Link', e)
#
#           try:
#             PlaceRelated.objects.bulk_create(objs['PlaceRelated'])
#           except DataError as de:
#             raiser('Related', e)
#
#           try:
#             PlaceDescription.objects.bulk_create(objs['PlaceDescriptions'])
#           except DataError as de:
#             raiser('Description', e)
#
#           try:
#             PlaceDepiction.objects.bulk_create(objs['PlaceDepictions'])
#           except DataError as de:
#             raiser('Depiction', e)
#
#           # TODO: compute newpl.ccodes (if geom), newpl.fclasses, newpl.minmax
#           # something failed in *any* Place creation; delete dataset
#
#         print('new dataset:', ds.__dict__)
#         infile.close()
#
#       return ({"numrows": countrows,
#                "numlinked": countlinked,
#                "total_links": total_links})
#     except:
#       # drop the (empty) database
#       # ds.delete()
#       # email to user, admin
#       subj = 'World Historical Gazetteer error followup'
#       msg = 'Hello ' + user.name + ', \n\nWe see your recent upload for the ' + ds.label + \
#             ' dataset failed, very sorry about that!' + \
#             '\nThe likely cause was: ' + str(errors) + '\n\n' + \
#             "If you can, fix the cause. If not, please respond to this email and we will get back to you soon.\n\nRegards,\nThe WHG Team"
#       emailer(subj, msg, 'whg@kgeographer.org', [user.email, 'whgadmin@kgeographer.com'])
#
#       # return message to 500.html
#       # messages.error(request, "Database insert failed, but we don't know why. The WHG team has been notified and will follow up by email to <b>"+user.username+'</b> ('+user.email+')')
#       # return redirect(request.GET.get('from'))
#       return HttpResponseServerError()
#
#   else:
#     print('insert_ skipped, already in')
#     messages.add_message(request, messages.INFO, 'data is uploaded, but problem displaying dataset page')
#     return redirect('/mydata')
#

"""
  REPLACED by insert.ds_insert_delim()
  insert tsv into database
  file is validated, dataset exists
  if insert fails anywhere, delete dataset + any related objects
"""
# def ds_insert_tsv(request, pk):
#   import csv, re
#   csv.field_size_limit(300000)
#   ds = get_object_or_404(Dataset, id=pk)
#   user = request.user
#   print('ds_insert_tsv()', ds)
#   # retrieve just-added file
#   dsf = ds.files.all().order_by('-rev')[0]
#   print('ds_insert_tsv(): ds, file', ds, dsf)
#   # insert only if empty
#   dbcount = Place.objects.filter(dataset=ds.label).count()
#   # print('dbcount',dbcount)
#   insert_errors = []
#   if dbcount == 0:
#     try:
#       infile = dsf.file.open(mode="r")
#       reader = csv.reader(infile, delimiter=dsf.delimiter)
#
#       infile.seek(0)
#       header = next(reader, None)
#       header = [col.lower().strip() for col in header]
#       # print('header.lower()',[col.lower() for col in header])
#
#       # strip BOM character if exists
#       header[0] = header[0][1:] if '\ufeff' in header[0] else header[0]
#       print('header', header)
#
#       objs = {"PlaceName": [], "PlaceType": [], "PlaceGeom": [], "PlaceWhen": [],
#               "PlaceLink": [], "PlaceRelated": [], "PlaceDescription": []}
#
#       # TODO: what if simultaneous inserts?
#       countrows = 0
#       countlinked = 0
#       total_links = 0
#       for r in reader:
#         # build attributes for new Place instance
#         src_id = r[header.index('id')]
#         title = r[header.index('title')].strip()  # don't try to correct incoming except strip()
#         # strip anything in parens for title only
#         # title = re.sub('\(.*?\)', '', title)
#         title_source = r[header.index('title_source')]
#         title_uri = r[header.index('title_uri')] if 'title_uri' in header else ''
#         ccodes = r[header.index('ccodes')] if 'ccodes' in header else []
#         variants = [x.strip() for x in r[header.index('variants')].split(';')] \
#           if 'variants' in header and r[header.index('variants')] != '' else []
#         types = [x.strip() for x in r[header.index('types')].split(';')] \
#           if 'types' in header else []
#         aat_types = [x.strip() for x in r[header.index('aat_types')].split(';')] \
#           if 'aat_types' in header else []
#         parent_name = r[header.index('parent_name')] if 'parent_name' in header else ''
#         parent_id = r[header.index('parent_id')] if 'parent_id' in header else ''
#         coords = makeCoords(r[header.index('lon')], r[header.index('lat')]) \
#           if 'lon' in header and 'lat' in header else None
#         geowkt = r[header.index('geowkt')] if 'geowkt' in header else None
#         geosource = r[header.index('geo_source')] if 'geo_source' in header else None
#         geoid = r[header.index('geo_id')] if 'geo_id' in header else None
#         geojson = None  # zero it out
#         print('geosource:', geosource)
#         print('geoid:', geoid)
#         # make Point geometry from lon/lat if there
#         if coords and len(coords) == 2:
#           geojson = {"type": "Point", "coordinates": coords,
#                      "geowkt": 'POINT(' + str(coords[0]) + ' ' + str(coords[1]) + ')'}
#         # else make geometry (any) w/Shapely if geowkt
#         if geowkt and geowkt not in ['']:
#           geojson = parse_wkt(geowkt)
#         if geojson and (geosource or geoid):
#           geojson['citation'] = {'label': geosource, 'id': geoid}
#
#         # ccodes; compute if missing and there is geometry
#         if len(ccodes) == 0:
#           if geojson:
#             try:
#               ccodes = ccodesFromGeom(geojson)
#             except:
#               pass
#           else:
#             ccodes = []
#         else:
#           ccodes = [x.strip().upper() for x in r[header.index('ccodes')].split(';')]
#
#         # TODO: assign aliases if wd, tgn, pl, bnf, gn, viaf
#         matches = [aliasIt(x.strip()) for x in r[header.index('matches')].split(';')] \
#           if 'matches' in header and r[header.index('matches')] != '' else []
#
#         start = r[header.index('start')] if 'start' in header else None
#         # validate_tsv() ensures there is always a start
#         has_end = 'end' in header and r[header.index('end')] != ''
#         end = r[header.index('end')] if has_end else start
#
#         datesobj = parsedates_tsv(start, end)
#         # returns {timespans:[{}],minmax[]}
#
#         description = r[header.index('description')] \
#           if 'description' in header else ''
#
#         print('title, src_id (pre-newpl):', title, src_id)
#
#         # create new Place object
#         # TODO: generate fclasses
#         newpl = Place(
#           src_id=src_id,
#           dataset=ds,
#           title=title,
#           ccodes=ccodes,
#           minmax=datesobj['minmax'],
#           timespans=[datesobj['minmax']]  # list of lists
#         )
#         newpl.save()
#         countrows += 1
#
#         # build associated objects and add to arrays #
#         #
#         # PlaceName(); title, then variants
#         #
#         objs['PlaceName'].append(
#           PlaceName(
#             place=newpl,
#             src_id=src_id,
#             toponym=title,
#             jsonb={"toponym": title, "citations": [{"id": title_uri, "label": title_source}]}
#           ))
#         # variants if any; assume same source as title toponym
#         if len(variants) > 0:
#           for v in variants:
#             try:
#               haslang = re.search("@(.*)$", v.strip())
#               if len(v.strip()) > 200:
#                 # print(v.strip())
#                 pass
#               else:
#                 # print('variant for', newpl.id, v)
#                 new_name = PlaceName(
#                   place=newpl,
#                   src_id=src_id,
#                   toponym=v.strip(),
#                   jsonb={"toponym": v.strip(), "citations": [{"id": "", "label": title_source}]}
#                 )
#                 if haslang:
#                   new_name.jsonb['lang'] = haslang.group(1)
#
#                 objs['PlaceName'].append(new_name)
#             except:
#               print('error on variant', sys.exc_info())
#               print('error on variant for newpl.id', newpl.id, v)
#
#         #
#         # PlaceType()
#         #
#         if len(types) > 0:
#           fclass_list = []
#           for i, t in enumerate(types):
#             aatnum = 'aat:' + aat_types[i] if len(aat_types) >= len(types) and aat_types[i] != '' else None
#             print('aatnum in insert_tsv() PlaceTypes', aatnum)
#             if aatnum:
#               try:
#                 fclass_list.append(get_object_or_404(Type, aat_id=int(aatnum[4:])).fclass)
#               except:
#                 # report type lookup issue
#                 insert_errors.append(
#                   {'src_id': src_id,
#                    'title': newpl.title,
#                    'field': 'aat_type',
#                    'msg': aatnum + ' not in WHG-supported list;'}
#                 )
#                 raise
#                 # messages.add_message(request, messages.INFO, 'choked on an invalid AAT place type id')
#                 # return redirect('/mydata')
#                 # continue
#             objs['PlaceType'].append(
#               PlaceType(
#                 place=newpl,
#                 src_id=src_id,
#                 jsonb={"identifier": aatnum if aatnum else '',
#                        "sourceLabel": t,
#                        "label": aat_lookup(int(aatnum[4:])) if aatnum else ''
#                        }
#               ))
#           newpl.fclasses = fclass_list
#           newpl.save()
#
#         #
#         # PlaceGeom()
#         #
#         print('geojson', geojson)
#         if geojson:
#           objs['PlaceGeom'].append(
#             PlaceGeom(
#               place=newpl,
#               src_id=src_id,
#               jsonb=geojson
#               , geom=GEOSGeometry(json.dumps(geojson))
#             ))
#
#         #
#         # PlaceWhen()
#         # via parsedates_tsv(): {"timespans":[{start{}, end{}}]}
#         if start != '':
#           objs['PlaceWhen'].append(
#             PlaceWhen(
#               place=newpl,
#               src_id=src_id,
#               # jsonb=datesobj['timespans']
#               jsonb=datesobj
#             ))
#
#         #
#         # PlaceLink() - all are closeMatch
#         #
#         if len(matches) > 0:
#           countlinked += 1
#           for m in matches:
#             total_links += 1
#             objs['PlaceLink'].append(
#               PlaceLink(
#                 place=newpl,
#                 src_id=src_id,
#                 jsonb={"type": "closeMatch", "identifier": m}
#               ))
#
#         #
#         # PlaceRelated()
#         #
#         if parent_name != '':
#           objs['PlaceRelated'].append(
#             PlaceRelated(
#               place=newpl,
#               src_id=src_id,
#               jsonb={
#                 "relationType": "gvp:broaderPartitive",
#                 "relationTo": parent_id,
#                 "label": parent_name}
#             ))
#
#         #
#         # PlaceDescription()
#         # @id, value, lang
#         if description != '':
#           objs['PlaceDescription'].append(
#             PlaceDescription(
#               place=newpl,
#               src_id=src_id,
#               jsonb={
#                 # "@id": "", "value":description, "lang":""
#                 "value": description
#               }
#             ))
#
#       # bulk_create(Class, batch_size=n) for each
#       PlaceName.objects.bulk_create(objs['PlaceName'], batch_size=10000)
#       PlaceType.objects.bulk_create(objs['PlaceType'], batch_size=10000)
#       try:
#         PlaceGeom.objects.bulk_create(objs['PlaceGeom'], batch_size=10000)
#       except:
#         print('geom insert failed', newpl, sys.exc_info())
#         pass
#       PlaceLink.objects.bulk_create(objs['PlaceLink'], batch_size=10000)
#       PlaceRelated.objects.bulk_create(objs['PlaceRelated'], batch_size=10000)
#       PlaceWhen.objects.bulk_create(objs['PlaceWhen'], batch_size=10000)
#       PlaceDescription.objects.bulk_create(objs['PlaceDescription'], batch_size=10000)
#
#       infile.close()
#       print('insert_errors', insert_errors)
#       # print('rows,linked,links:', countrows, countlinked, total_links)
#     except:
#       print('tsv insert failed', newpl, sys.exc_info())
#       # drop the (empty) dataset if insert wasn't complete
#       ds.delete()
#       # email to user, admin
#       failed_upload_notification(user, dsf.file.name, ds.label)
#
#       # return message to 500.html
#       messages.error(request,
#                      "Database insert failed, but we don't know why. The WHG team has been notified and will follow up by email to <b>" + user.name + '</b> (' + user.email + ')')
#       return HttpResponseServerError()
#   else:
#     print('insert_tsv skipped, already in')
#     messages.add_message(request, messages.INFO, 'data is uploaded, but problem displaying dataset page')
#     return redirect('/mydata')
#
#   return ({"numrows": countrows,
#            "numlinked": countlinked,
#            "total_links": total_links})
#

""" REPLACED UPDATE FUNCTIONS Nov/Dec 2022 """
"""
  DEPRECATED
  update_rels_tsv(pobj, row)
  backup 26 Nov 2022
"""
# def update_rels_tsv_bak(pobj, row):
#   header = list(row.keys())
#   # print('update_rels_tsv(): pobj, row, header', pobj, row, header)
#   # dies somewhere after this
#   src_id = row['id']
#   title = row['title']
#   # for PlaceName insertion, strip anything in parens
#   title = re.sub('\(.*?\)', '', title)
#   title_source = row['title_source']
#   title_uri = row['title_uri'] if 'title_uri' in header else ''
#   variants = [x.strip() for x in row['variants'].split(';')] \
#     if 'variants' in header and row['variants'] else []
#
#   types = [x.strip() for x in row['types'].split(';')] \
#     if 'types' in header and str(row['types']) != '' else []
#
#   aat_types = [x.strip() for x in row['aat_types'].split(';')] \
#     if 'aat_types' in header and str(row['aat_types']) != '' else []
#
#   parent_name = row['parent_name'] if 'parent_name' in header else ''
#
#   parent_id = row['parent_id'] if 'parent_id' in header else ''
#
#   # empty lon and lat are None
#   coords = makeCoords(row['lon'], row['lat']) \
#     if 'lon' in header and 'lat' in header and row['lon'] else []
#   print('coords', coords)
#   try:
#     matches = [x.strip() for x in row['matches'].split(';')] \
#       if 'matches' in header and row['matches'] else []
#   except:
#     print('matches, error', row['matches'], sys.exc_info())
#
#   description = row['description'] \
#     if row['description'] else ''
#
#   # build associated objects and add to arrays
#   objs = {"PlaceName":[], "PlaceType":[], "PlaceGeom":[], "PlaceWhen":[],
#           "PlaceLink":[], "PlaceRelated":[], "PlaceDescription":[], "PlaceDepiction":[]}
#
#   # title as a PlaceName
#   objs['PlaceName'].append(
#     PlaceName(
#       place=pobj,
#       src_id = src_id,
#       toponym = title,
#       jsonb={"toponym": title, "citation": {"id":title_uri,"label":title_source}}
#   ))
#
#   # add variants as PlaceNames, if any
#   if len(variants) > 0:
#     for v in variants:
#       haslang = re.search("@(.*)$", v.strip())
#       new_name = PlaceName(
#         place=pobj,
#         src_id = src_id,
#         toponym = v.strip(),
#         jsonb={"toponym": v.strip(), "citation": {"id":"","label":title_source}}
#       )
#       if haslang:
#         new_name.jsonb['lang'] = haslang.group(1)
#       objs['PlaceName'].append(new_name)
#   print('objs after names', objs)
#
#   #
#   # PlaceType()
#   # TODO: parse t
#   if len(types) > 0:
#     fclass_list = []
#     for i,t in enumerate(types):
#       # i always 0 in tsv
#       aatnum='aat:'+aat_types[i] if len(aat_types) >= len(types) else None
#       print(aat_types[i])
#       if aatnum:
#         fc = get_object_or_404(Type, aat_id=aat_types[i])
#         print('fclass', fc.fclass)
#         fclass_list.append(fc.fclass)
#       objs['PlaceType'].append(
#         PlaceType(
#           place=pobj,
#           src_id = src_id,
#           jsonb={ "identifier":aatnum,
#                   "sourceLabel":t,
#                   "label":aat_lookup(int(aatnum[4:])) if aatnum !='aat:' else ''
#                 },
#           fclass = fc.fclass
#       ))
#   if len(fclass_list) >0:
#     pobj.fclasses = fclass_list
#     pobj.save()
#   print('objs after types', objs)
#
#
#   #
#   # PlaceGeom()
#   # TODO: test geometry type or force geojson
#   if len(coords) > 0:
#     geom = {"type": "Point",
#             "coordinates": coords,
#             "geowkt": 'POINT('+str(coords[0])+' '+str(coords[1])+')'}
#   elif 'geowkt' in header and row['geowkt'] not in ['',None]: # some rows no geom
#     geom = parse_wkt(row['geowkt'])
#     print('from geowkt', geom)
#   else:
#     geom = None
#   print('geom', geom)
#   # TODO:
#   # if pobj is existing place, add geom only if it's new
#   # if pobj is new place and row has geom, always add it
#   if geom:
#     def trunc4(val):
#       return round(val,4)
#
#     new_coords = list(map(trunc4,list(geom['coordinates'])))
#
#     # if no geoms at all, add this one
#     if pobj.geoms.count() == 0:
#       objs['PlaceGeom'].append(
#         PlaceGeom(
#           place=pobj,
#           src_id=src_id,
#           jsonb=geom,
#           geom=GEOSGeometry(json.dumps(geom))
#         ))
#     # otherwise only add if coords don't match
#     elif pobj.geoms.count() > 0:
#       # add only if coords don't match
#       try:
#         for g in pobj.geoms.all():
#           if list(map(trunc4, g.jsonb['coordinates'])) != new_coords:
#             objs['PlaceGeom'].append(
#                 PlaceGeom(
#                   place=pobj,
#                   src_id = src_id,
#                   jsonb=geom,
#                   geom=GEOSGeometry(json.dumps(geom))
#               ))
#       except:
#         print('failed geom on pobj:', pobj, sys.exc_info())
#   print('objs after geom', objs)
#
#   # PlaceLink() - all are closeMatch
#   # Pandas turns nulls into NaN strings, 'nan'
#   print('matches', matches)
#   if len(matches) > 0:
#     # any existing? only add new
#     exist_links = list(pobj.links.all().values_list('jsonb__identifier',flat=True))
#     print('matches, exist_links at create', matches, exist_links)
#
#     if len(set(matches)-set(exist_links)) > 0:
#       # one or more new matches; add 'em
#       for m in matches:
#         objs['PlaceLink'].append(
#           PlaceLink(
#             place=pobj,
#             src_id = src_id,
#             jsonb={"type":"closeMatch", "identifier":m}
#         ))
#
#   # print('objs after matches', objs)
#   #
#   # PlaceRelated()
#   if parent_name != '':
#     objs['PlaceRelated'].append(
#       PlaceRelated(
#         place=pobj,
#         src_id=src_id,
#         jsonb={
#           "relationType": "gvp:broaderPartitive",
#           "relationTo": parent_id,
#           "label": parent_name}
#     ))
#
#   # print('objs after related', objs)
#
#   # PlaceWhen()
#   # timespans[{start{}, end{}}], periods[{name,id}], label, duration
#   objs['PlaceWhen'].append(
#     PlaceWhen(
#       place=pobj,
#       src_id = src_id,
#       jsonb={
#             "timespans": [{
#               "start":{"earliest":pobj.minmax[0]},
#               "end":{"latest":pobj.minmax[1]}}]
#           }
#   ))
#
#   # print('objs after when', objs)
#   #
#   # PlaceDescription()
#   # @id, value, lang
#   print('description', description)
#   if description != '':
#     objs['PlaceDescription'].append(
#       PlaceDescription(
#         place=pobj,
#         src_id = src_id,
#         jsonb={
#           "@id": "", "value":description, "lang":""
#         }
#       ))
#
#   print('objs after all', objs)
#
#   # what came from this row
#   print('COUNTS:')
#   print('PlaceName:', len(objs['PlaceName']))
#   print('PlaceType:', len(objs['PlaceType']))
#   print('PlaceGeom:', len(objs['PlaceGeom']))
#   print('PlaceLink:', len(objs['PlaceLink']))
#   print('PlaceRelated:', len(objs['PlaceRelated']))
#   print('PlaceWhen:', len(objs['PlaceWhen']))
#   print('PlaceDescription:', len(objs['PlaceDescription']))
#   # no depictions in LP-TSV
#
#   # TODO: update place.fclasses, place.minmax, place.timespans
#
#   # bulk_create(Class, batch_size=n) for each
#   # PlaceName.objects.create(objs['PlaceName'][0])
#   PlaceName.objects.bulk_create(objs['PlaceName'],batch_size=10000)
#   print('names done')
#   PlaceType.objects.bulk_create(objs['PlaceType'],batch_size=10000)
#   print('types done')
#   PlaceGeom.objects.bulk_create(objs['PlaceGeom'],batch_size=10000)
#   print('geoms done')
#   PlaceLink.objects.bulk_create(objs['PlaceLink'],batch_size=10000)
#   print('links done')
#   PlaceRelated.objects.bulk_create(objs['PlaceRelated'],batch_size=10000)
#   print('related done')
#   PlaceWhen.objects.bulk_create(objs['PlaceWhen'],batch_size=10000)
#   print('whens done')
#   PlaceDescription.objects.bulk_create(objs['PlaceDescription'],batch_size=10000)
#   print('descriptions done')

"""
  DEPRECATED
  ds_update_bak() backup copy 5 Dec 2022; pre-refactor
  perform updates to database and index, given new datafile
  params: dsid, format, keepg, keepl, compare_data (json string)
"""
# def ds_update_bak(request):
#   if request.method == 'POST':
#     print('request.POST ds_update()', request.POST)
#     dsid=request.POST['dsid']
#     ds = get_object_or_404(Dataset, id=dsid)
#     file_format=request.POST['format']
#     # keep previous recon/review results?
#     keepg = request.POST['keepg']
#     keepl = request.POST['keepl']
#
#     print('keepg, type in ds_update() request', keepg, type(keepg))
#     print('keepl, type in ds_update() request', keepg, type(keepl))
#
#     # compare_data = comparison
#     # compare_result = compare_data['compare_result']
#     compare_data = json.loads(request.POST['compare_data']) # comparison returned by ds_compare
#     compare_result = compare_data['compare_result']
#     print('compare_data from ds_compare', compare_data)
#     # tempfn has .tsv or .jsonld extension from validation step
#     tempfn = compare_data['tempfn']
#     filename_new = compare_data['filename_new']
#     # dsfobj_cur = 'user_whgadmin/sample7c.txt'
#     dsfobj_cur = ds.files.all().order_by('-rev')[0]
#     rev_cur = dsfobj_cur.rev
#
#     # rename file if already exists in user area
#     if Path('media/'+filename_new).exists():
#       fn=os.path.splitext(filename_new)
#       #filename_new=filename_new[:-4]+'_'+tempfn[-11:-4]+filename_new[-4:]
#       filename_new=fn[0]+'_'+tempfn[-11:-4]+fn[1]
#
#     # user said go...copy tempfn to media/{user} folder
#     filepath = 'media/'+filename_new
#     copyfile(tempfn,filepath)
#
#     # and create new DatasetFile instance
#     DatasetFile.objects.create(
#       dataset_id = ds,
#       file = filename_new,
#       rev = rev_cur + 1,
#       format = file_format,
#       upload_date = datetime.date.today(),
#       header = compare_result['header_new'],
#       numrows = compare_result['count_new']
#     )
#
#     # (re-)open files as panda dataframes; a = current, b = new
#     if file_format == 'delimited':
#       adf = pd.read_csv('media/'+compare_data['filename_cur'],
#                         delimiter='\t',
#                         dtype={'id':'str','ccodes':'str'})
#       # TODO: account for geoms and links added by reconciliation
#
#       bdf = pd.read_csv(filepath, delimiter='\t')
#
#       # replace NaN with None
#       adf = adf.replace({np.nan: None})
#       bdf = bdf.replace({np.nan: None})
#
#       bdf = bdf.astype({"id":str,"ccodes":str,"types":str,"aat_types":str})
#       print('reopened old file, # lines:',len(adf))
#       print('reopened new file, # lines:',len(bdf))
#       ids_a = adf['id'].tolist()
#       ids_b = bdf['id'].tolist()
#
#       # delete_srcids = [str(x) for x in (set(ids_a)-set(ids_b))]
#       # TODO: limit these to rows that have changed
#       # OR...flag changed places so they can be omitted from
#       # remaining_srcids = set.intersection(set(ids_b),set(ids_a))
#       # replace_srcids = set.intersection(set(ids_b),set(ids_a))
#
#       # CURRENT PLACES
#       ds_places = ds.places.all()
#       # Place.id list to delete
#       rows_delete = list(ds_places.filter(src_id__in=compare_result['rows_del']).values_list('id',flat=True))
#       # new src_ids list
#       # rows_add = compare_result['rows_add'] # src_ids, no pid yet
#
#       # delete places with (src_)ids missing in new data (CASCADE includes links & geoms)
#       ds_places.filter(id__in=rows_delete).delete()
#
#       def delete_related(pid):
#         # option to keep prior links and geoms matches; remove the rest
#         if not keepg:
#           # keep no geoms
#           PlaceGeom.objects.filter(place_id=pid).delete()
#         else:
#           # leave results of prior matches
#           PlaceGeom.objects.filter(place_id=pid, task_id__isnull=True).delete()
#         if not keepl:
#           # keep no links
#           PlaceLink.objects.filter(place_id=pid).delete()
#         else:
#           # leave results of prior matches
#           PlaceLink.objects.filter(place_id=pid, task_id__isnull=True).delete()
#         PlaceName.objects.filter(place_id=pid).delete()
#         PlaceType.objects.filter(place_id=pid).delete()
#         PlaceWhen.objects.filter(place_id=pid).delete()
#         PlaceRelated.objects.filter(place_id=pid).delete()
#         PlaceDescription.objects.filter(place_id=pid).delete()
#
#       count_updated, count_new = [0,0]
#       # set Place.flag = True *IF CHANGED ONLY*
#       # update place instances w/data from new file
#       rows_replace = []
#       rows_add = []
#       place_fields = {'id', 'title', 'ccodes','start','end'}
#       for index, row in bdf.iterrows():
#         # is there an existing place.src_id?
#         p = ds_places.filter(src_id=row['id']) or None
#         # if so, get a json representation of it
#
#         # new row as json
#         row_dict = row.to_dict()
#         # print(row_dict)
#
#         row_bdf_sorted = {key: val for key, val in sorted(row_dict.items(), key=lambda ele: ele[0])}
#         print('incoming row in ds_update', row_bdf_sorted)
#         # working subset of new row
#         rdp = {key:row_bdf_sorted[key] for key in place_fields}
#         print('rdp subset of row', rdp)
#
#         # some Place attributes
#         start = int(rdp['start']) if 'start' in rdp else None
#         end = int(rdp['end']) if 'end' in rdp and str(rdp['end']) != 'nan' else start
#         minmax_new = [start, end] if start else [None]
#
#         try:
#           # is there corresponding current Place?
#           p = ds_places.get(src_id=rdp['id'])
#           # there is, so build a json object from adf (previous file) dataframe
#           row_adf = adf.loc[adf['id'] == p.src_id]
#           row_adf_json=json.loads((row_adf.to_json(orient='records')))[0]
#           # no particular reason to sort here except for inspection
#           row_adf_sorted = {key: val for key, val in sorted(row_adf_json.items(), key=lambda ele: ele[0])}
#           print('row_adf_sorted', row_adf_sorted)
#           print('row_bdf_sorted', row_bdf_sorted)
#
#           # diff adf and bdf rows
#           # used in reconciliation: title, matches, aat_types, ccodes, lon, lat, geowkt
#           # ignore changes to the rest
#           diffs = diff(row_adf_sorted, row_bdf_sorted, exclude_paths=[
#             "root['description']",
#             "root['title_uri']",
#             "root['title_source']",
#             "root['parent_name']",
#             "root['start']",
#             "root['end']",
#             "root['geo_id']",
#             "root['geo_source']"
#           ])
#           # print('diffs', diffs)
#           # rebuild and flag Place p if *any* changes
#           if row_adf_sorted != row_bdf_sorted:
#             print('re-build Place '+p.title+'('+str(p.src_id)+')')
#             count_updated += 1
#             p.title = rdp['title']
#             p.ccodes = [] if str(rdp['ccodes']) == 'nan' else rdp['ccodes'].replace(' ', '').split(';')
#             p.minmax = minmax_new
#             p.timespans = [minmax_new]
#             # replace related records (PlaceName, PlaceType, etc.)
#             delete_related(p)
#             update_rels_tsv(p, row_bdf_sorted)
#           if diffs:
#             # TODO: is Place.flag necessary?
#             print('significant diffs, set review_wd=None, flag=True')
#             # rows_replace.append(p.id)
#             p.review_wd = None
#             p.flag = True
#           p.save()
#         except:
#           # no corresponding Place, create new one
#           print('new place record needed from rdp', rdp)
#           count_new +=1
#           newpl = Place.objects.create(
#             src_id = rdp['id'],
#             title = re.sub('\(.*?\)', '', rdp['title']),
#             ccodes = [] if str(rdp['ccodes']) == 'nan' else rdp['ccodes'].replace(' ','').split(';'),
#             dataset = ds,
#             minmax = minmax_new,
#             timespans = [minmax_new],
#             flag = True
#           )
#           newpl.save()
#           pobj = newpl
#           rows_add.append(pobj.id)
#           print('new place, related:', newpl)
#           # add related rcords (PlaceName, PlaceType, etc.)
#           update_rels_tsv(pobj, row_bdf_sorted)
#
#       # update numrows
#       ds.numrows = ds.places.count()
#       ds.save()
#
#       # initiate a result object
#       result = {"status": "updated", "update_count":count_updated ,
#                 "new_count":count_new, "del_count": len(rows_delete), "newfile": filepath,
#                 "format":file_format, "rows_add": rows_add}
#       print('update result', result)
#       print("compare_data['count_indexed']", compare_data['count_indexed'])
#
#       #
#       # TODO: reindex
#       # if dataset status is 'accessioning' or 'indexed',
#       # alternately?: if ds.ds_status in ['accessioning', 'indexed']
#       if compare_data['count_indexed'] > 0:
#         es = settings.ES_CONN
#         idx='whg'
#
#         result["indexed"] = True
#
#         # surgically remove as req.
#         if len(rows_delete) > 0:
#           print('rows to delete from index:', rows_delete)
#           # deleteFromIndex(es, idx, rows_delete)
#
#         # update others
#         if len(rows_replace) > 0:
#           print('rows to replace in index:', rows_replace)
#           # replaceInIndex(es, idx, rows_replace)
#
#         # process new
#         if len(rows_add) > 0:
#           print('new rows need reconciliation, then add to index:', rows_add)
#           # notify need to reconcile & accession them
#       else:
#         print('not indexed, that is all')
#
#       # write log entry
#       Log.objects.create(
#         # category, logtype, "timestamp", subtype, note, dataset_id, user_id
#         category = 'dataset',
#         logtype = 'ds_update',
#         note = json.dumps(compare_result),
#         dataset_id = dsid,
#         user_id = request.user.id
#       )
#       ds.ds_status = 'updated'
#       ds.save()
#       # return to update modal
#       return JsonResponse(result, safe=False)
#     elif file_format == 'lpf':
#       print("ds_update for lpf; doesn't get here yet")

"""
  DEPRECATED ds_compare_bak() backup copy 5 Dec 2022; pre-refactor
"""
# def ds_compare_bak():
#   if request.method == 'POST':
#     print('ds_compare() request.POST', request.POST)
#     print('ds_compare() request.FILES', request.FILES)
#     dsid = request.POST['dsid']
#     user = request.user.name
#     format = request.POST['format']
#     ds = get_object_or_404(Dataset, id=dsid)
#     ds_status = ds.ds_status
#
#     # wrangling names
#     # current (previous) file
#     file_cur = ds.files.all().order_by('-rev')[0].file
#     filename_cur = file_cur.name
#
#     # new file
#     file_new = request.FILES['file']
#     tempf, tempfn = tempfile.mkstemp()
#     # write new file as temporary to /var/folders/../...
#     try:
#       for chunk in file_new.chunks():
#         os.write(tempf, chunk)
#     except:
#       raise Exception("Problem with the input file %s" % request.FILES['file'])
#     finally:
#       os.close(tempf)
#
#     print('tempfn,filename_cur,file_new.name', tempfn, filename_cur, file_new.name)
#
#     # validation (tempfn is file path)
#     if format == 'delimited':
#       print('format:', format)
#       try:
#         vresult = validate_tsv(tempfn, 'delimited')
#       except:
#         print('validate_tsv() failed:', sys.exc_info())
#
#     elif format == 'lpf':
#       # TODO: feed tempfn only?
#       # TODO: accept json-lines; only FeatureCollections ('coll') now
#       vresult = validate_lpf(tempfn, 'coll')
#       # print('format, vresult:',format,vresult)
#
#     # if validation errors, stop and return them to modal
#     # which expects {validation_result{errors['','']}}
#     print('vresult', vresult)
#     if len(vresult['errors']) > 0:
#       errormsg = {"failed": {
#         "errors": vresult['errors']
#       }}
#       return JsonResponse(errormsg, safe=False)
#
#     # give new file a path
#     # filename_new = 'user_'+user+'/'+'sample7cr_new.tsv'
#     filename_new = 'user_' + user + '/' + file_new.name
#     # temp files were given extensions in validation functions
#     tempfn_new = tempfn + '.tsv' if format == 'delimited' else tempfn + '.jsonld'
#     print('tempfn_new', tempfn_new)
#
#     # begin report
#     comparison = {
#       "id": dsid,
#       "filename_cur": filename_cur,
#       "filename_new": filename_new,
#       "format": format,
#       "validation_result": vresult,
#       "tempfn": tempfn,
#       "count_indexed": ds.status_idx['idxcount'],
#     }
#     # create pandas (pd) objects, then perform comparison
#     # a = existing, b = new
#     fn_a = 'media/' + filename_cur
#     fn_b = tempfn
#     if format == 'delimited':
#       adf = pd.read_csv(fn_a, file_cur.delimiter)
#       try:
#         bdf = pd.read_csv(fn_b, delimiter='\t')
#       except:
#         print('bdf read failed', sys.exc_info())
#
#       ids_a = adf['id'].tolist()
#       ids_b = bdf['id'].tolist()
#       print('ids_a, ids_b', ids_a[:10], ids_b[:10])
#       # new or removed columns?
#       cols_del = list(set(adf.columns) - set(bdf.columns))
#       cols_add = list(set(bdf.columns) - set(adf.columns))
#
#       # count of *added* links
#       comparison['count_links_added'] = ds.links.filter(task_id__isnull=False).count()
#       # count of *added* geometries
#       comparison['count_geoms_added'] = ds.geometries.filter(task_id__isnull=False).count()
#
#       comparison['compare_result'] = {
#         "count_new": len(ids_b),
#         'count_diff': len(ids_b) - len(ids_a),
#         'count_replace': len(set.intersection(set(ids_b), set(ids_a))),
#         'cols_del': cols_del,
#         'cols_add': cols_add,
#         'header_new': vresult['columns'],
#         'rows_add': [str(x) for x in (set(ids_b) - set(ids_a))],
#         'rows_del': [str(x) for x in (set(ids_a) - set(ids_b))]
#       }
#     # TODO: process LP format, collections + json-lines
#     elif format == 'lpf':
#       # print('need to compare lpf files:',fn_a,fn_b)
#       comparison['compare_result'] = "it's lpf...tougher row to hoe"
#
#     print('comparison (compare_data)', comparison)
#     # back to calling modal
#     return JsonResponse(comparison, safe=False)

"""
DEPRECATED Aug 2022: all pass0 must be reviewed for accessioning
write_idx_pass0(taskid)
called from dataset_detail>reconciliation tab
accepts all pass0 whg matches, indexes new child doc for each
if >1 match, compute parent winner and merge others as children
"""
# def write_idx_pass0(request, tid):
#   task = get_object_or_404(TaskResult,task_id=tid)
#   kwargs=json.loads(task.task_kwargs.replace("'",'"'))
#   ds = get_object_or_404(Dataset, pk=kwargs['ds'])
#   referer = request.META.get('HTTP_REFERER')
#   # get unreviewed pass0 hits
#   hits = Hit.objects.filter(
#     task_id=tid,
#     query_pass='pass0',
#     reviewed=False
#   )
#   # some have more than one hit
#   pids = set([h.place_id for h in hits])
#   chosen = [] # gather parent _ids
#   for pid in pids:
#     hset = [h for h in hits if h.place_id == pid]
#     doc = makeDoc(get_object_or_404(Place, pk=pid))
#     if len(hset) == 1:
#       # index as child
#       parent_id = hset[0].json['whg_id']
#       doc['relation'] = {"name":"child", "parent": parent_id}
#       names = list(set([n['toponym'] for n in doc['names']]))
#       chosen.append(parent_id)
#       pass
#     else:
#       #
#       parent_ids = [h.json['whg_id'] for h in hset]
#       # calc weight as len(sources) + len(links)
#       # create (whg_id, weight) sets
#       parents = [(h.json['whg_id'], len(h.json['sources']) + \
#                   len(h.json['links'])) for h in hset]
#       already = len(set(chosen) & set([p[0] for p in parent_ids])) > 0
#       names = list(set([n['toponym'] for n in doc['names']]))
#       winner_id = topParent(parents,'set')
#       doc['relation'] = {"name":"child", "parent": winner_id}
#
#       demoted = parent_ids.remove(winner_id)
#       demoteParents(demoted, winner_id, pid)
#
#       # log this winner, may be needed
#       chosen.append(winner_id)
#
#     print(len(hset), hset)
#   print('write_idx_pass0(); process '+str(hits.count())+' hits')
#   return HttpResponseRedirect(referer)<|MERGE_RESOLUTION|>--- conflicted
+++ resolved
@@ -577,15 +577,9 @@
                     "type": "Feature",
                     "properties": {
                       **{key: value for key, value in geom.items() if key not in ["coordinates", "type"]},
-<<<<<<< HEAD
-                      "green": False,  # Set to True for green markers
-                      # kg play 15 May
-                      # "geonames": hit.json['dataset'] == 'geonames'  # Add "geonames": True if dataset is 'geonames'
-=======
                       #"green": False,  # Set to True for green markers - following 2 lines are redundant v2 code
                       # (review_page=="accession.html" and geom["ds"]==ds.label) or
                       # (review_page=="review.html" and not geom["ds"] in ['tgn', 'wd', 'whg'])
->>>>>>> 833e4f11
                     },
                     "geometry": {"type": geom["type"], "coordinates": geom.get("coordinates")},
                     "id": idx + index_offset
