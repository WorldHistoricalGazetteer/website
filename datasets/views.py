# datasets.views
# NB!!! some imports greyed out but ARE USED!
from django.conf import settings
from django.contrib import messages
from django.contrib.auth.mixins import LoginRequiredMixin
from django.contrib.auth import get_user_model
from django.contrib.auth.models import Group
from django.contrib.gis.geos import GEOSGeometry
from django.core.mail import send_mail
from django.core.paginator import Paginator
from django.db import transaction
from django.db.models import Q, F
from django.db.utils import DataError
from django.forms import modelformset_factory
from django.http import HttpResponseServerError, HttpResponseRedirect, JsonResponse, HttpResponse
from django.shortcuts import redirect, get_object_or_404, render
from django.test import Client
from django.urls import reverse
from django.views.generic import (CreateView, ListView, UpdateView, DeleteView, DetailView)
from django_celery_results.models import TaskResult
from django.core.serializers import serialize

from django.db.models.functions import Cast
from django.db.models import CharField, JSONField

# external
from celery import current_app as celapp
from copy import deepcopy
import ast, shutil, tempfile #, codecs, math, mimetypes, os, re, sys
from deepdiff import DeepDiff as diff
import numpy as np
es = settings.ES_CONN
from pathlib import Path
from shapely import wkt
from shutil import copyfile

from areas.models import Area, Country
from collection.models import Collection, CollectionGroup

from .exceptions import LPFValidationError, DelimValidationError, \
  DelimInsertError, DataAlreadyProcessedError
from .forms import (HitModelForm, DatasetDetailModelForm,
  DatasetUploadForm, DatasetCreateModelForm, DatasetCreateEmptyModelForm)
from .insert import ds_insert_json, ds_insert_delim, \
  ds_insert_lpf, ds_insert_tsv, failed_upload_notification
from .validation import validate_delim, validate_lpf, validate_tsv

from .models import Dataset, Hit, DatasetFile
from .static.hashes import mimetypes_plus as mthash_plus
from .static.hashes.parents import ccodes as cchash

# NB these task names ARE in use; they are generated dynamically
from .tasks import align_wdlocal, align_idx, maxID

# from datasets.update import deleteFromIndex
from .utils import *
from utils.regions_countries import get_regions_countries
from elastic.es_utils import makeDoc, removePlacesFromIndex, replaceInIndex, removeDatasetFromIndex
from main.choices import AUTHORITY_BASEURI
from main.models import Log, Comment
from places.models import *

from api.views import AreaListView

User = get_user_model()

class DatasetGalleryView(ListView):
  redirect_field_name = 'redirect_to'

  context_object_name = 'datasets'
  template_name = 'datasets/ds_gallery.html'
  model = Dataset

  def get_queryset(self):
    qs = super().get_queryset()
    return qs.filter(public = True).order_by('title')

  def get_context_data(self, *args, **kwargs):
    context = super(DatasetGalleryView, self).get_context_data(*args, **kwargs)

    context['active_tab'] = self.kwargs.get('gallery_type', 'datasets')  # datasets|collections: default to 'datasets' if not provided

    context['num_datasets'] = Dataset.objects.filter(public=True).count()
    context['num_collections'] = Collection.objects.filter(public=True).count()
<<<<<<< HEAD

    regions = Area.objects.all().filter((Q(type='predefined'))).values('id','type','title','geojson')
    countries = Area.objects.all().filter((Q(type='country'))).values('id','type','title','ccodes','geojson')
    country_codes = {country['id']: country['ccodes'] for country in countries}
    country_geometries = {country['id']: GEOSGeometry(json.dumps(country['geojson'])) for country in countries}

    # TODO: This code block would be unnecessary if all predefined areas had populated ccodes in database
    for region in regions:
        region_geojson = GEOSGeometry(json.dumps(region['geojson']))
        intersecting_ccodes = []

        # Check intersection with each country
        # for country_id, country_geometry in country_geometries.items():
        #     if region_geojson.intersects(country_geometry):
        #         intersecting_ccodes.extend(country_codes[country_id])

        region['ccodes'] = intersecting_ccodes

    # Transform lists for grouping in dropdown
    regions = [{'id': region['id'], 'text': region['title'], 'ccodes': region['ccodes']} for region in sorted(regions, key=lambda x: x['title'])]
    countries = [{'id': country['ccodes'][0], 'text': country['title']} for country in sorted(countries, key=lambda x: x['title'])]

    dropdown_data = [{'text':'Regions', 'children': list(regions)}, {'text': 'Countries', 'children': list(countries)}]

    context['dropdown_data'] = json.dumps(dropdown_data, default=str)

=======
            
    context['dropdown_data'] = get_regions_countries()
    
>>>>>>> 5b1607bc
    country_feature_collection = {
        'type': 'FeatureCollection',
        'features': []
    }

    context['beta_or_better'] = True if self.request.user.groups.filter(name__in=['beta', 'admins']).exists() else False
    return context

"""
  email various, incl. Celery down notice
  to ['whgazetteer@gmail.com','karl@kgeographer.org'],
"""
def emailer(subj, msg, from_addr, to_addr):
  print('subj, msg, from_addr, to_addr',subj, msg, from_addr, to_addr)
  send_mail(
      subj, msg, from_addr, to_addr,
      fail_silently=False,
  )

""" check Celery process is running before initiating reconciliation task """
def celeryUp():
  response = celapp.control.ping(timeout=1.0)
  return len(response)>0

""" append src_id to base_uri"""
def link_uri(auth,id):
  baseuri = AUTHORITY_BASEURI[auth]
  uri = baseuri + str(id)
  return uri

"""
  from datasets.views.review()
  indexes a db record upon a single hit match in align_idx review
  new record becomes child in the matched hit group
"""
def indexMatch(pid, hit_pid=None):
  print('indexMatch(): pid '+str(pid)+' w/hit_pid '+str(hit_pid))
  es = settings.ES_CONN
  # idx='whg'
  idx=settings.ES_WHG
  place = get_object_or_404(Place, id=pid)

  # is this place already indexed (e.g. by pass0 automatch)?
  q_place = {"query": {"bool": {"must": [{"match": {"place_id": pid}}]}}}
  res = es.search(index=idx, body=q_place)
  if res['hits']['total']['value'] == 0:
    # not indexed, make a new doc
    new_obj = makeDoc(place)
    p_hits = None
  else:
    # it's indexed, get parent
    p_hits = res['hits']['hits']
    place_parent = p_hits[0]['_source']['relation']['parent']

  if hit_pid == None and not p_hits:
    # there was no match and place is not already indexed
    print('making '+str(pid)+' a parent')
    new_obj['relation']={"name":"parent"}

    # increment whg_id
    print('maxID at :109', maxID(es, idx))
    whg_id = maxID(es, idx) + 1
    print('whg_id at :111', whg_id)
    # parents get an incremented _id & whg_id
    new_obj['whg_id']=whg_id
    print('new_obj', new_obj)
    # sys.exit()

    # add its own names to the suggest field
    for n in new_obj['names']:
      new_obj['suggest']['input'].append(n['toponym'])
    # add its title
    if place.title not in new_obj['suggest']['input']:
      new_obj['suggest']['input'].append(place.title)
    #index it
    try:
      res = es.index(index=idx, id=str(whg_id), body=json.dumps(new_obj))
      place.indexed = True
      place.save()
    except:
      print('failed indexing (as parent)'+str(pid))
      pass
    print('created parent:',pid,place.title)
  else:
    # get hit record in index
    q_hit = {"query": {"bool": {"must": [{"match": {"place_id": hit_pid}}]}}}
    res = es.search(index=idx, body=q_hit)
    hit = res['hits']['hits'][0]

    # see if new place (pid) is already indexed (i.e. due to prior automatch)
    q_place = {"query": {"bool": {"must": [{"match": {"place_id": pid}}]}}}
    res = es.search(index=idx, body=q_place)
    if len(res['hits']['hits']) >0:
      # it's already in, (almost) certainly a child...of what?
      place_hit = res['hits']['hits'][0]

    # if hit is a child, get _id of its parent; this will be a sibling
    # if hit is a parent, get its _id, this will be a child
    if hit['_source']['relation']['name'] == 'child':
      parent_whgid = hit['_source']['relation']['parent']
    else:
      parent_whgid = hit['_id']

    # mine new place for its names, make an index doc
    match_names = [p.toponym for p in place.names.all()]
    new_obj['relation']={"name":"child","parent":parent_whgid}

    # all or nothing; pass if error
    try:
      # index child
      es.index(index=idx, id=place.id, routing=1, body=json.dumps(new_obj))
      #count_kids +=1
      print('added '+str(place.id) + ' as child of '+ str(hit_pid))

      # add child's names to parent's searchy & suggest.input[] fields
      q_update = { "script": {
          "source": "ctx._source.suggest.input.addAll(params.names); ctx._source.children.add(params.id); ctx._source.searchy.addAll(params.names)",
          "lang": "painless",
          "params":{"names": match_names, "id": str(place.id)}
        },
        "query": {"match":{"_id": parent_whgid}}}
      es.update_by_query(index=idx, body=q_update, conflicts='proceed')
      print('indexed? ', place.indexed)
    except:
      print('failed indexing '+str(pid)+' as child of '+str(parent_whgid), new_obj)
      pass

"""
  from datasets.views.review()
  indexes a db record given multiple hit matches in align_idx review
  a LOT has to happen (see _notes/accession-psudocode.txt):
    - pick a single 'winner' among the matched hits (max score)
    - make new record its child
    - demote all non-winners in index from parent to child
      - whg_id and children[] ids (if any) added to winner
      - name variants added to winner's searchy[] and suggest.item[] lists
"""
def indexMultiMatch(pid, matchlist):
  print('indexMultiMatch(): pid '+str(pid)+' matches '+str(matchlist))
  from elasticsearch8 import RequestError
  es = settings.ES_CONN
  idx='whg'
  place = Place.objects.get(id=pid)
  from elastic.es_utils import makeDoc
  new_obj = makeDoc(place)

  # bins for new values going to winner
  addnames = []
  addkids = [str(pid)] # pid will also be the new record's _id

  # max score is winner
  winner = max(matchlist, key=lambda x: x['score']) # 14158663
  # this is multimatch so there is at least one demoted (list of whg_ids)
  demoted = [str(i['whg_id']) for i in matchlist if not (i['whg_id'] == winner['whg_id'])] # ['14090523']

  # complete doc for new record
  new_obj['relation'] = {"name": "child", "parent": winner['whg_id']}
  # copy its toponyms into addnames[] for adding to winner later
  for n in new_obj['names']:
    addnames.append(n['toponym'])
  if place.title not in addnames:
    addnames.append(place.title)

  # generate script used to update winner w/kids and names
  # from new record and any kids of 'other' matched parents
  def q_updatewinner(addkids, addnames):
    return {"script":{
      "source": """ctx._source.children.addAll(params.newkids);
      ctx._source.suggest.input.addAll(params.names);
      ctx._source.searchy.addAll(params.names);
      """,
      "lang": "painless",
      "params":{
        "newkids": addkids,
        "names": addnames }
    }}

  # index the new record as child of winner
  try:
    es.index(index=idx, id=str(pid), routing=1, body=json.dumps(new_obj))
  except RequestError as rq:
    print('Error: ', rq.error, rq.info)

  # demote others
  for _id in demoted:
    print('find & demote whg_id', _id)
    # get index record stuff, to be altered then re-indexed
    # ES won't allow altering parent/child relations directly
    q_demote = {"query": {"bool": {"must": [{"match": {"whg_id": _id}}]}}}
    res = es.search(body=q_demote, index=idx)
    srcd = res['hits']['hits'][0]['_source']
    # add names in suggest to names[]
    sugs = srcd['suggest']['input']
    for sug in sugs:
      addnames.append(sug)
    addnames = list(set(addnames))
    # _id of demoted (a whg_id) belongs in winner's children[]
    addkids.append(str(srcd['whg_id']))

    haskids = len(srcd['children']) > 0
    # if demoted record has kids, add to addkids[] list
    # for 'adoption' by topdog later
    if haskids:
      morekids = srcd['children']
      for kid in morekids:
        addkids.append(str(kid))

    # update the 'winner' parent
    q=q_updatewinner(list(set(addkids)), list(set(addnames))) # ensure only unique
    try:
      es.update(idx, winner['whg_id'], body=q)
    except RequestError as rq:
      print('q_updatewinner failed (whg_id)', winner['whg_id'])
      print('Error: ', rq.error, rq.info)

    from copy import deepcopy
    newsrcd = deepcopy(srcd)
    # update it to reflect demotion
    newsrcd['relation'] = {"name":"child", "parent":winner['whg_id']}
    newsrcd['children'] = []
    if 'whg_id' in newsrcd:
      newsrcd.pop('whg_id')

    # zap the demoted, reindex with same _id and modified doc (newsrcd)
    try:
      es.delete('whg', _id)
      es.index(index='whg', id=_id, body=newsrcd, routing=1)
    except RequestError as rq:
      print('reindex failed (demoted)', _id)
      print('Error: ', rq.error, rq.info)

    # re-assign parent for kids of all/any demoted parents
    if len(addkids) > 0:
      for kid in addkids:
        q_adopt = {"script": {
          "source": "ctx._source.relation.parent = params.new_parent; ",
          "lang": "painless",
          "params": {"new_parent": winner['whg_id']}
          },
          "query": {"match": {"place_id": kid}}}
        es.update_by_query(index=idx, body=q_adopt, conflicts='proceed')

"""
  GET   returns review.html for Wikidata, or accession.html for accessioning
  POST  for each record that got hits, process user matching decisions
"""
def review(request, pk, tid, passnum):
    pid = None
    if "pid" in request.GET:
        pid = request.GET["pid"]
    ds = get_object_or_404(Dataset, id=pk)
    task = get_object_or_404(TaskResult, task_id=tid)
    auth = task.task_name[6:].replace("local", "")
    authname = "Wikidata" if auth == "wd" else "Getty TGN" if auth == "tgn" else "WHG"
    kwargs = ast.literal_eval(task.task_kwargs)
    kwargs = json.loads(kwargs.replace("'", '"'))
    print('auth, authname', auth, authname)
    test = kwargs["test"] if "test" in kwargs else "off"
    beta = "beta" in list(request.user.groups.all().values_list("name", flat=True))
    # filter place records by passnum for those with unreviewed hits on this task
    # if request passnum is complete, increment
    cnt_pass = (
        Hit.objects.values("place_id")
        .filter(task_id=tid, reviewed=False, query_pass=passnum)
        .count()
    )
    print("in review()", {"auth": auth, "ds": ds, "task": task})
    # TODO: refactor this awful mess; controls whether PASS appears in review dropdown
    cnt_pass0 = (
        Hit.objects.values("place_id")
        .filter(task_id=tid, reviewed=False, query_pass="pass0")
        .count()
    )
    cnt_pass1 = (
        Hit.objects.values("place_id")
        .filter(task_id=tid, reviewed=False, query_pass="pass1")
        .count()
    )
    cnt_pass2 = (
        Hit.objects.values("place_id")
        .filter(task_id=tid, reviewed=False, query_pass="pass2")
        .count()
    )
    cnt_pass3 = (
        Hit.objects.values("place_id")
        .filter(task_id=tid, reviewed=False, query_pass="pass3")
        .count()
    )

    # calling link passnum may be 'pass*', 'def', or '0and1' (for idx)
    # if 'pass*', just get place_ids for that pass
    if passnum.startswith("pass"):
        pass_int = int(passnum[4])
        # if no unreviewed left, go to next pass
        passnum = passnum if cnt_pass > 0 else "pass" + str(pass_int + 1)
        hitplaces = Hit.objects.values("place_id").filter(
            task_id=tid, reviewed=False, query_pass=passnum
        )
    else:
        # all unreviewed
        hitplaces = Hit.objects.values("place_id").filter(task_id=tid, reviewed=False)
    # print('review() hitplaces', [p['place_id'] for p in hitplaces])

    # set review page returned
    if auth in ["whg", "idx"]:
        review_page = "accession.html"
    else:
        review_page = "review.html"

    #
    review_field = (
        "review_whg"
        if auth in ["whg", "idx"]
        else "review_wd"
        if auth.startswith("wd")
        else "review_tgn"
    )
    lookup = "__".join([review_field, "in"])
    """
    2 = deferred; 1 = reviewed, 0 = unreviewed; NULL = no hits
    status = [2] if passnum == 'def' else [0,2]
    by default, don't return deferred
  """
    status = [2] if passnum == "def" else [0]

    # unreviewed place objects from place_ids (a single pass or all)
    record_list = ds.places.order_by("id").filter(**{lookup: status}, pk__in=hitplaces)

    # no records left for pass (or in deferred queue)
    if len(record_list) == 0:
        context = {
            "nohits": True,
            "ds_id": pk,
            "task_id": tid,
            "passnum": passnum,
        }
        return render(request, "datasets/" + review_page, context=context)

    # manage pagination & urls
    # gets next place record as records[0]
    # TODO: manage concurrent reviewers; i.e. 2 people have same page 1
    paginator = Paginator(record_list, 1)
    # handle request for singleton (e.g. deferred from browse table)
    # if 'pid' in request.GET, bypass per-pass sequential loading
    if pid:
        print("pid in URI, just show that", pid)
        # get its index and add 1 to get page
        page = (*record_list,).index(Place.objects.get(id=pid)) + 1
        print("pagenum", page)
    else:
        # default action, sequence of all pages for the pass
        page = 1 if not request.GET.get("page") else request.GET.get("page")
    records = paginator.get_page(page)
    count = len(record_list)

    # get hits for this record
    placeid = records[0].id
    place = get_object_or_404(Place, id=placeid)
    if passnum.startswith("pass") and auth not in ["whg", "idx"]:
        # this is wikidata review, list only for this pass
        raw_hits = Hit.objects.filter(
            place_id=placeid, task_id=tid, query_pass=passnum
        ).order_by("-score")
    else:
        # accessioning -> get all regardless of pass
        # raw_hits = Hit.objects.filter(place_id=placeid, task_id=tid).order_by('-score')
        raw_hits = Hit.objects.filter(place_id=placeid, task_id=tid).order_by("-score")

    # print('raw_hits', [h.json['titles'] for h in raw_hits])
    # ??why? get pass contents for all of a place's hits
    passes = (
        list(
            set(
                [
                    item
                    for sublist in [
                        [s["pass"] for s in h.json["sources"]] for h in raw_hits
                    ]
                    for item in sublist
                ]
            )
        )
        if auth in ["whg", "idx"]
        else None
    )

    # convert ccodes to names
    countries = []
    for r in place.ccodes:
        try:
            countries.append(
                cchash[0][r.upper()]["gnlabel"]
                + " ("
                + cchash[0][r.upper()]["tgnlabel"]
                + ")"
            )
        except:
            pass

    # prep some context
    context = {
        "ds_id": pk,
        "ds_label": ds.label,
        "task_id": tid,
        "hit_list": raw_hits,
        "passes": passes,
        "authority": task.task_name[6:8] if auth == "wdlocal" else task.task_name[6:],
        "records": records,
        "countries": countries,
        "passnum": passnum,
        "page": page if request.method == "GET" else str(int(page) - 1),
        # 'aug_geom': json.loads(task.task_kwargs.replace("'",'"'))['aug_geom'],
        "aug_geom": kwargs["aug_geom"],
        "mbtoken": settings.MAPBOX_TOKEN_WHG,
        "maptilerkey": settings.MAPTILER_KEY,
        "count_pass0": cnt_pass0,
        "count_pass1": cnt_pass1,
        "count_pass2": cnt_pass2,
        "count_pass3": cnt_pass3,
        "deferred": True if passnum == "def" else False,
        "test": test,
    }

    # print('raw_hits at formset', [h.json['titles'] for h in raw_hits])
    # build formset from hits, add to context
    HitFormset = modelformset_factory(
        Hit,
        fields=("id", "authority", "authrecord_id", "query_pass", "score", "json"),
        form=HitModelForm,
        extra=0,
    )
    formset = HitFormset(request.POST or None, queryset=raw_hits)
    context["formset"] = formset
    
    # Create FeatureCollection for mapping
    index_offset = sum(1 for record in records for geom in record.geoms.all().values('jsonb'))
    feature_collection = {
        "type": "FeatureCollection",
        "features": [
            {
                "type": "Feature",
                "properties": {
                    "record_id": record.id,
                    "green": True,
                },
                "geometry": {"type": geom['jsonb']["type"], "coordinates": geom['jsonb'].get("coordinates")},
                "id": idx
            }
            for idx, (record, geom) in enumerate((record, geom) for record in records for geom in record.geoms.all().values('jsonb'))
        ] +
        [
            {
                "type": "Feature",
                "properties": {
                    **{key: value for key, value in geom.items() if key not in ["coordinates", "type"]},
                    "green": False, # Set to True for green markers - following 2 lines are redundant v2 code
                        # (review_page=="accession.html" and geom["ds"]==ds.label) or 
                        # (review_page=="review.html" and not geom["ds"] in ['tgn', 'wd', 'whg'])
                },
                "geometry": {"type": geom["type"], "coordinates": geom.get("coordinates")},
                "id": idx + index_offset
            }
            for idx, (hit, geom) in enumerate((hit, geom) for hit in raw_hits for geom in hit.json['geoms'])
        ]
    }
    context["feature_collection"] = json.dumps(feature_collection)

    method = request.method

    # GET -> just display
    if method == "GET":
        print("review() GET, just displaying next")
    elif method == "POST":
        # process match/no match choices made by save in review or accession page
        # NB very different cases.
        #   For wikidata review, act on each hit considered (new place_geom and place_link records if matched)
        #   For accession, act on index 'clusters'
        place_post = get_object_or_404(Place, pk=request.POST["place_id"])
        review_status = getattr(place_post, review_field)
        # proceed with POST only if place is unreviewed or deferred; else return to a GET (and next place)
        # NB. other reviewer(s) *not* notified
        if review_status == 1:
            context["already"] = True
            messages.success(
                request, ("Last record (" + place_post.title + ") reviewed by another")
            )
            return redirect(
                "/datasets/" + str(pk) + "/review/" + task.task_id + "/" + passnum
            )
        elif formset.is_valid():
            hits = formset.cleaned_data
            # print('formset valid', hits)
            matches = 0
            matched_for_idx = []  # for accession
            # are any of the listed hits matches?
            for x in range(len(hits)):
                hit = hits[x]["id"]
                # is this hit a match?
                if hits[x]["match"] not in ["none"]:
                    # print('json of matched hit/cluster (in review())', hits[x]['json'])
                    matches += 1
                    # if wd or tgn, write place_geom, place_link record(s) now
                    # IF someone didn't just review it!
                    if task.task_name[6:] in ["wdlocal", "wd", "tgn"]:
                        # print('task.task_name', task.task_name)
                        hasGeom = (
                            "geoms" in hits[x]["json"]
                            and len(hits[x]["json"]["geoms"]) > 0
                        )
                        # create place_geom records if 'accept geometries' was checked
                        if (
                            kwargs["aug_geom"] == "on"
                            and hasGeom
                            and tid
                            not in place_post.geoms.all().values_list(
                                "task_id", flat=True
                            )
                        ):
                            gtype = hits[x]["json"]["geoms"][0]["type"]
                            coords = hits[x]["json"]["geoms"][0]["coordinates"]
                            # TODO: build real postgis geom values
                            gobj = GEOSGeometry(
                                json.dumps({"type": gtype, "coordinates": coords})
                            )
                            PlaceGeom.objects.create(
                                place=place_post,
                                task_id=tid,
                                src_id=place.src_id,
                                geom=gobj,
                                jsonb={
                                    "type": gtype,
                                    "citation": {
                                        "id": auth + ":" + hits[x]["authrecord_id"],
                                        "label": authname,
                                    },
                                    "coordinates": coords,
                                },
                            )

                        # create single PlaceLink for matched wikidata record
                        if tid not in place_post.links.all().values_list(
                            "task_id", flat=True
                        ):
                            link = PlaceLink.objects.create(
                                place=place_post,
                                task_id=tid,
                                src_id=place.src_id,
                                jsonb={
                                    "type": hits[x]["match"],
                                    "identifier": link_uri(
                                        task.task_name,
                                        hits[x]["authrecord_id"]
                                        if hits[x]["authority"] != "whg"
                                        else hits[x]["json"]["place_id"],
                                    ),
                                },
                            )
                            print("created place_link instance:", link)

                        # create multiple PlaceLink records (e.g. Wikidata)
                        # TODO: filter duplicates
                        if "links" in hits[x]["json"]:
                            for l in hits[x]["json"]["links"]:
                                authid = re.search(": ?(.*?)$", l).group(1)
                                # print('authid, authids',authid, place.authids)
                                if l not in place.authids:
                                    # if authid not in place.authids:
                                    link = PlaceLink.objects.create(
                                        place=place_post,
                                        task_id=tid,
                                        src_id=place.src_id,
                                        jsonb={
                                            "type": hits[x]["match"],
                                            # "identifier": authid.strip()
                                            "identifier": l.strip(),
                                        },
                                    )
                                    # print('PlaceLink record created',link.jsonb)
                                    # update totals
                                    ds.numlinked = (
                                        ds.numlinked + 1 if ds.numlinked else 1
                                    )
                                    ds.total_links = ds.total_links + 1
                                    ds.save()
                    # this is accessioning to whg index, add to matched[]
                    elif task.task_name == "align_idx":
                        if "links" in hits[x]["json"]:
                            links_count = len(hits[x]["json"])
                        matched_for_idx.append(
                            {
                                "whg_id": hits[x]["json"]["whg_id"],
                                "pid": hits[x]["json"]["pid"],
                                "score": hits[x]["json"]["score"],
                                "links": links_count,
                            }
                        )
                    # TODO: informational lookup on whg index?
                    # elif task.task_name == 'align_whg':
                    #   print('align_whg (non-accessioning) DOING NOTHING (YET)')
                # in any case, flag hit as reviewed...
                hitobj = get_object_or_404(Hit, id=hit.id)
                hitobj.reviewed = True
                hitobj.save()
                print("hit # " + str(hitobj.id) + " flagged reviewed")

            # handle accessioning match results
            if len(matched_for_idx) == 0 and task.task_name == "align_idx":
                # no matches during accession, index as seed (parent
                print(
                    "no accession matches, index "
                    + str(place_post.id)
                    + " as seed (parent)"
                )
                print("maxID() in review()", maxID(es, "whg"))
                indexMatch(str(place_post.id))
                place_post.indexed = True
                place_post.save()
            elif len(matched_for_idx) == 1:
                print(
                    "one accession match, make record "
                    + str(place_post.id)
                    + " child of hit "
                    + str(matched_for_idx[0])
                )
                indexMatch(str(place_post.id), matched_for_idx[0]["pid"])
                place_post.indexed = True
                place_post.save()
            elif len(matched_for_idx) > 1:
                indexMultiMatch(place_post.id, matched_for_idx)
                place_post.indexed = True
                place_post.save()

            if ds.unindexed == 0:
                setattr(ds, "ds_status", "indexed")
                ds.save()

            # if none are left for this task, change status & email staff
            if auth in ["wd"] and ds.recon_status["wdlocal"] == 0:
                ds.ds_status = "wd-complete"
                ds.save()
                status_emailer(ds, "wd")
                print("sent status email")
            elif auth == "idx" and ds.recon_status["idx"] == 0:
                ds.ds_status = "indexed"
                ds.save()
                status_emailer(ds, "idx")
                print("sent status email")

            print("review_field", review_field)
            setattr(place_post, review_field, 1)
            place_post.save()

            return redirect(
                "/datasets/"
                + str(pk)
                + "/review/"
                + tid
                + "/"
                + passnum
                + "?page="
                + str(int(page))
            )
        else:
            print("formset is NOT valid. errors:", formset.errors)
            print("formset data:", formset.data)
    # print('context', context)
    return render(request, "datasets/" + review_page, context=context)


"""
  write_wd_pass0(taskid)
  called from dataset_detail>reconciliation tab
  accepts all pass0 wikidata matches, writes geoms and links
"""
def write_wd_pass0(request, tid):
  task = get_object_or_404(TaskResult,task_id=tid)
  kwargs=json.loads(task.task_kwargs.replace("'",'"'))
  referer = request.META.get('HTTP_REFERER') + '#reconciliation'
  auth = task.task_name[6:].replace('local','')
  ds = get_object_or_404(Dataset, pk=kwargs['ds'])
  authname = 'Wikidata'

  # get unreviewed pass0 hits
  hits = Hit.objects.filter(
    task_id=tid,
    query_pass='pass0',
    reviewed=False
  )
  # print('writing '+str(len(hits))+' pass0 matched records for', ds.label)
  for h in hits:
    hasGeom = 'geoms' in h.json and len(h.json['geoms']) > 0
    hasLinks = 'links' in h.json and len(h.json['links']) > 0
    place = h.place # object
    # existing for the place
    authids=place.links.all().values_list('jsonb__identifier',flat=True)
    # GEOMS
    # confirm another user hasn't just done this...
    if hasGeom and kwargs['aug_geom'] == 'on' \
       and tid not in place.geoms.all().values_list('task_id',flat=True):
      for g in h.json['geoms']:
        pg = PlaceGeom.objects.create(
          place = place,
          task_id = tid,
          src_id = place.src_id,
          geom=GEOSGeometry(json.dumps({"type": g['type'], "coordinates": g['coordinates']})),
          jsonb = {
            "type":g['type'],
            "citation":{"id":auth+':'+h.authrecord_id,"label":authname},
            "coordinates":g['coordinates']
          }
        )
      print('created place_geom instance in write_wd_pass0', pg)

    # LINKS
    link_counter = 0
    # add PlaceLink record for wikidata hit if not already there
    if 'wd:'+h.authrecord_id not in authids:
      link_counter += 1
      link = PlaceLink.objects.create(
        place = place,
        task_id = tid,
        src_id = place.src_id,
        jsonb = {
          "type": "closeMatch",
          "identifier":link_uri(task.task_name, h.authrecord_id)
        }
      )
      print('created wd place_link instance:', link)

    # create link for each wikidata concordance, if any
    if hasLinks:
      #authids=place.links.all().values_list(
        #'jsonb__identifier',flat=True)
      for l in h.json['links']:
        link_counter += 1
        authid = re.search(":?(.*?)$", l).group(1)
        print(authid)
        # TODO: same no-dupe logic in review()
        # don't write duplicates
        if authid not in authids:
          link = PlaceLink.objects.create(
            place = place,
            task_id = tid,
            src_id = place.src_id,
            jsonb = {
              "type": "closeMatch",
              "identifier": authid
            }
          )
      print('created '+str(len(h.json['links']))+' place_link instances')

    # update dataset totals for metadata page
    ds.numlinked = len(set(PlaceLink.objects.filter(place_id__in=ds.placeids).values_list('place_id',flat=True)))
    ds.total_links += link_counter
    ds.save()

    # flag hit as reviewed
    h.reviewed = True
    h.save()

    # flag place as reviewed
    place.review_wd = 1
    place.save()

  return HttpResponseRedirect(referer)

"""
  ds_recon()
  initiates & monitors Celery tasks against Elasticsearch indexes
  i.e. align_[wdlocal | wd | builder] in tasks.py
  url: datasets/{ds.id}/reconcile ('ds_reconcile'; from ds_addtask.html)
  params: pk (dataset id), auth, region, userarea, geom, scope
  each align_{auth} task runs matching es_lookup_{auth}() and writes Hit instances
"""
def ds_recon(request, pk):
  ds = get_object_or_404(Dataset, id=pk)
  # TODO: handle multipolygons from "#area_load" and "#area_draw"
  user = request.user
  context = {"dataset": ds.title}
  if request.method == 'GET':
    print('ds_recon() GET')
  elif request.method == 'POST' and request.POST:
    print('ds_recon() request.POST:',request.POST)
    test = 'on' if 'test' in request.POST else 'off'
    auth = request.POST['recon']
    language = request.LANGUAGE_CODE
    if auth == 'idx' and ds.public == False and test == 'off':
      messages.add_message(request, messages.ERROR, """Dataset must be public before indexing!""")
      return redirect('/datasets/' + str(ds.id) + '/addtask')
    # previous successful task of this type?
    #   wdlocal? archive previous, scope = unreviewed
    #   idx? scope = unindexed
    collection_id = request.POST.get('collection_id')
    previous = ds.tasks.filter(task_name='align_'+auth,status='SUCCESS')
    prior = request.POST['prior'] if 'prior' in request.POST else 'na'
    if previous.count() > 0:
      if auth == 'idx':
        scope = "unindexed"
      else:
        # get its id and archive it
        tid = previous.first().task_id
        task_archive(tid, prior)
        scope = 'unreviewed'
        print('recon(): archived previous task')
        print('ds_recon(): links & geoms were '+ ('kept' if prior=='keep' else 'zapped'))
    else:
      # no existing task, submit all rows
      print('ds_recon(): no previous, submitting all')
      scope = 'all'

    print('ds_recon() scope', scope)
    print('ds_recon() auth', auth)
    # which task? wdlocal, idx, builder
    func = eval('align_'+auth)

    # TODO: let this vary per task?
    region = request.POST['region'] # pre-defined UN regions
    userarea = request.POST['userarea'] # from ccodes, or drawn
    aug_geom = request.POST['geom'] if 'geom' in request.POST else '' # on == write geom if matched
    bounds={
      "type":["region" if region !="0" else "userarea"],
      "id": [region if region !="0" else userarea]}

    # check Celery service
    if not celeryUp():
      print('Celery is down :^(')
      emailer('Celery is down :^(',
              'if not celeryUp() -- look into it, bub!',
              'whg@kgeographer.org',
              ['karl@kgeographer.org'])
      messages.add_message(request, messages.INFO, """Sorry! WHG reconciliation services appears to be down.
        The system administrator has been notified.""")
      return redirect('/datasets/'+str(ds.id)+'/reconcile')

    # initiate celery/redis task
    # 2023-12-13 new options for reconciliation
    # NB 'func' resolves to align_wdlocal(), align_idx(), align_collection()
    # NB#2 the dataset id is both positional and a keyword **intentionally** -
    # required to generate a useful result record
    try:
      result = func.delay(
        ds.id,
        ds=ds.id,
        dslabel=ds.label,
        owner=ds.owner.id,
        user=user.id,
        bounds=bounds,
        aug_geom=aug_geom,
        scope=scope,
        lang=language,
        test=test,
        collection_id=collection_id
      )
      messages.add_message(request, messages.INFO, "<span class='text-danger'>Your reconciliation task is under way.</span><br/>When complete, you will receive an email and if successful, results will appear below (you may have to refresh screen). <br/>In the meantime, you can navigate elsewhere.")
      return redirect('/datasets/'+str(ds.id)+'/reconcile')
    except:
      print('failed: align_'+auth )
      print(sys.exc_info())
      messages.add_message(request, messages.INFO, "Sorry! Reconciliation services appear to be down. The system administrator has been notified.<br/>"+ str(sys.exc_info()))
      emailer('WHG recon task failed',
              'a reconciliation task has failed for dataset #'+ds.id+', w/error: \n' +str(sys.exc_info())+'\n\n',
              'whg@kgeographer.org',
              'karl@kgeographer.org')

      return redirect('/datasets/'+str(ds.id)+'/reconcile')

"""
  task_delete(tid, scope)
  delete results of a reconciliation task:
  hits + any geoms and links added by review
  reset Place.review_{auth} to null
"""
# TODO: needs overhaul to account for ds.ds_status
def task_delete(request, tid, scope="foo"):
  hits = Hit.objects.all().filter(task_id=tid)
  tr = TaskResult.objects.get(task_id=tid)
  auth = tr.task_name[6:] # wdlocal, idx
  # dsid = tr.task_args[1:-1]
  dsid = int(tr.task_args[2:-3])
  # test = json.loads(tr.task_kwargs.replace("'",'"'))['test'] \
  test = json.loads(tr.task_kwargs[1:-1].replace("'", '"'))['test'] \
    if 'test' in tr.task_kwargs else 'off'
  ds=get_object_or_404(Dataset, pk=dsid)
  ds_status = ds.ds_status
  print('task_delete() dsid', dsid)
  # return HttpResponse(
  #   content='<h3>stopped task_delete()</h3>')

  # only the places that had hit(s) in this task
  places = Place.objects.filter(id__in=[h.place_id for h in hits])
  # links and geometry added by a task have the task_id
  placelinks = PlaceLink.objects.all().filter(task_id=tid)
  placegeoms = PlaceGeom.objects.all().filter(task_id=tid)
  print('task_delete()',{'tid':tr,'dsid':dsid,'auth':auth})

  # reset Place.review_{auth} to null
  for p in places:
    if auth in ['whg','idx']:
      p.review_whg = None
    elif auth.startswith('wd'):
      p.review_wd = None
    else:
      p.review_tgn = None
    p.defer_comments.delete()
    p.save()

  # zap task record & its hits
  # or only geoms if that was the choice
  if scope == 'task':
    tr.delete()
    hits.delete()
    placelinks.delete()
    placegeoms.delete()
  elif scope == 'geoms':
    placegeoms.delete()

  # delete dataset from index
  # undoes any acceessioning work
  if auth in ['whg', 'idx'] and test == 'off':
    removeDatasetFromIndex('whg', dsid)
  # set status
  print('ds.tasks.all()', ds.tasks.all())
  print('ds.file.file.name', ds.file.file.name)
  if ds.tasks.count() == 0:
    if ds.file.file.name.startswith('dummy'):
      ds.ds_status = 'remote'
    else:
      ds.ds_status = 'uploaded'
  ds.save()

  return redirect('/datasets/'+str(dsid)+'/reconcile')

"""
  task_archive(tid, scope, prior)
  delete hits
  if prior = 'zap: delete geoms and links added by review
  reset Place.review_{auth} to null
  set task status to 'ARCHIVED'
"""
def task_archive(tid, prior):
  hits = Hit.objects.all().filter(task_id=tid)
  tr = get_object_or_404(TaskResult, task_id=tid)
  dsid = tr.task_args[1:-1]
  auth = tr.task_name[6:]
  places = Place.objects.filter(id__in=[h.place_id for h in hits])
  print('task_archive()',{'tid':tr,'dsid':dsid,'auth':auth})

  # reset Place.review_{auth} to null
  for p in places:
    p.defer_comments.delete()
    if auth in ['whg','idx'] and p.review_whg != 1:
      p.review_whg = None
    elif auth.startswith('wd') and p.review_wd !=1:
      p.review_wd = None
    elif auth == 'tgn' and p.review_tgn !=1:
      p.review_tgn = None
    p.save()

  # zap hits
  hits.delete()
  if prior == 'na':
    tr.delete()
  else:
    # flag task as ARCHIVED
    tr.status = 'ARCHIVED'
    tr.save()
    # zap prior links/geoms if requested
    if prior == 'zap':
      PlaceLink.objects.all().filter(task_id=tid).delete()
      PlaceGeom.objects.all().filter(task_id=tid).delete()

"""
  add collaborator to dataset in role
"""
def collab_add(request, dsid, v):
  print('collab_add() request, dsid', request, dsid)
  try:
    uid=get_object_or_404(User,email=request.POST['email']).id
    role=request.POST['role']
  except:
    # TODO: raise error to screen
    messages.add_message(
      request, messages.INFO, "Please check email, we don't have '" + request.POST['email']+"'")
    if not v:
      return redirect('/datasets/'+str(dsid)+'/collab')
    else:
      return HttpResponseRedirect(request.META.get('HTTP_REFERER'))
  print('collab_add():',request.POST['email'],role, dsid, uid)
  DatasetUser.objects.create(user_id_id=uid, dataset_id_id=dsid, role=role)
  if v == '1':
    return redirect('/datasets/'+str(dsid)+'/collab')
  else:
    return HttpResponseRedirect(request.META.get('HTTP_REFERER'))

"""
  collab_delete(uid, dsid)
  remove collaborator from dataset
"""
def collab_delete(request, uid, dsid, v):
  print('collab_delete() request, uid, dsid', request, uid, dsid)
  get_object_or_404(DatasetUser,user_id_id=uid, dataset_id_id=dsid).delete()
  if v == '1':
    return redirect('/datasets/'+str(dsid)+'/collab')
  else:
    return HttpResponseRedirect(request.META.get('HTTP_REFERER'))

"""
  dataset_file_delete(ds)
  delete all uploaded files for a dataset
"""
def dataset_file_delete(ds):
  dsf_list = ds.files.all()
  for f in dsf_list:
    ffn = 'media/'+f.file.name
    if os.path.exists(ffn) and f.file.name != 'dummy_file.txt':
      os.remove(ffn)
      print('zapped file '+ffn)
    else:
      print('did not find or ignored file '+ffn)

"""
  update_rels_tsv(pobj, row) refactored 26 Nov 2022 (backup below)
  updates objects related to a Place (pobj)
  make new child objects of pobj: names, types, whens, related, descriptions
  for geoms and links, add from row if not there
  row is a pandas dict
"""
def update_rels_tsv(pobj, row):
  header = list(row.keys())
  # print('update_rels_tsv(): pobj, row, header', pobj, row, header)
  src_id = row['id']
  title = row['title']
  # TODO: leading parens problematic for search on title
  title = re.sub('^\(.*?\)', '', title).strip()
  title_source = row['title_source']
  title_uri = row['title_uri'] if 'title_uri' in header else ''
  variants = [x.strip() for x in row['variants'].split(';')] \
    if 'variants' in header and row['variants'] not in ['','None',None] else []

  types = [x.strip() for x in row['types'].split(';')] \
    if 'types' in header and str(row['types']) not in ['','None',None] else []

  aat_types = [x.strip() for x in row['aat_types'].split(';')] \
    if 'aat_types' in header and str(row['aat_types']) not in ['','None',None] else []

  parent_name = row['parent_name'] if 'parent_name' in header else ''

  parent_id = row['parent_id'] if 'parent_id' in header else ''

  # empty lon and lat are None
  coords = makeCoords(row['lon'], row['lat']) \
    if 'lon' in header and 'lat' in header and row['lon'] else []
  print('coords', coords)
  try:
    matches = [x.strip() for x in row['matches'].split(';')] \
      if 'matches' in header and row['matches'] else []
  except:
    print('matches, error', row['matches'], sys.exc_info())

  description = row['description'] \
    if row['description'] else ''

  # lists for associated objects
  objs = {"PlaceName":[], "PlaceType":[], "PlaceGeom":[], "PlaceWhen":[],
          "PlaceLink":[], "PlaceRelated":[], "PlaceDescription":[]}

  # title as a PlaceName
  objs['PlaceName'].append(
    PlaceName(
      place=pobj,
      src_id = src_id,
      toponym = title,
      jsonb={"toponym": title, "citation": {"id":title_uri,"label":title_source}}
  ))

  # add variants as PlaceNames, if any
  if len(variants) > 0:
    for v in variants:
      haslang = re.search("@(.*)$", v.strip())
      new_name = PlaceName(
        place=pobj,
        src_id = src_id,
        toponym = v.strip(),
        jsonb={"toponym": v.strip(), "citation": {"id":"","label":title_source}}
      )
      if haslang:
        new_name.jsonb['lang'] = haslang.group(1)
      objs['PlaceName'].append(new_name)
  print('objs after names', objs)
  #
  # PlaceType()
  print('types', types)
  if len(types) > 0:
    for i,t in enumerate(types):
      fclass_list = []
      # i always 0 in tsv
      aatnum='aat:'+aat_types[i] if len(aat_types) >= len(types) else None
      # get fclass(es) to add to Place (pobj)
      if aatnum and int(aatnum[4:]) in Type.objects.values_list('aat_id', flat=True):
        fc = get_object_or_404(Type, aat_id=int(aatnum[4:])).fclass
        fclass_list.append(fc)
      objs['PlaceType'].append(
        PlaceType(
          place=pobj,
          src_id = src_id,
          jsonb={ "identifier":aatnum,
                  "sourceLabel":t,
                  "label":aat_lookup(int(aatnum[4:])) if aatnum !='aat:' else ''
                }
      ))
    pobj.fclasses = fclass_list
    pobj.save()
  print('objs after types', objs)

  #
  # PlaceGeom()
  # TODO: test no existing identical geometry
  print('coords', coords)
  if len(coords) > 0:
    geom = {"type": "Point",
            "coordinates": coords,
            "geowkt": 'POINT('+str(coords[0])+' '+str(coords[1])+')'}
  elif 'geowkt' in header and row['geowkt'] not in ['',None]: # some rows no geom
    geom = parse_wkt(row['geowkt'])
    print('from geowkt', geom)
  else:
    geom = None
  print('geom', geom)
  # TODO:
  # if pobj is existing place, add geom only if it's new
  # if pobj is new place and row has geom, always add it
  if geom:
    def trunc4(val):
      return round(val,4)

    new_coords = list(map(trunc4,list(geom['coordinates'])))

    # if no geoms, add this one
    if pobj.geoms.count() == 0:
      objs['PlaceGeom'].append(
        PlaceGeom(
          place=pobj,
          src_id=src_id,
          jsonb=geom,
          geom=GEOSGeometry(json.dumps(geom))
        ))
    # otherwise only add if coords don't match
    elif pobj.geoms.count() > 0:
      try:
        for g in pobj.geoms.all():
          print('exist. coords', list(map(trunc4, g.jsonb['coordinates'])))
          print('new_coords', new_coords)
          if list(map(trunc4, g.jsonb['coordinates'])) != new_coords:
            objs['PlaceGeom'].append(
                PlaceGeom(
                  place=pobj,
                  src_id = src_id,
                  jsonb=geom,
                  geom=GEOSGeometry(json.dumps(geom))
              ))
      except:
        print('failed on ', pobj, sys.exc_info())
  print('objs after geom', objs)

  # PlaceLink() - all are closeMatch
  # Pandas turns nulls into NaN strings, 'nan'
  print('matches', matches)
  if len(matches) > 0:
    # any existing? only add new
    exist_links = list(pobj.links.all().values_list('jsonb__identifier',flat=True))
    print('matches, exist_links at create', matches, exist_links)
    if len(set(matches)-set(exist_links)) > 0:
      # one or more new matches; add 'em
      for m in matches:
        objs['PlaceLink'].append(
          PlaceLink(
            place=pobj,
            src_id = src_id,
            jsonb={"type":"closeMatch", "identifier":m}
        ))
  # print('objs after matches', objs)

  #
  # PlaceRelated()
  if parent_name != '':
    objs['PlaceRelated'].append(
      PlaceRelated(
        place=pobj,
        src_id=src_id,
        jsonb={
          "relationType": "gvp:broaderPartitive",
          "relationTo": parent_id,
          "label": parent_name}
    ))
  # print('objs after related', objs)

  # PlaceWhen()
  # timespans[{start{}, end{}}], periods[{name,id}], label, duration
  objs['PlaceWhen'].append(
    PlaceWhen(
      place=pobj,
      src_id = src_id,
      jsonb={
            "timespans": [{
              "start":{"earliest":pobj.minmax[0]},
              "end":{"latest":pobj.minmax[1]}}]
          }
  ))
  # print('objs after when', objs)

  #
  # PlaceDescription()
  # @id, value, lang
  print('description', description)
  if description != '':
    objs['PlaceDescription'].append(
      PlaceDescription(
        place=pobj,
        src_id = src_id,
        jsonb={
          "@id": "", "value":description, "lang":""
        }
      ))

  print('objs after all', objs)

  # what came from this row
  print('COUNTS:')
  print('PlaceName:', len(objs['PlaceName']))
  print('PlaceType:', len(objs['PlaceType']))
  print('PlaceGeom:', len(objs['PlaceGeom']))
  print('PlaceLink:', len(objs['PlaceLink']))
  print('PlaceRelated:', len(objs['PlaceRelated']))
  print('PlaceWhen:', len(objs['PlaceWhen']))
  print('PlaceDescription:', len(objs['PlaceDescription']))
  # no depictions in LP-TSV

  # TODO: update place.fclasses, place.minmax, place.timespans

  # bulk_create(Class, batch_size=n) for each
  PlaceName.objects.bulk_create(objs['PlaceName'],batch_size=10000)
  print('names done')
  PlaceType.objects.bulk_create(objs['PlaceType'],batch_size=10000)
  print('types done')
  PlaceGeom.objects.bulk_create(objs['PlaceGeom'],batch_size=10000)
  print('geoms done')
  PlaceLink.objects.bulk_create(objs['PlaceLink'],batch_size=10000)
  print('links done')
  PlaceRelated.objects.bulk_create(objs['PlaceRelated'],batch_size=10000)
  print('related done')
  PlaceWhen.objects.bulk_create(objs['PlaceWhen'],batch_size=10000)
  print('whens done')
  PlaceDescription.objects.bulk_create(objs['PlaceDescription'],batch_size=10000)
  print('descriptions done')

"""
  ds_update() refactored 26 Nov 2022 (backup below)
  perform updates to database and index, given ds_compare() results
  params: dsid, format, keepg, keepl, compare_data (json string)
"""
""" TEST VALUES
    from datasets.models import Dataset, DatasetFile
    from django.shortcuts import get_object_or_404
    ds=Dataset.objects.get(id=1460)
    dsid=1460
    ds_places = ds.places.all()
    from django.test import Client
    import pandas as pd
    import numpy as np
    import datetime, re
    file_format = 'delimited'
    keepg, keepl = [True, True]
    compare_data={'id': '1460', 'filename_cur': 'user_whgadmin/sample7h.txt', 'filename_new': 'user_whgadmin/sample7h_new.txt', 'format': 'delimited', 'validation_result': {'format': 'delimited', 'errors': [], 'columns': ['id', 'title', 'title_source', 'start', 'end', 'title_uri', 'ccodes', 'variants', 'types', 'aat_types', 'matches', 'lon', 'lat', 'geowkt', 'geo_source', 'geo_id', 'description'], 'count': 0}, 'tempfn': '/var/folders/w1/ms_2x6rj0ls88v79q33lvds80000gp/T/tmpo40rw66r', 'count_indexed': 7, 'count_links_added': 5, 'count_geoms_added': 5, 'compare_result': {'count_new': 7, 'count_diff': 0, 'count_replace': 6, 'cols_del': [], 'cols_add': ['title_uri', 'description'], 'header_new': ['id', 'title', 'title_source', 'start', 'end', 'title_uri', 'ccodes', 'variants', 'types', 'aat_types', 'matches', 'lon', 'lat', 'geowkt', 'geo_source', 'geo_id', 'description'], 'rows_add': ['717_4'], 'rows_del': ['717_2']}}

    compare_result = compare_data['compare_result']
    tempfn = compare_data['tempfn']
    filename_new = compare_data['filename_new']
    dsfobj_cur = ds.files.all().order_by('-rev')[0]
    rev_num = dsfobj_cur.rev
    from pathlib import Path
    from shutil import copyfile
    if Path('media/'+filename_new).exists():
      fn=os.path.splitext(filename_new)
      #filename_new=filename_new[:-4]+'_'+tempfn[-11:-4]+filename_new[-4:]
      filename_new=fn[0]+'_'+tempfn[-11:-4]+fn[1]
    filepath = 'media/'+filename_new
    copyfile(tempfn,filepath)
"""

def ds_update(request):
  if request.method == 'POST':
    print('request.POST ds_update()', request.POST)
    dsid=request.POST['dsid']
    ds = get_object_or_404(Dataset, id=dsid)
    file_format=request.POST['format']

    # keep previous recon/review results?
    keepg = request.POST['keepg']
    keepl = request.POST['keepl']
    print('keepg, keepl', keepg, keepl)

    # comparison returned by ds_compare
    compare_data = json.loads(request.POST['compare_data'])
    compare_result = compare_data['compare_result']
    print('compare_data from ds_compare', compare_data)

    # tempfn has .tsv or .jsonld extension from validation step
    tempfn = compare_data['tempfn']
    filename_new = compare_data['filename_new']
    dsfobj_cur = ds.files.all().order_by('-rev')[0]
    rev_num = dsfobj_cur.rev

    # rename file if already exists in user area
    if Path('media/'+filename_new).exists():
      fn=os.path.splitext(filename_new)
      #filename_new=filename_new[:-4]+'_'+tempfn[-11:-4]+filename_new[-4:]
      filename_new=fn[0]+'_'+tempfn[-11:-4]+fn[1]

    # user said go...copy tempfn to media/{user} folder
    filepath = 'media/'+filename_new
    copyfile(tempfn,filepath)

    # and create new DatasetFile; increment rev
    DatasetFile.objects.create(
      dataset_id = ds,
      file = filename_new,
      rev = rev_num + 1,
      format = file_format,
      upload_date = datetime.date.today(),
      header = compare_result['header_new'],
      numrows = compare_result['count_new']
    )

    # reopen new file as panda dataframe bdf
    if file_format == 'delimited':
      try:
        bdf = pd.read_csv(filepath, delimiter='\t')

        # replace pandas NaN with None
        bdf = bdf.replace({np.nan: ''})
        # bdf = bdf.replace({np.nan: None})
        # force data types
        bdf = bdf.astype({"id":str, "ccodes":str, "types":str, "aat_types":str})
        print('reopened new file, # lines:',len(bdf))
      except:
        raise

      # CURRENT PLACES
      ds_places = ds.places.all()
      print('ds_places', ds_places)
      # pids of missing src_ids
      rows_delete = list(ds_places.filter(src_id__in=compare_result['rows_del']).values_list('id',flat=True))
      print('rows_delete', rows_delete) # 6880702

      # CASCADE includes links & geoms
      try:
        ds_places.filter(id__in=rows_delete).delete()
      except:
        raise

      # for use below
      def delete_related(pid):
        # option to keep prior links and geoms matches; remove the rest
        if not keepg:
          # keep no geoms
          PlaceGeom.objects.filter(place_id=pid).delete()
        else:
          # leave results of prior matches
          PlaceGeom.objects.filter(place_id=pid, task_id__isnull=True).delete()
        if not keepl:
          # keep no links
          PlaceLink.objects.filter(place_id=pid).delete()
        else:
          # leave results of prior matches
          PlaceLink.objects.filter(place_id=pid, task_id__isnull=True).delete()
        PlaceName.objects.filter(place_id=pid).delete()
        PlaceType.objects.filter(place_id=pid).delete()
        PlaceWhen.objects.filter(place_id=pid).delete()
        PlaceRelated.objects.filter(place_id=pid).delete()
        PlaceDescription.objects.filter(place_id=pid).delete()

      # counts for report
      count_new, count_replaced, count_redo = [0,0,0]
      # pids for index operations
      rows_add = []
      idx_delete = []

      place_fields = {'id', 'title', 'ccodes','start','end','attestation_year'}
      alldiffs=[]
      # bdfx=bdf.iloc[1:]
      # for index, row in bdfx.iterrows():
      for index, row in bdf.iterrows():
        # row=bdf.iloc[1]
        # new row as dict
        row = row.to_dict()
        print('row as dict', row)

        start = int(row['start']) if 'start' in row else int(row['attestation_year']) \
          if ('attestation_year' in row) else None
        end = int(row['end']) if 'end' in row and str(row['end']) != 'nan' else start
        minmax_new = [start, end] if start else [None]

        # extract coords from upload file
        row_coords = makeCoords(row['lon'], row['lat']) \
          if row['lon'] and row['lat'] else None
        if row['geowkt']:
          gtype = wkt.loads(row['geowkt']).type
          if 'Multi' not in gtype:
            row_coords = [list(u) for u in wkt.loads(row['geowkt']).coords]
          else:
            row_coords = [list(u) for u in wkt.loads(row['geowkt']).xy]
        # all columns in mew file
        header = list(bdf.keys())
        # row_mapper = [{k: row[k]} for k in header]
        row_mapper = {
          'src_id': row['id'],
          'title': row['title'],
          'minmax': minmax_new,
          'title_source': row['title_source'] if 'title_source' in header else '',
          'title_uri': row['title_uri'] if 'title_uri' in header else '',
          'ccodes': row['ccodes'].split(';') if 'ccodes' in header and row['ccodes'] else [],
          'matches': row['matches'].split(';') if 'matches' in header and row['matches']else [],
          'variants': row['variants'].split(';') if 'variants' in header and row['variants']else [],
          'types': row['types'].split(';') if 'types' in header and row['types'] else [],
          'aat_types': row['aat_types'].split(';') if 'aat_types' in header and row['aat_types'] else [],
          'parent_name': row['parent_name'] if 'parent_name' in header else '',
          'parent_id': row['parent_id'] if 'parent_id' in header else '',
          'geo_source': row['geo_source'] if 'geo_source' in header else '',
          'geo_id': row['geo_id'] if 'geo_id' in header else '',
          'description': row['description'] if 'description' in header else '',
          'coords': row_coords or [],
        }

        try:
          # is there corresponding current Place?
          p = ds_places.get(src_id=row['id'])
          # fetch existing API record
          c = Client()
          from datasets.utils import PlaceMapper
          try:
            # result = c.get('/api/place_compare/' + str(6873911) + '/')
            result = c.get('/api/place_compare/' + str(p.id) + '/')
            pobj = result.json()
            pobj = {key: val for key, val in sorted(pobj.items(), key=lambda ele: ele[0])}
          except:
            print('pobj failed', p.id, sys.exc_info())

          # build object for comparison
          # TODO: build separate serializer(s) for this? performance?
          p_mapper = PlaceMapper(
            pobj['id'],
            pobj['src_id'],
            pobj['title'],
          )

          # id,title,title_source,title_uri,ccodes,matches,variants,types,aat_types,
          # parent_name,parent_id,geo_source,geo_id,description
          # add key:value pairs to consider
          p_mapper['minmax'] = pobj['minmax']
          title_name = next(n for n in pobj['names'] if n['toponym'] == pobj['title']) or None
          p_mapper['title_source'] = title_name['citation']['label'] if \
            'citation' in title_name and 'label' in title_name['citation'] else ''
          p_mapper['title_id'] = title_name['citation']['id'] if \
            'citation' in title_name and 'id' in title_name['citation'] else ''
          p_mapper['ccodes'] = pobj['ccodes'] or []
          p_mapper['types'] = [t['sourceLabel'] for t in pobj['types']] or []
          p_mapper['aat_types'] = [t['identifier'][4:] for t in pobj['types']] or []
          p_mapper['variants'] = [n['toponym'] for n in pobj['names'] if n['toponym'] != pobj['title']] or []
          p_mapper['coords'] = [g['coordinates'] for g in pobj['geoms']] or []

          p_mapper['geo_sources'] = [g['citation']['label'] for g in pobj['geoms'] \
              if 'citation' in g and 'label' in g['citation']] or []
          p_mapper['geo_ids'] = [g['citation']['id'] for g in pobj['geoms'] \
              if 'citation' in g and 'id' in g['citation']]  or []

          p_mapper['links'] = [l['identifier'] for l in pobj['links']] or []
          p_mapper['related'] = [r['label'] for r in pobj['related']]
          p_mapper['related_id'] = [r['identifier'] for r in pobj['related']]
          p_mapper['descriptions'] = [d['value'] for d in pobj['related']]

          # diff incoming (row_mapper) & database (p_mapper)
          # meaningful = title, variants, aat_types, links/matches, coords
          diffs = []

          # [:8] not meaningful (don't affect reconciliation)
          diffs.append(row_mapper['title_source'] == p_mapper['title_source'] if row_mapper['title_source'] else True)
          diffs.append(row_mapper['title_uri'] == p_mapper['title_id'] if row_mapper['title_uri'] else True)
          diffs.append(row_mapper['parent_name'] in p_mapper['related'] if row_mapper['parent_name'] else True)
          diffs.append(row_mapper['parent_id'] in p_mapper['related_id'] if row_mapper['parent_id'] else True)
          diffs.append(row_mapper['geo_source'] in p_mapper['geo_sources'] if row_mapper['geo_source'] !='' else True)
          diffs.append(row_mapper['geo_id'] in p_mapper['geo_ids'] if row_mapper['geo_id'] !='' else True)
          diffs.append(row_mapper['description'] in p_mapper['descriptions'] if row_mapper['description'] else True)
          diffs.append(row_mapper['minmax'] == p_mapper['minmax'])
          diffs.append(sorted(row_mapper['types']) == sorted(p_mapper['types']))

          # [9:] meaningful
          diffs.append(row_mapper['title'] == p_mapper['title'])
          diffs.append(sorted(row_mapper['variants']) == sorted(p_mapper['variants']))
          diffs.append(sorted(row_mapper['aat_types']) == sorted(p_mapper['aat_types']))
          diffs.append(sorted(row_mapper['matches']) == sorted(p_mapper['links']))
          diffs.append(sorted(row_mapper['ccodes']) == sorted(p_mapper['ccodes']))
          if row_mapper['coords'] != []:
            diffs.append(row_mapper['coords'] == p_mapper['coords'])

          print('diffs', diffs)
          alldiffs.append({'title':row_mapper['title'], 'diffs':diffs})

          # update Place record in all cases
          count_replaced += 1
          p.title = row_mapper['title']
          p.ccodes = row_mapper['ccodes']
          p.minmax = minmax_new
          p.timespans = [minmax_new]

          if False in diffs:
            # there was SOME change(s) -> add to delete-from-index list
            # (will be reindexed after re-reconciling)
            idx_delete.append(p.id)
          if False not in diffs[9:]:
            # no meaningful changes
            # replace related, preserving geoms & links if keepg, keepl
            # leave review_wd and flag status intact
            delete_related(p)
            update_rels_tsv(p, row)
          else:
            # meaningful change(s) exist
            count_redo +=1
            # replace related, including geoms and links
            keepg, keepl = [False, False]
            delete_related(p)
            update_rels_tsv(p, row)

            # (re)set Place.review_wd & Place.flag (needs reconciliation)
            p.review_wd = None
            p.flag = True

            # meaningful change, so
            # add to list for index deletion
            if p.id not in idx_delete:
              idx_delete.append(p.id)

          p.save()
        except:
          # no corresponding Place, create new one
          print('new place record needed from rdp', row)
          count_new +=1
          newpl = Place.objects.create(
            src_id = row['id'],
            title = re.sub('\(.*?\)', '', row['title']),
            ccodes = [] if str(row['ccodes']) == 'nan' else row['ccodes'].replace(' ','').split(';'),
            dataset = ds,
            minmax = minmax_new,
            timespans = [minmax_new],
            # flax for reconciling
            flag = True
          )
          newpl.save()
          pobj = newpl
          rows_add.append(pobj.id)
          print('new place, related:', newpl)
          # add related rcords (PlaceName, PlaceType, etc.)
          update_rels_tsv(pobj, row)
        # except:
        #   print('update failed on ', row)
        #   print('error', sys.exc_info())

      # update numrows
      ds.numrows = ds.places.count()
      ds.save()

      # initiate a result object
      result = {"status": "updated", "format":file_format,
                "update_count":count_replaced, "redo_count": count_redo,
                "new_count":count_new, "deleted_count": len(rows_delete),
                "newfile": filepath}

      print('update result', result)
      print("compare_data['count_indexed']", compare_data['count_indexed'])

      #
      if compare_data['count_indexed'] > 0:
        result["indexed"] = True

        # surgically remove as req.
        # rows_delete(gone from db) + idx_delete(rows with meaningful change)
        idx_delete = rows_delete + idx_delete
        print('idx_delete', idx_delete)
        if len(idx_delete) > 0:
          es = settings.ES_CONN
          idx = 'whg'
          print('pids to delete from index:', idx_delete)
          removePlacesFromIndex(es, idx, idx_delete)
      else:
        print('not indexed, that is all')

      # write log entry
      Log.objects.create(
        # category, logtype, "timestamp", subtype, note, dataset_id, user_id
        category = 'dataset',
        logtype = 'ds_update',
        note = json.dumps(compare_result),
        dataset_id = dsid,
        # user_id = 1
        user_id = request.user.id
      )
      ds.ds_status = 'updated'
      ds.save()
      # return to update modal
      return JsonResponse(result, safe=False)
    elif file_format == 'lpf':
      print("ds_update for lpf; doesn't get here yet")

"""
  ds_compare() refactored 26 Nov 2022 (backup below)
  validates updated dataset file & compares w/existing
  called by ajax function from modal in ds_summary.html
  returns json result object 'comparison' for use by ds_update()
"""
def ds_compare(request):
  if request.method == 'POST':
    print('ds_compare() request.POST', request.POST)
    print('ds_compare() request.FILES', request.FILES)
    dsid = request.POST['dsid']
    user = request.user.name
    format = request.POST['format']
    ds = get_object_or_404(Dataset, id=dsid)
    ds_status = ds.ds_status

    # get most recent file
    file_cur = ds.files.all().order_by('-rev')[0].file
    file_cur_delimiter = ds.files.all().order_by('-rev')[0].delimiter
    filename_cur = file_cur.name

    # new file
    file_new=request.FILES['file']
    tempf, tempfn = tempfile.mkstemp()
    # write new file as temporary to /var/folders/../...
    try:
      for chunk in file_new.chunks():
        os.write(tempf, chunk)
    except:
      raise Exception("Problem with the input file %s" % request.FILES['file'])
    finally:
      os.close(tempf)

    print('tempfn,filename_cur,file_new.name',tempfn, filename_cur, file_new.name)

    # validate new file (tempfn is file path)
    # if errors, stop and return them to modal
    if format == 'delimited':
      print('format:', format)
      try:
        vresult = validate_tsv(tempfn, 'delimited')
      except:
        print('validate_tsv() failed:', sys.exc_info())

    elif format == 'lpf':
      # TODO: feed tempfn only?
      # TODO: accept json-lines; only FeatureCollections ('coll') now
      vresult = validate_lpf(tempfn,'coll')
      # print('format, vresult:',format,vresult)

    # which expects {validation_result{errors['','']}}
    print('vresult', vresult)
    if len(vresult['errors']) > 0:
      errormsg = {"failed":{
        "errors":vresult['errors']
      }}
      return JsonResponse(errormsg,safe=False)

    # give new file a path
    filename_new = 'user_'+user+'/'+file_new.name
    # temp files were given extensions in validation functions
    tempfn_new = tempfn+'.tsv' if format == 'delimited' else tempfn+'.jsonld'
    print('tempfn_new', tempfn_new)

    # begin comparison report
    comparison={
      "id": dsid,
      "filename_cur": filename_cur,
      "filename_new": filename_new,
      "format": format,
      "validation_result": vresult,
      "tempfn": tempfn,
      "count_indexed": ds.status_idx['idxcount'],
      'count_links_added': ds.links.filter(task_id__isnull=False).count(),
      'count_geoms_added': ds.geometries.filter(task_id__isnull=False).count()
    }

    # create pandas (pd) objects, then perform comparison
    # a = existing, b = new
    fn_a = 'media/'+filename_cur
    fn_b = tempfn
    if format == 'delimited':
      adf = pd.read_csv(fn_a,
                        # delimiter='\t',
                        delimiter=file_cur_delimiter,
                        dtype={'id': 'str', 'aat_types': 'str'})
      try:
        # must have same delimiter as original
        bdf = pd.read_csv(fn_b, delimiter=file_cur_delimiter)
        # bdf = pd.read_csv(fn_b, delimiter='\t')
      except:
        print('bdf read failed', sys.exc_info())

      ids_a = adf['id'].tolist()
      ids_b = bdf['id'].tolist()
      print('ids_a, ids_b', ids_a[:10], ids_b[:10])
      # new or removed columns?
      cols_del = list(set(adf.columns)-set(bdf.columns))
      cols_add = list(set(bdf.columns)-set(adf.columns))

      comparison['compare_result'] = {
        "count_new":len(ids_b),
        'count_diff':len(ids_b)-len(ids_a),
        'count_replace': len(set.intersection(set(ids_b),set(ids_a))),
        'cols_del': cols_del,
        'cols_add': cols_add,
        'header_new': vresult['columns'],
        'rows_add': [str(x) for x in (set(ids_b)-set(ids_a))],
        'rows_del': [str(x) for x in (set(ids_a)-set(ids_b))]
      }
    # TODO: process LP format, collections + json-lines
    elif format == 'lpf':
      # print('need to compare lpf files:',fn_a,fn_b)
      comparison['compare_result'] = "it's lpf...tougher row to hoe"

    print('comparison (compare_data)',comparison)
    # back to calling modal
    return JsonResponse(comparison,safe=False)

"""
  ds_insert_lpf
  insert LPF into database
"""
def ds_insert_lpf(request, pk):
  import json
  [countrows,countlinked,total_links]= [0,0,0]
  ds = get_object_or_404(Dataset, id=pk)
  user = request.user
  # latest file
  dsf = ds.files.all().order_by('-rev')[0]
  uribase = ds.uri_base
  print('new dataset, uri_base', ds.label, uribase)

  # TODO: lpf can get big; support json-lines

  # insert only if empty
  dbcount = Place.objects.filter(dataset = ds.label).count()
  print('dbcount',dbcount)

  if dbcount == 0:
    errors=[]
    try:
      infile = dsf.file.open(mode="r")
      print('ds_insert_lpf() for dataset',ds)
      print('ds_insert_lpf() request.GET, infile',request.GET,infile)
      with infile:
        jdata = json.loads(infile.read())

        print('count of features',len(jdata['features']))
        #print('0th feature',jdata['features'][0])

        for feat in jdata['features']:
          # create Place, save to get id, then build associated records for each
          objs = {"PlaceNames":[], "PlaceTypes":[], "PlaceGeoms":[], "PlaceWhens":[],
                  "PlaceLinks":[], "PlaceRelated":[], "PlaceDescriptions":[],
                  "PlaceDepictions":[]}
          countrows += 1

          # build attributes for new Place instance
          title=re.sub('\(.*?\)', '', feat['properties']['title'])

          # geometry
          geojson = feat['geometry'] if 'geometry' in feat.keys() else None

          # ccodes
          if 'ccodes' not in feat['properties'].keys():
            if geojson:
              # a GeometryCollection
              ccodes = ccodesFromGeom(geojson)
              print('ccodes', ccodes)
            else:
              ccodes = []
          else:
            ccodes = feat['properties']['ccodes']

          # temporal
          # send entire feat for time summary
          # (minmax and intervals[])
          datesobj=parsedates_lpf(feat)

          # TODO: compute fclasses
          try:
            newpl = Place(
              # strip uribase from @id
              src_id=feat['@id'] if uribase in ['', None] else feat['@id'].replace(uribase,''),
              dataset=ds,
              title=title,
              ccodes=ccodes,
              minmax = datesobj['minmax'],
              timespans = datesobj['intervals']
            )
            newpl.save()
            print('new place: ',newpl.title)
          except:
            print('failed id' + title + 'datesobj: '+str(datesobj))
            print(sys.exc_info())

          # PlaceName: place,src_id,toponym,task_id,
          # jsonb:{toponym, lang, citation[{label, year, @id}], when{timespans, ...}}
          # TODO: adjust for 'ethnic', 'demonym'
          for n in feat['names']:
            if 'toponym' in n.keys():
              # if comma-separated listed, get first
              objs['PlaceNames'].append(PlaceName(
                place=newpl,
                src_id=newpl.src_id,
                toponym=n['toponym'].split(', ')[0],
                jsonb=n
              ))

          # PlaceType: place,src_id,task_id,jsonb:{identifier,label,src_label}
          #try:
          if 'types' in feat.keys():
            fclass_list = []
            for t in feat['types']:
              if 'identifier' in t.keys() and t['identifier'][:4] == 'aat:' \
                 and int(t['identifier'][4:]) in Type.objects.values_list('aat_id',flat=True):
                fc = get_object_or_404(Type, aat_id=int(t['identifier'][4:])).fclass \
                  if t['identifier'][:4] == 'aat:' else None
                fclass_list.append(fc)
              else:
                fc = None
              print('from feat[types]:',t)
              print('PlaceType record newpl,newpl.src_id,t,fc',newpl,newpl.src_id,t,fc)
              objs['PlaceTypes'].append(PlaceType(
                place=newpl,
                src_id=newpl.src_id,
                jsonb=t,
                fclass=fc
              ))
            newpl.fclasses = fclass_list
            newpl.save()

          # PlaceWhen: place,src_id,task_id,minmax,jsonb:{timespans[],periods[],label,duration}
          if 'when' in feat.keys() and feat['when'] != {}:
            objs['PlaceWhens'].append(PlaceWhen(
              place=newpl,
              src_id=newpl.src_id,
              jsonb=feat['when'],
              minmax=newpl.minmax
            ))

          # PlaceGeom: place,src_id,task_id,jsonb:{type,coordinates[],when{},geo_wkt,src}
          #if 'geometry' in feat.keys() and feat['geometry']['type']=='GeometryCollection':
          if geojson and geojson['type']=='GeometryCollection':
            #for g in feat['geometry']['geometries']:
            for g in geojson['geometries']:
              # print('from feat[geometry]:',g)
              objs['PlaceGeoms'].append(PlaceGeom(
                place=newpl,
                src_id=newpl.src_id,
                jsonb=g
                ,geom=GEOSGeometry(json.dumps(g))
              ))
          elif geojson:
            objs['PlaceGeoms'].append(PlaceGeom(
              place=newpl,
              src_id=newpl.src_id,
              jsonb=geojson
              ,geom=GEOSGeometry(json.dumps(geojson))
            ))

          # PlaceLink: place,src_id,task_id,jsonb:{type,identifier}
          if 'links' in feat.keys() and len(feat['links'])>0:
            countlinked +=1 # record has *any* links
            #print('countlinked',countlinked)
            for l in feat['links']:
              total_links += 1 # record has n links
              objs['PlaceLinks'].append(PlaceLink(
                place=newpl,
                src_id=newpl.src_id,
                # alias uri base for known authorities
                jsonb={"type":l['type'], "identifier": aliasIt(l['identifier'].rstrip('/'))}
              ))

          # PlaceRelated: place,src_id,task_id,jsonb{relationType,relationTo,label,when{}}
          if 'relations' in feat.keys():
            for r in feat['relations']:
              objs['PlaceRelated'].append(PlaceRelated(
                place=newpl,src_id=newpl.src_id,jsonb=r))

          # PlaceDescription: place,src_id,task_id,jsonb{@id,value,lang}
          if 'descriptions' in feat.keys():
            for des in feat['descriptions']:
              objs['PlaceDescriptions'].append(PlaceDescription(
                place=newpl,src_id=newpl.src_id,jsonb=des))

          # PlaceDepiction: place,src_id,task_id,jsonb{@id,title,license}
          if 'depictions' in feat.keys():
            for dep in feat['depictions']:
              objs['PlaceDepictions'].append(PlaceDepiction(
                place=newpl,src_id=newpl.src_id,jsonb=dep))

          # throw errors into user message
          def raiser(model, e):
            print('Bulk load for '+ model + ' failed on', newpl)
            errors.append({"field":model, "error":e})
            print('error', e)
            raise DataError

          # create related objects
          try:
            PlaceName.objects.bulk_create(objs['PlaceNames'])
          except DataError as e:
            raiser('Name', e)

          try:
            PlaceType.objects.bulk_create(objs['PlaceTypes'])
          except DataError as de:
            raiser('Type', e)

          try:
            PlaceWhen.objects.bulk_create(objs['PlaceWhens'])
          except DataError as de:
            raiser('When', e)

          try:
            PlaceGeom.objects.bulk_create(objs['PlaceGeoms'])
          except DataError as de:
            raiser('Geom', e)

          try:
            PlaceLink.objects.bulk_create(objs['PlaceLinks'])
          except DataError as de:
            raiser('Link', e)

          try:
            PlaceRelated.objects.bulk_create(objs['PlaceRelated'])
          except DataError as de:
            raiser('Related', e)

          try:
            PlaceDescription.objects.bulk_create(objs['PlaceDescriptions'])
          except DataError as de:
            raiser('Description', e)

          try:
            PlaceDepiction.objects.bulk_create(objs['PlaceDepictions'])
          except DataError as de:
            raiser('Depiction', e)

          # TODO: compute newpl.ccodes (if geom), newpl.fclasses, newpl.minmax
          # something failed in *any* Place creation; delete dataset

        print('new dataset:', ds.__dict__)
        infile.close()

      return({"numrows":countrows,
              "numlinked":countlinked,
              "total_links":total_links})
    except:
      # drop the (empty) database
      # ds.delete()
      # email to user, admin
      subj = 'World Historical Gazetteer error followup'
      msg = 'Hello '+ user.name+', \n\nWe see your recent upload for the '+ds.label+\
            ' dataset failed, very sorry about that!'+\
            '\nThe likely cause was: '+str(errors)+'\n\n'+\
            "If you can, fix the cause. If not, please respond to this email and we will get back to you soon.\n\nRegards,\nThe WHG Team"
      emailer(subj,msg,'whg@kgeographer.org',[user.email, 'whgadmin@kgeographer.com'])

      # return message to 500.html
      # messages.error(request, "Database insert failed, but we don't know why. The WHG team has been notified and will follow up by email to <b>"+user.username+'</b> ('+user.email+')')
      # return redirect(request.GET.get('from'))
      return HttpResponseServerError()

  else:
    print('insert_ skipped, already in')
    messages.add_message(request, messages.INFO, 'data is uploaded, but problem displaying dataset page')
    return redirect('/mydata')

"""
  ds_insert_tsv(pk)
  insert tsv into database
  file is validated, dataset exists
  if insert fails anywhere, delete dataset + any related objects
"""
def ds_insert_tsv(request, pk):
  import csv, re
  csv.field_size_limit(300000)
  ds = get_object_or_404(Dataset, id=pk)
  user = request.user
  print('ds_insert_tsv()',ds)
  # retrieve just-added file
  dsf = ds.files.all().order_by('-rev')[0]
  print('ds_insert_tsv(): ds, file', ds, dsf)
  # insert only if empty
  dbcount = Place.objects.filter(dataset = ds.label).count()
  # print('dbcount',dbcount)
  insert_errors = []
  if dbcount == 0:
    try:
      infile = dsf.file.open(mode="r")
      reader = csv.reader(infile, delimiter=dsf.delimiter)
      # reader = csv.reader(infile, delimiter='\t')

      infile.seek(0)
      header = next(reader, None)
      header = [col.lower().strip() for col in header]
      # print('header.lower()',[col.lower() for col in header])

      # strip BOM character if exists
      header[0] = header[0][1:] if '\ufeff' in header[0] else header[0]
      print('header', header)

      objs = {"PlaceName":[], "PlaceType":[], "PlaceGeom":[], "PlaceWhen":[],
              "PlaceLink":[], "PlaceRelated":[], "PlaceDescription":[]}

      # TODO: what if simultaneous inserts?
      countrows=0
      countlinked = 0
      total_links = 0
      for r in reader:
        # build attributes for new Place instance
        src_id = r[header.index('id')]
        title = r[header.index('title')].strip() # don't try to correct incoming except strip()
        # title = r[header.index('title')].replace("' ","'") # why?
        # strip anything in parens for title only
        # title = re.sub('\(.*?\)', '', title)
        title_source = r[header.index('title_source')]
        title_uri = r[header.index('title_uri')] if 'title_uri' in header else ''
        ccodes = r[header.index('ccodes')] if 'ccodes' in header else []
        variants = [x.strip() for x in r[header.index('variants')].split(';')] \
          if 'variants' in header and r[header.index('variants')] !='' else []
        types = [x.strip() for x in r[header.index('types')].split(';')] \
          if 'types' in header else []
        aat_types = [x.strip() for x in r[header.index('aat_types')].split(';')] \
          if 'aat_types' in header else []
        parent_name = r[header.index('parent_name')] if 'parent_name' in header else ''
        parent_id = r[header.index('parent_id')] if 'parent_id' in header else ''
        coords = makeCoords(r[header.index('lon')],r[header.index('lat')]) \
          if 'lon' in header and 'lat' in header else None
        geowkt = r[header.index('geowkt')] if 'geowkt' in header else None
        geosource = r[header.index('geo_source')] if 'geo_source' in header else None
        geoid = r[header.index('geo_id')] if 'geo_id' in header else None
        geojson = None # zero it out
        print('geosource:', geosource)
        print('geoid:', geoid)
        # make Point geometry from lon/lat if there
        if coords and len(coords) == 2:
          geojson = {"type": "Point", "coordinates": coords,
                      "geowkt": 'POINT('+str(coords[0])+' '+str(coords[1])+')'}
        # else make geometry (any) w/Shapely if geowkt
        if geowkt and geowkt not in ['']:
          geojson = parse_wkt(geowkt)
        if geojson and (geosource or geoid):
          geojson['citation']={'label':geosource,'id':geoid}

        # ccodes; compute if missing and there is geometry
        if len(ccodes) == 0:
          if geojson:
            try:
              ccodes = ccodesFromGeom(geojson)
            except:
              pass
          else:
            ccodes = []
        else:
          ccodes = [x.strip().upper() for x in r[header.index('ccodes')].split(';')]

        # TODO: assign aliases if wd, tgn, pl, bnf, gn, viaf
        matches = [aliasIt(x.strip()) for x in r[header.index('matches')].split(';')] \
          if 'matches' in header and r[header.index('matches')] != '' else []

        start = r[header.index('start')] if 'start' in header else None
        # validate_tsv() ensures there is always a start
        has_end = 'end' in header and r[header.index('end')] !=''
        end = r[header.index('end')] if has_end else start

        datesobj = parsedates_tsv(start,end)
        # returns {timespans:[{}],minmax[]}

        description = r[header.index('description')] \
          if 'description' in header else ''

        print('title, src_id (pre-newpl):', title, src_id)

        # create new Place object
        # TODO: generate fclasses
        newpl = Place(
          src_id = src_id,
          dataset = ds,
          title = title,
          ccodes = ccodes,
          minmax = datesobj['minmax'],
          timespans = [datesobj['minmax']] # list of lists
        )
        newpl.save()
        countrows += 1

        # build associated objects and add to arrays #
        #
        # PlaceName(); title, then variants
        #
        objs['PlaceName'].append(
          PlaceName(
            place=newpl,
            src_id = src_id,
            toponym = title,
            jsonb={"toponym": title, "citations": [{"id":title_uri,"label":title_source}]}
        ))
        # variants if any; assume same source as title toponym
        if len(variants) > 0:
          for v in variants:
            try:
              haslang = re.search("@(.*)$", v.strip())
              if len(v.strip()) > 200:
                # print(v.strip())
                pass
              else:
                # print('variant for', newpl.id, v)
                new_name = PlaceName(
                  place=newpl,
                  src_id = src_id,
                  toponym = v.strip(),
                  jsonb={"toponym": v.strip(), "citations": [{"id":"","label":title_source}]}
                )
                if haslang:
                  new_name.jsonb['lang'] = haslang.group(1)

                objs['PlaceName'].append(new_name)
            except:
              print('error on variant', sys.exc_info())
              print('error on variant for newpl.id', newpl.id, v)

        #
        # PlaceType()
        #
        if len(types) > 0:
          fclass_list=[]
          for i,t in enumerate(types):
            aatnum='aat:'+aat_types[i] if len(aat_types) >= len(types) and aat_types[i] !='' else None
            print('aatnum in insert_tsv() PlaceTypes', aatnum)
            if aatnum:
              try:
                fclass_list.append(get_object_or_404(Type, aat_id=int(aatnum[4:])).fclass)
              except:
                # report type lookup issue
                insert_errors.append(
                  {'src_id':src_id,
                  'title':newpl.title,
                  'field':'aat_type',
                  'msg':aatnum + ' not in WHG-supported list;'}
                )
                raise
                # messages.add_message(request, messages.INFO, 'choked on an invalid AAT place type id')
                # return redirect('/mydata')
                # continue
            objs['PlaceType'].append(
              PlaceType(
                place=newpl,
                src_id = src_id,
                jsonb={ "identifier":aatnum if aatnum else '',
                        "sourceLabel":t,
                        "label":aat_lookup(int(aatnum[4:])) if aatnum else ''
                      }
            ))
          newpl.fclasses = fclass_list
          newpl.save()

        #
        # PlaceGeom()
        #
        print('geojson', geojson)
        if geojson:
          objs['PlaceGeom'].append(
            PlaceGeom(
              place=newpl,
              src_id = src_id,
              jsonb=geojson
              ,geom=GEOSGeometry(json.dumps(geojson))
          ))

        #
        # PlaceWhen()
        # via parsedates_tsv(): {"timespans":[{start{}, end{}}]}
        if start != '':
          objs['PlaceWhen'].append(
            PlaceWhen(
              place=newpl,
              src_id = src_id,
              #jsonb=datesobj['timespans']
              jsonb=datesobj
          ))

        #
        # PlaceLink() - all are closeMatch
        #
        if len(matches) > 0:
          countlinked += 1
          for m in matches:
            total_links += 1
            objs['PlaceLink'].append(
              PlaceLink(
                place=newpl,
                src_id = src_id,
                jsonb={"type":"closeMatch", "identifier":m}
            ))

        #
        # PlaceRelated()
        #
        if parent_name != '':
          objs['PlaceRelated'].append(
            PlaceRelated(
              place=newpl,
              src_id=src_id,
              jsonb={
                "relationType": "gvp:broaderPartitive",
                "relationTo": parent_id,
                "label": parent_name}
          ))

        #
        # PlaceDescription()
        # @id, value, lang
        if description != '':
          objs['PlaceDescription'].append(
            PlaceDescription(
              place=newpl,
              src_id = src_id,
              jsonb={
                #"@id": "", "value":description, "lang":""
                "value":description
              }
            ))

      # bulk_create(Class, batch_size=n) for each
      PlaceName.objects.bulk_create(objs['PlaceName'],batch_size=10000)
      PlaceType.objects.bulk_create(objs['PlaceType'],batch_size=10000)
      try:
        PlaceGeom.objects.bulk_create(objs['PlaceGeom'],batch_size=10000)
      except:
        print('geom insert failed', newpl, sys.exc_info())
        pass
      PlaceLink.objects.bulk_create(objs['PlaceLink'],batch_size=10000)
      PlaceRelated.objects.bulk_create(objs['PlaceRelated'],batch_size=10000)
      PlaceWhen.objects.bulk_create(objs['PlaceWhen'],batch_size=10000)
      PlaceDescription.objects.bulk_create(objs['PlaceDescription'],batch_size=10000)

      infile.close()
      print('insert_errors', insert_errors)
      # print('rows,linked,links:', countrows, countlinked, total_links)
    except:
      print('tsv insert failed', newpl, sys.exc_info())
      # drop the (empty) dataset if insert wasn't complete
      ds.delete()
      # email to user, admin
      failed_upload_notification(user, dsf.file.name, ds.label)

      # return message to 500.html
      messages.error(request, "Database insert failed, but we don't know why. The WHG team has been notified and will follow up by email to <b>"+user.name+'</b> ('+user.email+')')
      return HttpResponseServerError()
  else:
    print('insert_tsv skipped, already in')
    messages.add_message(request, messages.INFO, 'data is uploaded, but problem displaying dataset page')
    return redirect('/mydata')

  return({"numrows":countrows,
          "numlinked":countlinked,
          "total_links":total_links})

"""
  DEPRECATED in v3
  DataListsView()
  Returns lists for various data types
"""
# class DataListsView(LoginRequiredMixin, ListView):
#   login_url = '/accounts/login/'
#   redirect_field_name = 'redirect_to'
#
#   # templates per list type
#   template_d = 'datasets/data_datasets.html'
#   template_c = 'datasets/data_collections.html'
#   template_a = 'datasets/data_areas.html'
#   template_r = 'datasets/data_resources.html'
#   template_cg = 'datasets/data_collection_groups.html'
#
#   # which template to use?
#   def get_template_names(self, *args, **kwargs):
#     print('self.request.path', self.request.path)
#     if self.request.path == reverse('data-datasets'):
#       return [self.template_d]
#     elif self.request.path == reverse('data-collections'):
#       return [self.template_c]
#     elif self.request.path == reverse('data-areas'):
#       return [self.template_a]
#     elif self.request.path == reverse('data-resources'):
#       return [self.template_r]
#     else:
#       return [self.template_cg]
#
#   def get_queryset(self, **kwargs):
#     me = self.request.user
#     whgteam = me.is_superuser or 'whg_team' in [g.name for g in me.groups.all()]
#     teaching = 'teaching' in [g.name for g in me.groups.all()]
#     print('me in DataListsView', me)
#
#     if self.request.path == reverse('data-datasets'):
#       idlist = [obj.id for obj in Dataset.objects.all() if me in obj.owners or
#                    me in obj.collaborators or whgteam]
#       list = Dataset.objects.filter(id__in=idlist).order_by('-create_date').exclude(title__startswith='(stub)')
#       return list
#     elif self.request.path == reverse('data-collections'):
#       idlist = [obj.id for obj in Collection.objects.all() if me in obj.owners or
#                    me in obj.collaborators or whgteam]
#       list = Collection.objects.filter(id__in=idlist).order_by('-created')
#       # list = Collection.objects.all().order_by('created') if whgteam \
#       #   else Collection.objects.filter(owner=me).order_by('created')
#       return list
#     elif self.request.path == reverse('data-areas'):
#       # print('areas...whgteam?', whgteam)
#       study_areas = ['ccodes', 'copied', 'drawn']       # only user study areas
#       alist = Area.objects.all().filter(type__in=study_areas).order_by('-id')
#       list = alist if whgteam else alist.filter(owner=me)
#       return list
#     elif self.request.path == reverse('data-resources'):
#       # print('resources...whgteam?', whgteam)
#       list = Resource.objects.all().order_by('create_date') if whgteam or teaching \
#         else Resource.objects.all().filter(owner=me).order_by('created')
#       # print('list:', list)
#       return list
#     else:
#       # print('collgroups...whgteam?', whgteam)
#       list = CollectionGroup.objects.all().order_by('-created') \
#         if whgteam or teaching else CollectionGroup.objects.filter(owner=me).order_by('-created')
#       return list
#
#
#   def get_context_data(self, *args, **kwargs):
#     me = self.request.user
#     context = super(DataListsView, self).get_context_data(*args, **kwargs)
#     print('me in get_context_data()', me)
#
#     context['viewable'] = ['uploaded', 'inserted', 'reconciling', 'review_hits', 'reviewed', 'review_whg', 'indexed']
#     context['beta_or_better'] = True if me.groups.filter(name__in=['beta', 'admins', 'whg_team']).exists() \
#       else False
#     context['whgteam'] = True if me.is_superuser or me.groups.filter(name__in=['admins', 'whg_team']).exists() else False
#     # TODO: assign users to 'teacher' group
#     context['teacher'] = True if self.request.user.groups.filter(name__in=['teacher']).exists() else False
#     return context

"""
  PublicListView()
  list public datasets and collections
"""
class PublicListsView(ListView):
  redirect_field_name = 'redirect_to'

  context_object_name = 'dataset_list'
  template_name = 'datasets/public_list.html'
  model = Dataset

  def get_queryset(self):
    # original qs
    qs = super().get_queryset()
    return qs.filter(public = True).order_by('core','title')

  def get_context_data(self, *args, **kwargs):
    context = super(PublicListsView, self).get_context_data(*args, **kwargs)

    # public datasets available as dataset_list
    # public collections
    context['coll_list'] = Collection.objects.filter(status='published').order_by('created')
    context['viewable'] = ['uploaded','inserted','reconciling','review_hits','reviewed','review_whg','indexed']

    context['beta_or_better'] = True if self.request.user.groups.filter(name__in=['beta', 'admins']).exists() else False
    return context

def failed_upload_notification(user, fn, ds=None):
    subj = 'World Historical Gazetteer error followup '
    subj += 'on dataset ('+ds+')' if ds else ''
    msg = 'Hello ' + user.name + \
      ', \n\nWe see your recent upload was not successful '
    if ds:
      msg += 'on insert to the database '
    else:
      msg += 'on initial validation '
    msg +='-- very sorry about that! ' + \
      '\nWe will look into why and get back to you within a day.\n\nRegards,\nThe WHG Team\n\n\n['+fn+']'
    emailer(subj, msg, settings.DEFAULT_FROM_EMAIL,
            [user.email, settings.EMAIL_HOST_USER])

"""
  DatasetCreateEmptyView()
  initial create, no file
"""
class DatasetCreateEmptyView (LoginRequiredMixin, CreateView):
  login_url = '/accounts/login/'
  redirect_field_name = 'redirect_to'

  form_class = DatasetCreateEmptyModelForm
  template_name = 'datasets/dataset_create_empty.html'
  success_message = 'empty dataset created'

  def form_invalid(self, form):
    print('form invalid...', form.errors.as_data())
    context = {'form': form}
    return self.render_to_response(context=context)

  def form_valid(self, form):
    data=form.cleaned_data
    print('cleaned_data',data)
    context={"format": "empty"}
    # context={"format":data['format']}
    user=self.request.user
    # validated -> create Dataset, DatasetFile, Log instances,
    # advance to dataset_detail
    # else present form again with errors
    # if len(result['errors']) == 0:
    context['status'] = 'format_ok'

    # print('validated, no errors')
    # print('validated, no errors; result:', result)
    nolabel = form.cleaned_data["label"] == ''
    # new Dataset record ('owner','id','label','title','description')
    dsobj = form.save(commit=False)
    dsobj.ds_status = 'format_ok'
    dsobj.numrows = 0
    clean_label=form.cleaned_data['label'].replace(' ','_')
    if not form.cleaned_data['uri_base']:
      dsobj.uri_base = 'https://whgazetteer.org/api/db/?id='

    # links will be counted later on insert
    dsobj.numlinked = 0
    dsobj.total_links = 0
    try:
      dsobj.save()
      ds = Dataset.objects.get(id=dsobj.id)
      label='ds_' + str(ds.id)
      print('new dataset label', 'ds_' + label)
      # generate a unique label if none was entered
      if dsobj.label == '':
        ds.label = 'ds_' + str(dsobj.id)
        ds.save()
    except:
      # self.args['form'] = form
      return render(self.request,'datasets/dataset_create.html', self.args)

    #
    # create user directory if necessary
    userdir = r'media/user_'+user.id+'/'
    if not Path(userdir).exists():
      os.makedirs(userdir)

    # build path, and rename file if already exists in user area
    # file_exists = Path(userdir+filename).exists()
    # if not file_exists:
    #   filepath = userdir+filename
    # else:
    #   splitty = filename.split('.')
    #   filename=splitty[0]+'_'+tempfn[-7:]+'.'+splitty[1]
    #   filepath = userdir+filename

    # write log entry
    Log.objects.create(
      # category, logtype, "timestamp", subtype, dataset_id, user_id
      category = 'dataset',
      logtype = 'ds_create_empty',
      subtype = data['datatype'],
      dataset_id = dsobj.id,
      user_id = user.id
    )

    # create initial DatasetFile record
    DatasetFile.objects.create(
      dataset_id = dsobj,
      file = 'dummy_file.txt',
      rev = 1,
      format = 'delimited',
      delimiter = 'n/a',
      df_status = 'dummy',
      upload_date = None,
      header = [],
      numrows = 0
    )


    # data will be written on load of dataset.html w/dsobj.status = 'format_ok'
    #return redirect('/datasets/'+str(dsobj.id)+'/detail')
    return redirect('/datasets/'+str(dsobj.id)+'/summary')

  # else:
    context['action'] = 'errors'
    # context['format'] = result['format']
    # context['errors'] = parse_errors_lpf(result['errors']) \
    #   if ext == 'json' else parse_errors_tsv(result['errors'])
    # context['columns'] = result['columns'] \
    #   if ext != 'json' else []

    #os.remove(tempfn)

    return self.render_to_response(
      self.get_context_data(
        form=form, context=context
    ))

  def get_context_data(self, *args, **kwargs):
    context = super(DatasetCreateEmptyView, self).get_context_data(*args, **kwargs)
    #context['action'] = 'create'
    return context

"""
  DatasetCreate() helpers
  alternate bot-guided
"""

def get_file_type(file):
    """Determine the file type based on its MIME type."""
    mimetype = file.content_type
    return mthash_plus.mimetypes.get(mimetype, None)

def read_file_into_dataframe(file, ext):
    """
    Reads the given file into a pandas DataFrame based on the provided extension.
    """
    converters = {
        'id': str, 'start': str, 'end': str, 'aat_types': str
    }

    if ext == 'csv':
        df = pd.read_csv(file, sep=',', converters=converters)
    elif ext == 'tsv':
        df = pd.read_csv(file, sep='\t', converters=converters)
    elif ext == 'xlsx' or ext == 'ods':
        df = pd.read_excel(file, converters=converters)
    else:
        raise ValueError(f"Unsupported file extension: {ext}")

    # Convert 'lon' and 'lat' with error handling, if they exist
    if 'lon' in df.columns:
        df['lon'] = pd.to_numeric(df['lon'], errors='coerce')
    if 'lat' in df.columns:
        df['lat'] = pd.to_numeric(df['lat'], errors='coerce')

    return df


"""
  DatasetCreate()
  2023-08; replaces DatasetCreateView(); bot-guided
  - validates form
  - checks file encoding, gets mimetype
  - initiates content validation (validation.py)
  - initiates database writes (insert.py)
  - raises errors from each stage to dataset_create.html form
"""
class DatasetCreate(LoginRequiredMixin, CreateView):
  login_url = '/accounts/login/'
  redirect_field_name = 'redirect_to'

  form_class = DatasetUploadForm
  template_name = 'datasets/dataset_create.html'
  success_message = 'dataset created'

  def form_invalid(self, form):
    print('form invalid...', form.errors.as_data())
    context = {'form': form}
    return self.render_to_response(context=context)

  def form_valid(self, form):
    print('form valid...')
    form_data = form.cleaned_data
    file = form_data['file']
    context = {"format": form_data['format']}
    user=self.request.user
    filename = file.name
    tempfn = form.cleaned_data['temp_file_path']

    # Get the mimetype and extension
    mimetype = file.content_type
    ext = mthash_plus.mimetypes.get(mimetype, None)
    # print('ext in form_valid', ext)
    infile = file.open(mode="r")

    # For JSON files:
    if ext == 'json':
      jdata = json.loads(infile.read())
      try:
        result = validate_lpf(tempfn, 'coll')
      except LPFValidationError as e:
        # Assuming 'e' contains a list of error dictionaries
        error_list = e.args[0]

        # Construct the error message for the user
        if len(error_list) == 3:
          message = "<b>Several errors were found in your file; the first of these are</b>:<ul class='no-indent'>"
        else:
          message = "<b>Errors were found in your file</b>:<ul class='no-indent'>"

        for err in error_list:
          row = err['feat']
          reason_match = re.search(r'Reason: (.*?) Schema path', err['error'])
          if reason_match:
            reason = reason_match.group(1)
            message += f"<li>Row {row}: {reason}</li>"
        message += "</ul>"

        messages.error(self.request, message)
        return self.render_to_response(self.get_context_data(form=form))

      # Create the Dataset object
      dataset = form.save(commit=False)
      dataset.save()

      # Directly process the data and create database entries
      # insert_lpf_data(data, dataset.pk)
      result = ds_insert_json(jdata, dataset.pk, user)

    # For delimited files:
    elif ext in ['csv', 'tsv', 'xlsx', 'ods']:
      # TEST ROUTINE
      # df = pd.read_csv(file, sep='\t', dtype=str)
      # empty_cells = df[df == ''].stack().index.tolist()
      # print('empty_cells', empty_cells)
      # print('df', df)
      # return
      #  END TEST

      df = read_file_into_dataframe(file, ext)
      try:
        validate_delim(df)
      except DelimValidationError as e:
        error_list = e.args[0]

        if isinstance(error_list, str):
          error_list = [{"row": "Unknown", "error": error_list}]

        # Construct the error message for the user
        if len(error_list) > 1:
          message = "<b>Several errors were found in your file; the first of these are</b>:<ul class='no-indent'>"
        else:
          message = "<b>Errors were found in your file</b>:<ul class='no-indent'>"

        for err in error_list:
          row = err['row']
          reason = err['error']
          message += f"<li>Row {row}: {reason}</li>"
        message += "</ul>"

        messages.error(self.request, message)
        return self.render_to_response(self.get_context_data(form=form))

      # Create the Dataset object
      dataset = form.save(commit=False)
      dataset.save()

      # Directly process the DataFrame and create database entries
      try:
        with transaction.atomic():
          skipped_rows = ds_insert_delim(df, dataset.pk)
      except DataAlreadyProcessedError:
        messages.info(self.request, "The data appears to have already been processed.")
        return self.render_to_response(self.get_context_data(form=form))
      except DelimInsertError as e:
        dataset.delete()
        error_list = e.args[0]

        if isinstance(error_list, str):
          error_list = [{"row": "Unknown", "error": error_list}]

        # Construct the error message for the user
        if len(error_list) > 1:
          message = "<b>Several errors occurred during insertion, including</b>:<ul class='no-indent'>"
        else:
          message = "<b>Errors occurred during insertion</b>:<ul class='no-indent'>"

        print('error_list', error_list)
        for err in error_list:
          row = err['row']
          reason = err['error']
          message += f"<li>{reason}</li>"
          # message += f"<li>Row {row}: {reason}</li>"
        message += "</ul>"

        messages.error(self.request, message)
        return self.render_to_response(self.get_context_data(form=form))

    else:
      message = "Detected file type is not supported - must be one of json, csv, tsv, xlsx, or ods."
      messages.error(self.request, message)
      return self.render_to_response(self.get_context_data(form=form))

    dataset.ds_status = 'uploaded'
    dataset.save()

    # Create the DatasetFile object
    DatasetFile.objects.create(
      dataset_id=dataset,
      # uploaded valid file as is
      file=form.cleaned_data['file'],
      rev=1,
      format=ext,
      delimiter='\t' if ext in ['tsv','xlsx','ods'] else ',' if ext == 'csv' else 'n/a',
      upload_date=None,
      header=df.columns.tolist() if ext != 'json' else None,
      numrows=len(df) if ext != 'json' else result['numrows'],
      df_status='uploaded'
    )

    # write log entry
    Log.objects.create(
      # category, logtype, "timestamp", subtype, dataset_id, user_id
      category='dataset',
      logtype='ds_create',
      subtype=form_data['datatype'],
      dataset_id=dataset.id,
      user_id=user.id
    )

    # If everything went well:
    messages.info(self.request, f"{skipped_rows} rows were skipped.")
    return redirect('/datasets/' + str(dataset.id) + '/summary')


"""
    DEPRECATED in v3
  DatasetCreateView()
  initial create
  upload file, validate format, create DatasetFile instance,
  redirect to dataset.html for db insert if context['format_ok']
"""
# class DatasetCreateView(LoginRequiredMixin, CreateView):
#   login_url = '/accounts/login/'
#   redirect_field_name = 'redirect_to'
#
#   form_class = DatasetCreateModelForm
#   template_name = 'datasets/dataset_create.html'
#   success_message = 'dataset created'
#
#   def form_invalid(self, form):
#     print('form invalid...', form.errors.as_data())
#     context = {'form': form}
#     return self.render_to_response(context=context)
#
#   def form_valid(self, form):
#     data=form.cleaned_data
#     context={"format":data['format']}
#     user=self.request.user
#     file=self.request.FILES['file']
#     filename = file.name
#     mimetype = file.content_type
#
#     newfn, newtempfn = ['', '']
#     print('form_valid() mimetype', mimetype)
#
#
#     # open & write tempf to a temp location;
#     # call it tempfn for reference
#     tempf, tempfn = tempfile.mkstemp()
#     try:
#       for chunk in data['file'].chunks():
#         os.write(tempf, chunk)
#     except:
#       raise Exception("Problem with the input file %s" % self.request.FILES['file'])
#     finally:
#       os.close(tempf)
#
#     # print('tempfn in DatasetCreate()', tempfn)
#
#     # open, sniff, validate
#     # pass to ds_insert_{tsv|lpf} if valid
#
#     fin = codecs.open(tempfn, 'r')
#     valid_mime = mimetype in mthash_plus.mimetypes
#
#     if valid_mime:
#       if mimetype.startswith('text/'):
#         encoding = get_encoding_delim(tempfn)
#       elif 'spreadsheet' in mimetype:
#         encoding = get_encoding_excel(tempfn)
#       elif mimetype.startswith('application/'):
#         encoding = fin.encoding
#       print('encoding in DatasetCreate()', encoding)
#       if encoding.lower() not in ['utf-8', 'ascii']:
#         context['errors'] = ["The encoding of uploaded files must be unicode (utf-8). This file seems to be "+encoding]
#         context['action'] = 'errors'
#         return self.render_to_response(self.get_context_data(form=form, context=context))
#     else:
#       context['errors'] = "Not a valid file type; must be one of [.csv, .tsv, .xlsx, .ods, .json]"
#       return self.render_to_response(self.get_context_data(form=form, context=context))
#
#     # it's csv, tsv, spreadsheet, or json...
#     # if utf8, get extension and validate
#     # if encoding and encoding.lower().startswith('utf-8'):
#     ext = mthash_plus.mimetypes[mimetype]
#     print('DatasetCreateView() extension:', ext)
#     fail_msg = "A database insert failed and we aren't sure why. The WHG team has been notified "+\
#                "and will follow up by email to <b>"+user.name+"</b> ("+user.email+")"
#
#     # this validates per row and always gets a result, even if errors
#     if ext == 'json':
#       try:
#         result = validate_lpf(tempfn, 'coll')
#       except:
#         # email to user, admin
#         failed_upload_notification(user, tempfn)
#         # return message to 500.html
#         messages.error(self.request, fail_msg)
#         return HttpResponseServerError()
#
#     # for delimited, fvalidate() is performed on the entire file
#     # on fail, raises server error
#     elif ext in ['csv', 'tsv']:
#       try:
#         # fvalidate() wants an extension
#         newfn = tempfn+'.'+ext
#         os.rename(tempfn, newfn)
#         result = validate_tsv(newfn, ext)
#         print('newfn in create()', newfn)
#       except:
#         # email to user, admin
#         failed_upload_notification(user, tempfn)
#         messages.error(self.request, fail_msg)
#         return HttpResponseServerError()
#
#     elif ext in ['xlsx', 'ods']:
#       try:
#         print('spreadsheet, use pandas')
#         import pandas as pd
#
#         # open new file for tsv write
#         newfn = tempfn + '.tsv'
#         fout=codecs.open(newfn, 'w', encoding='utf8')
#
#         # add ext to tempfn (pandas need this)
#         newtempfn = tempfn+'.'+ext
#         os.rename(tempfn, newtempfn)
#         # print('renamed tempfn for pandas:', tempfn)
#
#         # dataframe from spreadsheet
#         df = pd.read_excel(newtempfn, converters={
#           'id': str, 'start':str, 'end':str,
#           'aat_types': str, 'lon': float, 'lat': float})
#
#         # write it as tsv
#         table=df.to_csv(sep='\t', index=False).replace('\nan','')
#         fout.write(table)
#         fout.close()
#
#         # print('to validate_tsv(newfn):', newfn)
#         # validate it...
#         result = validate_tsv(newfn, 'tsv')
#       except:
#         # email to user, admin
#         failed_upload_notification(user, newfn)
#         messages.error(self.request, "Database insert failed and we aren't sure why. "+
#                        "The WHG team has been notified and will follow up by email to <b>" +
#                        user.name+'</b> ('+user.email+')')
#         return HttpResponseServerError()
#
#     print('validation complete, still in DatasetCreateView')
#
#     # validated -> create Dataset, DatasetFile, Log instances,
#     # advance to dataset_detail
#     # else present form again with errors
#     if len(result['errors']) == 0:
#       context['status'] = 'format_ok'
#
#       print('validated, no errors')
#       # print('validated, no errors; result:', result)
#       print('cleaned_data',form.cleaned_data)
#       nolabel = form.cleaned_data["label"] == ''
#       # new Dataset record ('owner','id','label','title','description')
#       dsobj = form.save(commit=False)
#       dsobj.ds_status = 'format_ok'
#       dsobj.numrows = result['count']
#       clean_label=form.cleaned_data['label'].replace(' ','_')
#       if not form.cleaned_data['uri_base']:
#         dsobj.uri_base = 'https://whgazetteer.org/api/db/?id='
#
#       # links will be counted later on insert
#       dsobj.numlinked = 0
#       dsobj.total_links = 0
#       try:
#         dsobj.save()
#         ds = Dataset.objects.get(id=dsobj.id)
#         label='ds_' + str(ds.id)
#         print('new dataset label', 'ds_' + label)
#         # generate a unique label if none was entered
#         if dsobj.label == '':
#           ds.label = 'ds_' + str(dsobj.id)
#           ds.save()
#       except:
#         # self.args['form'] = form
#         return render(self.request,'datasets/dataset_create.html', self.args)
#
#       #
#       # create user directory if necessary
#       userdir = r'media/user_'+str(user.id)+'/'
#       if not Path(userdir).exists():
#         os.makedirs(userdir)
#
#       # build path, and rename file if already exists in user area
#       file_exists = Path(userdir+filename).exists()
#       if not file_exists:
#         filepath = userdir+filename
#       else:
#         splitty = filename.split('.')
#         filename=splitty[0]+'_'+tempfn[-7:]+'.'+splitty[1]
#         filepath = userdir+filename
#
#       # write log entry
#       Log.objects.create(
#         # category, logtype, "timestamp", subtype, dataset_id, user_id
#         category = 'dataset',
#         logtype = 'ds_create',
#         subtype = data['datatype'],
#         dataset_id = dsobj.id,
#         user_id = user.id
#       )
#
#       # print('pre-write')
#       # print('ext='+ext+'; newfn='+newfn+'; filepath='+filepath+
#       #       '; tempfn='+tempfn+'; newtempfn='+newtempfn)
#
#       # write request obj file to user directory
#       if ext in ['csv', 'tsv', 'json']:
#         fout = codecs.open(filepath,'w','utf8')
#         try:
#           for chunk in file.chunks():
#             fout.write(chunk.decode("utf-8", errors="ignore"))
#         except:
#           print('error writing file; chunk'+str(chunk))
#           sys.exit(sys.exc_info())
#
#       # if spreadsheet, copy newfn (tsv conversion)
#       if ext in ['xlsx', 'ods']:
#         print('copying newfn -> filepath', newfn, filepath)
#         shutil.copy(newfn, filepath+'.tsv')
#
#
#       # create initial DatasetFile record
#       DatasetFile.objects.create(
#         dataset_id = dsobj,
#         # uploaded valid file as is
#         file = filepath[6:]+'.tsv' if ext in ['xlsx','ods'] else filepath[6:],
#         rev = 1,
#         format = result['format'],
#         delimiter = '\t' if ext in ['tsv','xlsx','ods'] else ',' if ext == 'csv' else 'n/a',
#         df_status = 'format_ok',
#         upload_date = None,
#         header = result['columns'] if "columns" in result.keys() else [],
#         numrows = result['count']
#       )
#
#       # data will be written on load of dataset.html w/dsobj.status = 'format_ok'
#       #return redirect('/datasets/'+str(dsobj.id)+'/detail')
#       return redirect('/datasets/'+str(dsobj.id)+'/summary')
#
#     else:
#       context['action'] = 'errors'
#       context['format'] = result['format']
#       context['errors'] = parse_errors_lpf(result['errors']) \
#         if ext == 'json' else parse_errors_tsv(result['errors'])
#       context['columns'] = result['columns'] \
#         if ext != 'json' else []
#
#       #os.remove(tempfn)
#
#       return self.render_to_response(
#         self.get_context_data(
#           form=form, context=context
#       ))
#
#   def get_context_data(self, *args, **kwargs):
#     context = super(DatasetCreateView, self).get_context_data(*args, **kwargs)
#     #context['action'] = 'create'
#     return context

"""
  returns public dataset 'mets' (summary) page
"""
class DatasetPublicView(DetailView):
  template_name = 'datasets/ds_meta.html'

  model = Dataset

  def get_context_data(self, **kwargs):
    context = super(DatasetPublicView, self).get_context_data(**kwargs)
    print('self, kwargs',self, self.kwargs)

    ds = get_object_or_404(Dataset, id = self.kwargs['pk'])
    file = ds.file

    placeset = ds.places.all()

    if file.file:
      context['current_file'] = file
      context['format'] = file.format
      context['numrows'] = file.numrows
      context['filesize'] = round(file.file.size/1000000, 1)

      context['links_added'] = PlaceLink.objects.filter(
        place_id__in = placeset, task_id__contains = '-').count()
      context['geoms_added'] = PlaceGeom.objects.filter(
        place_id__in = placeset, task_id__contains = '-').count()
    return context

"""
  loads page for confirm ok on delete
    - delete dataset, with CASCADE to DatasetFile, places, place_name, etc
    - also deletes from index if indexed (fails silently if not)
    - also removes dataset_file records
"""
# TODO: delete other stuff: disk files; archive??
class DatasetDeleteView(DeleteView):
  template_name = 'datasets/dataset_delete.html'

  def delete_complete(self):
    ds=get_object_or_404(Dataset,pk=self.kwargs.get("id"))
    dataset_file_delete(ds)
    if ds.ds_status == 'indexed':
      pids=list(ds.placeids)
      removePlacesFromIndex(es, 'whg', pids)

  def get_object(self):
    id_ = self.kwargs.get("id")
    ds = get_object_or_404(Dataset, id=id_)
    return(ds)

  def get_context_data(self, **kwargs):
    context = super(DatasetDeleteView, self).get_context_data(**kwargs)
    ds = get_object_or_404(Dataset, id=self.kwargs.get("id"))
    context['owners'] = ds.owners
    return context

  def get_success_url(self):
    self.delete_complete()
    return reverse('dashboard')

"""
  fetch places in specified dataset
  utility used for place collections
"""
def ds_list(request, label):
  print('in ds_list() for',label)
  qs = Place.objects.all().filter(dataset=label)
  geoms=[]
  for p in qs.all():
    feat={"type":"Feature",
          "properties":{"src_id":p.src_id,"name":p.title},
              "geometry":p.geoms.first().jsonb}
    geoms.append(feat)
  return JsonResponse(geoms,safe=False)

"""
  undo last review match action
  - delete any geoms or links created
  - reset flags for hit.reviewed and place.review_xxx
"""
def match_undo(request, ds, tid, pid):
  print('in match_undo() ds, task, pid:', ds, tid, pid)
  from django_celery_results.models import TaskResult
  geom_matches = PlaceGeom.objects.filter(task_id=tid, place_id=pid)
  link_matches = PlaceLink.objects.filter(task_id=tid, place_id=pid)
  geom_matches.delete()
  link_matches.delete()

  # reset place.review_xxx to 0
  tasktype = TaskResult.objects.get(task_id=tid).task_name[6:]
  print('tasktype', tasktype)
  place = Place.objects.get(pk=pid)
  # remove any defer comments
  place.defer_comments.delete()
  # TODO: variable field name?
  if tasktype.startswith('wd'):
    place.review_wd = 0
  elif tasktype == 'tgn':
    place.review_tgn = 0
  else:
    place.review_whg = 0
  place.save()

  # match task_id, place_id in hits; set reviewed = false
  Hit.objects.filter(task_id=tid, place_id=pid).update(reviewed=False)

  return HttpResponseRedirect(request.META.get('HTTP_REFERER'))

"""
  returns dataset owner metadata page
"""
class DatasetSummaryView(LoginRequiredMixin, UpdateView):
  login_url = '/accounts/login/'
  redirect_field_name = 'redirect_to'

  form_class = DatasetDetailModelForm

  template_name = 'datasets/ds_summary.html'

  # Dataset has been edited, form submitted
  def form_valid(self, form):
    data=form.cleaned_data
    ds = get_object_or_404(Dataset,pk=self.kwargs.get("id"))
    dsid = ds.id
    user = self.request.user
    file=data['file']
    filerev = ds.files.all().order_by('-rev')[0].rev
    # print('DatasetSummaryView kwargs',self.kwargs)
    print('DatasetSummaryView form_valid() data->', data)
    if data["file"] == None:
      print('data["file"] == None')
      # no file, updating dataset only
      ds.title = data['title']
      ds.description = data['description']
      ds.uri_base = data['uri_base']
      ds.save()
    return super().form_valid(form)

  def form_invalid(self, form):
    print('kwargs',self.kwargs)
    context = {}
    print('form not valid; errors:', form.errors)
    print('cleaned_data', form.cleaned_data)
    return super().form_invalid(form)

  def get_object(self):
    id_ = self.kwargs.get("id")
    return get_object_or_404(Dataset, id=id_)

  def get_context_data(self, *args, **kwargs):
    context = super(DatasetSummaryView, self).get_context_data(*args, **kwargs)

    # print('DatasetSummaryView get_context_data() kwargs:',self.kwargs)
    # print('DatasetSummaryView get_context_data() request.user',self.request.user)
    id_ = self.kwargs.get("id")
    ds = get_object_or_404(Dataset, id=id_)

    """
      when coming from DatasetCreateView() (file.df_status == format_ok)
      runs ds_insert_tsv() or ds_insert_lpf()
      using most recent dataset file
    """
    file = ds.file
    if file.df_status == 'format_ok':
      print('format_ok , inserting dataset '+str(id_))
      if file.format == 'delimited':
        result = ds_insert_tsv(self.request, id_)
        print('tsv result',result)
      else:
        result = ds_insert_lpf(self.request, id_)
        print('lpf result',result)
      print('ds_insert_xxx() result',result)
      ds.numrows = result['numrows']
      ds.numlinked = result['numlinked']
      ds.total_links = result['total_links']
      ds.ds_status = 'uploaded'
      file.df_status = 'uploaded'
      file.numrows = result['numrows']
      ds.save()
      file.save()

    # build context for rendering ds_summary.html
    me = self.request.user
    placeset = ds.places.all()

    context['updates'] = {}
    context['ds'] = ds
    context['collaborators'] = ds.collaborators.all()
    context['owners'] = ds.owners
    context['is_admin'] = True if me.groups.filter(name__in=['whg_admins']).exists() else False
    context['editorial'] = True if me.groups.filter(name__in=['editorial']).exists() else False

    # excludes datasets w/o an associated DatasetFile
    if file and hasattr(file, 'file') and os.path.exists(file.file.path):
      context['current_file'] = file
      context['format'] = file.format
      context['numrows'] = file.numrows
      context['filesize'] = round(file.file.size / 1000000, 1)

    # initial (non-task)
    context['num_names'] = PlaceName.objects.filter(place_id__in = placeset).count()
    context['num_links'] = PlaceLink.objects.filter(
      place_id__in = placeset, task_id = None).count()
    context['num_geoms'] = PlaceGeom.objects.filter(
      place_id__in = placeset, task_id = None).count()

    # augmentations (has task_id)
    context['links_added'] = PlaceLink.objects.filter(
      place_id__in = placeset, task_id__contains = '-').count()
    context['geoms_added'] = PlaceGeom.objects.filter(
      place_id__in = placeset, task_id__contains = '-').count()

    context['beta_or_better'] = True if self.request.user.groups.filter(name__in=['beta', 'admins']).exists() else False

    # print('context from DatasetSummaryView', context)
    return context

"""
  returns dataset owner browse table
"""
class DatasetBrowseView(LoginRequiredMixin, DetailView):
  login_url = '/accounts/login/'
  redirect_field_name = 'redirect_to'

  model = Dataset
  template_name = 'datasets/ds_browse.html'

  def get_success_url(self):
    id_ = self.kwargs.get("id")
    user = self.request.user
    print('messages:', messages.get_messages(self.kwargs))
    return '/datasets/'+str(id_)+'/browse'

  def get_object(self):
    id_ = self.kwargs.get("id")
    return get_object_or_404(Dataset, id=id_)

  def get_context_data(self, *args, **kwargs):
    context = super(DatasetBrowseView, self).get_context_data(*args, **kwargs)
    context['mbtokenkg'] = settings.MAPBOX_TOKEN_KG
    context['mbtoken'] = settings.MAPBOX_TOKEN_WHG
    context['maptilerkey'] = settings.MAPTILER_KEY

    print('DatasetBrowseView get_context_data() kwargs:',self.kwargs)
    print('DatasetBrowseView get_context_data() request.user',self.request.user)
    id_ = self.kwargs.get("id")

    ds = get_object_or_404(Dataset, id=id_)
    me = self.request.user
    ds_tasks = [t for t in ds.recon_status]

    context['collaborators'] = ds.collaborators.all()
    context['owners'] = ds.owners
    context['updates'] = {}
    context['ds'] = ds
    context['tgntask'] = 'tgn' in ds_tasks
    context['whgtask'] = len(set(['whg','idx']) & set(ds_tasks)) > 0
    context['wdtask'] = len(set(['wd','wdlocal']) & set(ds_tasks)) > 0
    context['beta_or_better'] = True if self.request.user.groups.filter(name__in=['beta', 'admins']).exists() else False

    return context

"""
  returns public dataset browse table
"""
class DatasetPlacesView(DetailView):
  login_url = '/accounts/login/'
  redirect_field_name = 'redirect_to'

  model = Dataset
  template_name = 'datasets/ds_places.html'

  def get_object(self):
    id_ = self.kwargs.get("id")
    return get_object_or_404(Dataset, id=id_)

  def get_context_data(self, *args, **kwargs):
    context = super(DatasetPlacesView, self).get_context_data(*args, **kwargs)
    context['mbtokenkg'] = settings.MAPBOX_TOKEN_KG
    context['mbtoken'] = settings.MAPBOX_TOKEN_WHG
    context['maptilerkey'] = settings.MAPTILER_KEY

    print('DatasetPlacesView get_context_data() kwargs:',self.kwargs)
    print('DatasetPlacesView get_context_data() request.user',self.request.user)
    id_ = self.kwargs.get("id")

    ds = get_object_or_404(Dataset, id=id_)
    me = self.request.user

    me = self.request.user
    if not me.is_anonymous:
      if me.groups.filter(name='whg_admins').exists():
        context['my_collections'] = Collection.objects.filter(collection_class='place')
      else:
        context['my_collections'] = Collection.objects.filter(owner=me, collection_class='place')

    context['loggedin'] = 'true' if not me.is_anonymous else 'false'

    context['updates'] = {}
    context['ds'] = ds
    context['beta_or_better'] = True if self.request.user.groups.filter(name__in=['beta', 'admins']).exists() else False

    return context

"""
  returns dataset owner "Linking" tab listing reconciliation tasks
"""
class DatasetReconcileView(LoginRequiredMixin, DetailView):
  login_url = '/accounts/login/'
  redirect_field_name = 'redirect_to'

  model = Dataset
  template_name = 'datasets/ds_reconcile.html'

  def get_success_url(self):
    id_ = self.kwargs.get("id")
    user = self.request.user
    print('messages:', messages.get_messages(self.kwargs))
    return '/datasets/'+str(id_)+'/reconcile'

  def get_object(self):
    id_ = self.kwargs.get("id")
    return get_object_or_404(Dataset, id=id_)

  def get_context_data(self, *args, **kwargs):
    context = super(DatasetReconcileView, self).get_context_data(*args, **kwargs)

    id_ = self.kwargs.get("id")
    ds = get_object_or_404(Dataset, id=id_)

    # build context for rendering dataset.html
    me = self.request.user

    # omits FAILURE and ARCHIVED
    ds_tasks = ds.tasks.filter(status='SUCCESS')

    context['ds'] = ds
    context['tasks'] = ds_tasks

    context['beta_or_better'] = True if self.request.user.groups.filter(name__in=['beta', 'admins']).exists() else False

    return context

"""
  returns dataset owner "Collaborators" tab
"""
class DatasetCollabView(LoginRequiredMixin, DetailView):
  login_url = '/accounts/login/'
  redirect_field_name = 'redirect_to'

  model = DatasetUser
  template_name = 'datasets/ds_collab.html'

  def get_success_url(self):
    id_ = self.kwargs.get("id")
    user = self.request.user
    print('messages:', messages.get_messages(self.kwargs))
    return '/datasets/'+str(id_)+'/collab'

  def get_object(self):
    id_ = self.kwargs.get("id")
    return get_object_or_404(Dataset, id=id_)

  def get_context_data(self, *args, **kwargs):
    context = super(DatasetCollabView, self).get_context_data(*args, **kwargs)

    print('DatasetCollabView get_context_data() kwargs:',self.kwargs)
    print('DatasetCollabView get_context_data() request.user:',self.request.user)
    id_ = self.kwargs.get("id")
    ds = get_object_or_404(Dataset, id=id_)

    # build context for rendering dataset.html
    me = self.request.user

    context['ds'] = ds

    context['collabs'] = ds.collabs.all()
    context['collaborators'] = ds.collaborators.all()
    context['owners'] = ds.owners

    context['beta_or_better'] = True if self.request.user.groups.filter(name__in=['beta', 'admins']).exists() else False

    return context

"""
  returns add (reconciliation) task page
"""
class DatasetAddTaskView(LoginRequiredMixin, DetailView):
  login_url = '/accounts/login/'
  redirect_field_name = 'redirect_to'

  model = Dataset
  template_name = 'datasets/ds_addtask.html'

  def get_success_url(self):
    id_ = self.kwargs.get("id")
    user = self.request.user
    print('messages:', messages.get_messages(self.kwargs))
    return '/datasets/'+str(id_)+'/log'

  def get_object(self):
    id_ = self.kwargs.get("id")
    return get_object_or_404(Dataset, id=id_)

  def get_context_data(self, *args, **kwargs):
    context = super(DatasetAddTaskView, self).get_context_data(*args, **kwargs)
    """ maps need these """
    context['mbtokenkg'] = settings.MAPBOX_TOKEN_KG
    context['mbtoken'] = settings.MAPBOX_TOKEN_WHG
    context['maptilerkey'] = settings.MAPTILER_KEY

    id_ = self.kwargs.get("id")
    ds = get_object_or_404(Dataset, id=id_)

    # build context for rendering ds_addtask.html
    me = self.request.user
    area_types=['ccodes','copied','drawn']

    # user study areas
    userareas = Area.objects.filter(type__in=area_types).values('id','title').order_by('-created')
    context['area_list'] = userareas if me.id == 2 else userareas.filter(owner=me)

    # user datasets
    # userdatasets = Dataset.objects.filter(owner=me).values('id','title').order_by('-created')
    context['ds_list'] = Dataset.objects.filter(owner=me, ds_status='indexed').values('id','title').order_by('-create_date')
    # context['ds_list'] = userdatasets if me.username == 'whgadmin' else userdatasets.filter(owner=me)

    # user dataset collections
    # usercollections = Collection.objects.filter(type__in=area_types).values('id','title').order_by('-created')
    context['coll_list'] = Collection.objects.filter(owner=me, collection_class='dataset').values('id','title').order_by('-created')
    # context['coll_list'] = usercollections if me.username == 'whgadmin' else usercollections.filter(owner=me)

    # pre-defined UN regions
    predefined = Area.objects.all().filter(type='predefined').values('id','title')

    gothits={}
    for t in ds.tasks.filter(status='SUCCESS'):
      gothits[t.task_id] = int(json.loads(t.result)['got_hits'])

    # deliver status message(s) to template
    msg_unreviewed = """There is a <span class='strong'>%s</span> task in progress,
      and all %s records that got hits remain unreviewed. <span class='text-danger strong'>Starting this new task
      will delete the existing one</span>, with no impact on your dataset."""
    msg_inprogress = """<p class='mb-1'>There is a <span class='strong'>%s</span> task in progress,
      and %s of the %s records that had hits have been reviewed. <span class='text-danger strong'>Starting this new task
      will archive the existing task and submit only unreviewed records.</span>.
      If you proceed, you can keep or delete prior match results (links and/or geometry):</p>"""
    msg_updating = """This dataset has been updated, <span class='strong'>Starting this new task
      will archive the previous task and re-submit all new and altered records. If you proceed, you can keep or delete prior
      matching results (links and geometry)</span>. <a href="%s">Questions? Contact our editorial team.</a>"""
    msg_done = """All records have been submitted for reconciliation to %s and reviewed.
      To begin the step of accessioning to the WHG index, please <a href="%s">contact our editorial team.</a>"""
    for i in ds.taskstats.items():
      auth = i[0][6:]
      if len(i[1]) > 0: # there's a SUCCESS task
        tid = i[1][0]['tid']
        remaining = i[1][0]['total']
        hadhits = gothits[tid]
        reviewed = hadhits-remaining
        print('auth, tid, remaining, hadhits', auth, tid, remaining, hadhits)
        if remaining == 0 and ds.ds_status != 'updated':
        # if remaining == 0:
          context['msg_'+auth] = {
            'msg': msg_done%(auth,"/contact"),
            'type': 'done'}
        elif remaining < hadhits and ds.ds_status != 'updated':
          context['msg_'+auth] = {
            'msg': msg_inprogress%(auth, reviewed, hadhits),
            'type': 'inprogress'}
        elif ds.ds_status == 'updated':
          context['msg_'+auth] = {
            'msg': msg_updating%("/contact"),
            # 'msg': msg_updating%(auth, reviewed, hadhits),
            'type': 'inprogress'}
        else:
          context['msg_'+auth] = {
            'msg': msg_unreviewed%(auth, hadhits),
            'type': 'unreviewed'
          }
      else:
        context['msg_'+auth] = {
          'msg': "no tasks of this type",
          'type': 'none'
        }

    active_tasks = dict(filter(lambda elem: len(elem[1]) > 0, ds.taskstats.items()))
    remaining = {}
    for t in active_tasks.items():
      remaining[t[0][6:]] = t[1][0]['total']
    context['region_list'] = predefined
    context['ds'] = ds
    context['collaborators'] = ds.collabs.all()
    context['owners'] = ds.owners
    context['remain_to_review'] = remaining
    context['beta_or_better'] = True if self.request.user.groups.filter(name__in=['beta', 'admins']).exists() else False

    return context

"""
  returns dataset owner "Log & Comments" tab
"""
class DatasetLogView(LoginRequiredMixin, DetailView):
  login_url = '/accounts/login/'
  redirect_field_name = 'redirect_to'

  model = Dataset
  template_name = 'datasets/ds_log.html'

  def get_success_url(self):
    id_ = self.kwargs.get("id")
    user = self.request.user
    print('messages:', messages.get_messages(self.kwargs))
    return '/datasets/'+str(id_)+'/log'

  def get_object(self):
    id_ = self.kwargs.get("id")
    return get_object_or_404(Dataset, id=id_)

  def get_context_data(self, *args, **kwargs):
    context = super(DatasetLogView, self).get_context_data(*args, **kwargs)

    print('DatasetLogView get_context_data() kwargs:',self.kwargs)
    print('DatasetLogView get_context_data() request.user:',self.request.user)
    id_ = self.kwargs.get("id")
    ds = get_object_or_404(Dataset, id=id_)

    me = self.request.user

    context['ds'] = ds
    context['log'] = ds.log.filter(category='dataset').order_by('-timestamp')
    context['comments'] = Comment.objects.filter(place_id__dataset=ds).order_by('-created')
    context['beta_or_better'] = True if self.request.user.groups.filter(name__in=['beta', 'admins']).exists() else False

    return context

""" REPLACED UPDATE FUNCTIONS Nov/Dec 2022 """
"""
  update_rels_tsv(pobj, row)
  backup 26 Nov 2022
"""
# def update_rels_tsv_bak(pobj, row):
#   header = list(row.keys())
#   # print('update_rels_tsv(): pobj, row, header', pobj, row, header)
#   # dies somewhere after this
#   src_id = row['id']
#   title = row['title']
#   # for PlaceName insertion, strip anything in parens
#   title = re.sub('\(.*?\)', '', title)
#   title_source = row['title_source']
#   title_uri = row['title_uri'] if 'title_uri' in header else ''
#   variants = [x.strip() for x in row['variants'].split(';')] \
#     if 'variants' in header and row['variants'] else []
#
#   types = [x.strip() for x in row['types'].split(';')] \
#     if 'types' in header and str(row['types']) != '' else []
#
#   aat_types = [x.strip() for x in row['aat_types'].split(';')] \
#     if 'aat_types' in header and str(row['aat_types']) != '' else []
#
#   parent_name = row['parent_name'] if 'parent_name' in header else ''
#
#   parent_id = row['parent_id'] if 'parent_id' in header else ''
#
#   # empty lon and lat are None
#   coords = makeCoords(row['lon'], row['lat']) \
#     if 'lon' in header and 'lat' in header and row['lon'] else []
#   print('coords', coords)
#   try:
#     matches = [x.strip() for x in row['matches'].split(';')] \
#       if 'matches' in header and row['matches'] else []
#   except:
#     print('matches, error', row['matches'], sys.exc_info())
#
#   description = row['description'] \
#     if row['description'] else ''
#
#   # build associated objects and add to arrays
#   objs = {"PlaceName":[], "PlaceType":[], "PlaceGeom":[], "PlaceWhen":[],
#           "PlaceLink":[], "PlaceRelated":[], "PlaceDescription":[], "PlaceDepiction":[]}
#
#   # title as a PlaceName
#   objs['PlaceName'].append(
#     PlaceName(
#       place=pobj,
#       src_id = src_id,
#       toponym = title,
#       jsonb={"toponym": title, "citation": {"id":title_uri,"label":title_source}}
#   ))
#
#   # add variants as PlaceNames, if any
#   if len(variants) > 0:
#     for v in variants:
#       haslang = re.search("@(.*)$", v.strip())
#       new_name = PlaceName(
#         place=pobj,
#         src_id = src_id,
#         toponym = v.strip(),
#         jsonb={"toponym": v.strip(), "citation": {"id":"","label":title_source}}
#       )
#       if haslang:
#         new_name.jsonb['lang'] = haslang.group(1)
#       objs['PlaceName'].append(new_name)
#   print('objs after names', objs)
#
#   #
#   # PlaceType()
#   # TODO: parse t
#   if len(types) > 0:
#     fclass_list = []
#     for i,t in enumerate(types):
#       # i always 0 in tsv
#       aatnum='aat:'+aat_types[i] if len(aat_types) >= len(types) else None
#       print(aat_types[i])
#       if aatnum:
#         fc = get_object_or_404(Type, aat_id=aat_types[i])
#         print('fclass', fc.fclass)
#         fclass_list.append(fc.fclass)
#       objs['PlaceType'].append(
#         PlaceType(
#           place=pobj,
#           src_id = src_id,
#           jsonb={ "identifier":aatnum,
#                   "sourceLabel":t,
#                   "label":aat_lookup(int(aatnum[4:])) if aatnum !='aat:' else ''
#                 },
#           fclass = fc.fclass
#       ))
#   if len(fclass_list) >0:
#     pobj.fclasses = fclass_list
#     pobj.save()
#   print('objs after types', objs)
#
#
#   #
#   # PlaceGeom()
#   # TODO: test geometry type or force geojson
#   if len(coords) > 0:
#     geom = {"type": "Point",
#             "coordinates": coords,
#             "geowkt": 'POINT('+str(coords[0])+' '+str(coords[1])+')'}
#   elif 'geowkt' in header and row['geowkt'] not in ['',None]: # some rows no geom
#     geom = parse_wkt(row['geowkt'])
#     print('from geowkt', geom)
#   else:
#     geom = None
#   print('geom', geom)
#   # TODO:
#   # if pobj is existing place, add geom only if it's new
#   # if pobj is new place and row has geom, always add it
#   if geom:
#     def trunc4(val):
#       return round(val,4)
#
#     new_coords = list(map(trunc4,list(geom['coordinates'])))
#
#     # if no geoms at all, add this one
#     if pobj.geoms.count() == 0:
#       objs['PlaceGeom'].append(
#         PlaceGeom(
#           place=pobj,
#           src_id=src_id,
#           jsonb=geom,
#           geom=GEOSGeometry(json.dumps(geom))
#         ))
#     # otherwise only add if coords don't match
#     elif pobj.geoms.count() > 0:
#       # add only if coords don't match
#       try:
#         for g in pobj.geoms.all():
#           if list(map(trunc4, g.jsonb['coordinates'])) != new_coords:
#             objs['PlaceGeom'].append(
#                 PlaceGeom(
#                   place=pobj,
#                   src_id = src_id,
#                   jsonb=geom,
#                   geom=GEOSGeometry(json.dumps(geom))
#               ))
#       except:
#         print('failed geom on pobj:', pobj, sys.exc_info())
#   print('objs after geom', objs)
#
#   # PlaceLink() - all are closeMatch
#   # Pandas turns nulls into NaN strings, 'nan'
#   print('matches', matches)
#   if len(matches) > 0:
#     # any existing? only add new
#     exist_links = list(pobj.links.all().values_list('jsonb__identifier',flat=True))
#     print('matches, exist_links at create', matches, exist_links)
#
#     if len(set(matches)-set(exist_links)) > 0:
#       # one or more new matches; add 'em
#       for m in matches:
#         objs['PlaceLink'].append(
#           PlaceLink(
#             place=pobj,
#             src_id = src_id,
#             jsonb={"type":"closeMatch", "identifier":m}
#         ))
#
#   # print('objs after matches', objs)
#   #
#   # PlaceRelated()
#   if parent_name != '':
#     objs['PlaceRelated'].append(
#       PlaceRelated(
#         place=pobj,
#         src_id=src_id,
#         jsonb={
#           "relationType": "gvp:broaderPartitive",
#           "relationTo": parent_id,
#           "label": parent_name}
#     ))
#
#   # print('objs after related', objs)
#
#   # PlaceWhen()
#   # timespans[{start{}, end{}}], periods[{name,id}], label, duration
#   objs['PlaceWhen'].append(
#     PlaceWhen(
#       place=pobj,
#       src_id = src_id,
#       jsonb={
#             "timespans": [{
#               "start":{"earliest":pobj.minmax[0]},
#               "end":{"latest":pobj.minmax[1]}}]
#           }
#   ))
#
#   # print('objs after when', objs)
#   #
#   # PlaceDescription()
#   # @id, value, lang
#   print('description', description)
#   if description != '':
#     objs['PlaceDescription'].append(
#       PlaceDescription(
#         place=pobj,
#         src_id = src_id,
#         jsonb={
#           "@id": "", "value":description, "lang":""
#         }
#       ))
#
#   print('objs after all', objs)
#
#   # what came from this row
#   print('COUNTS:')
#   print('PlaceName:', len(objs['PlaceName']))
#   print('PlaceType:', len(objs['PlaceType']))
#   print('PlaceGeom:', len(objs['PlaceGeom']))
#   print('PlaceLink:', len(objs['PlaceLink']))
#   print('PlaceRelated:', len(objs['PlaceRelated']))
#   print('PlaceWhen:', len(objs['PlaceWhen']))
#   print('PlaceDescription:', len(objs['PlaceDescription']))
#   # no depictions in LP-TSV
#
#   # TODO: update place.fclasses, place.minmax, place.timespans
#
#   # bulk_create(Class, batch_size=n) for each
#   # PlaceName.objects.create(objs['PlaceName'][0])
#   PlaceName.objects.bulk_create(objs['PlaceName'],batch_size=10000)
#   print('names done')
#   PlaceType.objects.bulk_create(objs['PlaceType'],batch_size=10000)
#   print('types done')
#   PlaceGeom.objects.bulk_create(objs['PlaceGeom'],batch_size=10000)
#   print('geoms done')
#   PlaceLink.objects.bulk_create(objs['PlaceLink'],batch_size=10000)
#   print('links done')
#   PlaceRelated.objects.bulk_create(objs['PlaceRelated'],batch_size=10000)
#   print('related done')
#   PlaceWhen.objects.bulk_create(objs['PlaceWhen'],batch_size=10000)
#   print('whens done')
#   PlaceDescription.objects.bulk_create(objs['PlaceDescription'],batch_size=10000)
#   print('descriptions done')

"""
  ds_update_bak() backup copy 5 Dec 2022; pre-refactor
  perform updates to database and index, given new datafile
  params: dsid, format, keepg, keepl, compare_data (json string)
"""
# def ds_update_bak(request):
#   if request.method == 'POST':
#     print('request.POST ds_update()', request.POST)
#     dsid=request.POST['dsid']
#     ds = get_object_or_404(Dataset, id=dsid)
#     file_format=request.POST['format']
#     # keep previous recon/review results?
#     keepg = request.POST['keepg']
#     keepl = request.POST['keepl']
#
#     print('keepg, type in ds_update() request', keepg, type(keepg))
#     print('keepl, type in ds_update() request', keepg, type(keepl))
#
#     # compare_data = comparison
#     # compare_result = compare_data['compare_result']
#     compare_data = json.loads(request.POST['compare_data']) # comparison returned by ds_compare
#     compare_result = compare_data['compare_result']
#     print('compare_data from ds_compare', compare_data)
#     # tempfn has .tsv or .jsonld extension from validation step
#     tempfn = compare_data['tempfn']
#     filename_new = compare_data['filename_new']
#     # dsfobj_cur = 'user_whgadmin/sample7c.txt'
#     dsfobj_cur = ds.files.all().order_by('-rev')[0]
#     rev_cur = dsfobj_cur.rev
#
#     # rename file if already exists in user area
#     if Path('media/'+filename_new).exists():
#       fn=os.path.splitext(filename_new)
#       #filename_new=filename_new[:-4]+'_'+tempfn[-11:-4]+filename_new[-4:]
#       filename_new=fn[0]+'_'+tempfn[-11:-4]+fn[1]
#
#     # user said go...copy tempfn to media/{user} folder
#     filepath = 'media/'+filename_new
#     copyfile(tempfn,filepath)
#
#     # and create new DatasetFile instance
#     DatasetFile.objects.create(
#       dataset_id = ds,
#       file = filename_new,
#       rev = rev_cur + 1,
#       format = file_format,
#       upload_date = datetime.date.today(),
#       header = compare_result['header_new'],
#       numrows = compare_result['count_new']
#     )
#
#     # (re-)open files as panda dataframes; a = current, b = new
#     if file_format == 'delimited':
#       adf = pd.read_csv('media/'+compare_data['filename_cur'],
#                         delimiter='\t',
#                         dtype={'id':'str','ccodes':'str'})
#       # TODO: account for geoms and links added by reconciliation
#
#       bdf = pd.read_csv(filepath, delimiter='\t')
#
#       # replace NaN with None
#       adf = adf.replace({np.nan: None})
#       bdf = bdf.replace({np.nan: None})
#
#       bdf = bdf.astype({"id":str,"ccodes":str,"types":str,"aat_types":str})
#       print('reopened old file, # lines:',len(adf))
#       print('reopened new file, # lines:',len(bdf))
#       ids_a = adf['id'].tolist()
#       ids_b = bdf['id'].tolist()
#
#       # delete_srcids = [str(x) for x in (set(ids_a)-set(ids_b))]
#       # TODO: limit these to rows that have changed
#       # OR...flag changed places so they can be omitted from
#       # remaining_srcids = set.intersection(set(ids_b),set(ids_a))
#       # replace_srcids = set.intersection(set(ids_b),set(ids_a))
#
#       # CURRENT PLACES
#       ds_places = ds.places.all()
#       # Place.id list to delete
#       rows_delete = list(ds_places.filter(src_id__in=compare_result['rows_del']).values_list('id',flat=True))
#       # new src_ids list
#       # rows_add = compare_result['rows_add'] # src_ids, no pid yet
#
#       # delete places with (src_)ids missing in new data (CASCADE includes links & geoms)
#       ds_places.filter(id__in=rows_delete).delete()
#
#       def delete_related(pid):
#         # option to keep prior links and geoms matches; remove the rest
#         if not keepg:
#           # keep no geoms
#           PlaceGeom.objects.filter(place_id=pid).delete()
#         else:
#           # leave results of prior matches
#           PlaceGeom.objects.filter(place_id=pid, task_id__isnull=True).delete()
#         if not keepl:
#           # keep no links
#           PlaceLink.objects.filter(place_id=pid).delete()
#         else:
#           # leave results of prior matches
#           PlaceLink.objects.filter(place_id=pid, task_id__isnull=True).delete()
#         PlaceName.objects.filter(place_id=pid).delete()
#         PlaceType.objects.filter(place_id=pid).delete()
#         PlaceWhen.objects.filter(place_id=pid).delete()
#         PlaceRelated.objects.filter(place_id=pid).delete()
#         PlaceDescription.objects.filter(place_id=pid).delete()
#
#       count_updated, count_new = [0,0]
#       # set Place.flag = True *IF CHANGED ONLY*
#       # update place instances w/data from new file
#       rows_replace = []
#       rows_add = []
#       place_fields = {'id', 'title', 'ccodes','start','end'}
#       for index, row in bdf.iterrows():
#         # is there an existing place.src_id?
#         p = ds_places.filter(src_id=row['id']) or None
#         # if so, get a json representation of it
#
#         # new row as json
#         row_dict = row.to_dict()
#         # print(row_dict)
#
#         row_bdf_sorted = {key: val for key, val in sorted(row_dict.items(), key=lambda ele: ele[0])}
#         print('incoming row in ds_update', row_bdf_sorted)
#         # working subset of new row
#         rdp = {key:row_bdf_sorted[key] for key in place_fields}
#         print('rdp subset of row', rdp)
#
#         # some Place attributes
#         start = int(rdp['start']) if 'start' in rdp else None
#         end = int(rdp['end']) if 'end' in rdp and str(rdp['end']) != 'nan' else start
#         minmax_new = [start, end] if start else [None]
#
#         try:
#           # is there corresponding current Place?
#           p = ds_places.get(src_id=rdp['id'])
#           # there is, so build a json object from adf (previous file) dataframe
#           row_adf = adf.loc[adf['id'] == p.src_id]
#           row_adf_json=json.loads((row_adf.to_json(orient='records')))[0]
#           # no particular reason to sort here except for inspection
#           row_adf_sorted = {key: val for key, val in sorted(row_adf_json.items(), key=lambda ele: ele[0])}
#           print('row_adf_sorted', row_adf_sorted)
#           print('row_bdf_sorted', row_bdf_sorted)
#
#           # diff adf and bdf rows
#           # used in reconciliation: title, matches, aat_types, ccodes, lon, lat, geowkt
#           # ignore changes to the rest
#           diffs = diff(row_adf_sorted, row_bdf_sorted, exclude_paths=[
#             "root['description']",
#             "root['title_uri']",
#             "root['title_source']",
#             "root['parent_name']",
#             "root['start']",
#             "root['end']",
#             "root['geo_id']",
#             "root['geo_source']"
#           ])
#           # print('diffs', diffs)
#           # rebuild and flag Place p if *any* changes
#           if row_adf_sorted != row_bdf_sorted:
#             print('re-build Place '+p.title+'('+str(p.src_id)+')')
#             count_updated += 1
#             p.title = rdp['title']
#             p.ccodes = [] if str(rdp['ccodes']) == 'nan' else rdp['ccodes'].replace(' ', '').split(';')
#             p.minmax = minmax_new
#             p.timespans = [minmax_new]
#             # replace related records (PlaceName, PlaceType, etc.)
#             delete_related(p)
#             update_rels_tsv(p, row_bdf_sorted)
#           if diffs:
#             # TODO: is Place.flag necessary?
#             print('significant diffs, set review_wd=None, flag=True')
#             # rows_replace.append(p.id)
#             p.review_wd = None
#             p.flag = True
#           p.save()
#         except:
#           # no corresponding Place, create new one
#           print('new place record needed from rdp', rdp)
#           count_new +=1
#           newpl = Place.objects.create(
#             src_id = rdp['id'],
#             title = re.sub('\(.*?\)', '', rdp['title']),
#             ccodes = [] if str(rdp['ccodes']) == 'nan' else rdp['ccodes'].replace(' ','').split(';'),
#             dataset = ds,
#             minmax = minmax_new,
#             timespans = [minmax_new],
#             flag = True
#           )
#           newpl.save()
#           pobj = newpl
#           rows_add.append(pobj.id)
#           print('new place, related:', newpl)
#           # add related rcords (PlaceName, PlaceType, etc.)
#           update_rels_tsv(pobj, row_bdf_sorted)
#
#       # update numrows
#       ds.numrows = ds.places.count()
#       ds.save()
#
#       # initiate a result object
#       result = {"status": "updated", "update_count":count_updated ,
#                 "new_count":count_new, "del_count": len(rows_delete), "newfile": filepath,
#                 "format":file_format, "rows_add": rows_add}
#       print('update result', result)
#       print("compare_data['count_indexed']", compare_data['count_indexed'])
#
#       #
#       # TODO: reindex
#       # if dataset status is 'accessioning' or 'indexed',
#       # alternately?: if ds.ds_status in ['accessioning', 'indexed']
#       if compare_data['count_indexed'] > 0:
#         es = settings.ES_CONN
#         idx='whg'
#
#         result["indexed"] = True
#
#         # surgically remove as req.
#         if len(rows_delete) > 0:
#           print('rows to delete from index:', rows_delete)
#           # deleteFromIndex(es, idx, rows_delete)
#
#         # update others
#         if len(rows_replace) > 0:
#           print('rows to replace in index:', rows_replace)
#           # replaceInIndex(es, idx, rows_replace)
#
#         # process new
#         if len(rows_add) > 0:
#           print('new rows need reconciliation, then add to index:', rows_add)
#           # notify need to reconcile & accession them
#       else:
#         print('not indexed, that is all')
#
#       # write log entry
#       Log.objects.create(
#         # category, logtype, "timestamp", subtype, note, dataset_id, user_id
#         category = 'dataset',
#         logtype = 'ds_update',
#         note = json.dumps(compare_result),
#         dataset_id = dsid,
#         user_id = request.user.id
#       )
#       ds.ds_status = 'updated'
#       ds.save()
#       # return to update modal
#       return JsonResponse(result, safe=False)
#     elif file_format == 'lpf':
#       print("ds_update for lpf; doesn't get here yet")

"""
  ds_compare_bak() backup copy 5 Dec 2022; pre-refactor
"""
# def ds_compare_bak():
#   if request.method == 'POST':
#     print('ds_compare() request.POST', request.POST)
#     print('ds_compare() request.FILES', request.FILES)
#     dsid = request.POST['dsid']
#     user = request.user.name
#     format = request.POST['format']
#     ds = get_object_or_404(Dataset, id=dsid)
#     ds_status = ds.ds_status
#
#     # wrangling names
#     # current (previous) file
#     file_cur = ds.files.all().order_by('-rev')[0].file
#     filename_cur = file_cur.name
#
#     # new file
#     file_new = request.FILES['file']
#     tempf, tempfn = tempfile.mkstemp()
#     # write new file as temporary to /var/folders/../...
#     try:
#       for chunk in file_new.chunks():
#         os.write(tempf, chunk)
#     except:
#       raise Exception("Problem with the input file %s" % request.FILES['file'])
#     finally:
#       os.close(tempf)
#
#     print('tempfn,filename_cur,file_new.name', tempfn, filename_cur, file_new.name)
#
#     # validation (tempfn is file path)
#     if format == 'delimited':
#       print('format:', format)
#       try:
#         vresult = validate_tsv(tempfn, 'delimited')
#       except:
#         print('validate_tsv() failed:', sys.exc_info())
#
#     elif format == 'lpf':
#       # TODO: feed tempfn only?
#       # TODO: accept json-lines; only FeatureCollections ('coll') now
#       vresult = validate_lpf(tempfn, 'coll')
#       # print('format, vresult:',format,vresult)
#
#     # if validation errors, stop and return them to modal
#     # which expects {validation_result{errors['','']}}
#     print('vresult', vresult)
#     if len(vresult['errors']) > 0:
#       errormsg = {"failed": {
#         "errors": vresult['errors']
#       }}
#       return JsonResponse(errormsg, safe=False)
#
#     # give new file a path
#     # filename_new = 'user_'+user+'/'+'sample7cr_new.tsv'
#     filename_new = 'user_' + user + '/' + file_new.name
#     # temp files were given extensions in validation functions
#     tempfn_new = tempfn + '.tsv' if format == 'delimited' else tempfn + '.jsonld'
#     print('tempfn_new', tempfn_new)
#
#     # begin report
#     comparison = {
#       "id": dsid,
#       "filename_cur": filename_cur,
#       "filename_new": filename_new,
#       "format": format,
#       "validation_result": vresult,
#       "tempfn": tempfn,
#       "count_indexed": ds.status_idx['idxcount'],
#     }
#     # create pandas (pd) objects, then perform comparison
#     # a = existing, b = new
#     fn_a = 'media/' + filename_cur
#     fn_b = tempfn
#     if format == 'delimited':
#       adf = pd.read_csv(fn_a, file_cur.delimiter)
#       try:
#         bdf = pd.read_csv(fn_b, delimiter='\t')
#       except:
#         print('bdf read failed', sys.exc_info())
#
#       ids_a = adf['id'].tolist()
#       ids_b = bdf['id'].tolist()
#       print('ids_a, ids_b', ids_a[:10], ids_b[:10])
#       # new or removed columns?
#       cols_del = list(set(adf.columns) - set(bdf.columns))
#       cols_add = list(set(bdf.columns) - set(adf.columns))
#
#       # count of *added* links
#       comparison['count_links_added'] = ds.links.filter(task_id__isnull=False).count()
#       # count of *added* geometries
#       comparison['count_geoms_added'] = ds.geometries.filter(task_id__isnull=False).count()
#
#       comparison['compare_result'] = {
#         "count_new": len(ids_b),
#         'count_diff': len(ids_b) - len(ids_a),
#         'count_replace': len(set.intersection(set(ids_b), set(ids_a))),
#         'cols_del': cols_del,
#         'cols_add': cols_add,
#         'header_new': vresult['columns'],
#         'rows_add': [str(x) for x in (set(ids_b) - set(ids_a))],
#         'rows_del': [str(x) for x in (set(ids_a) - set(ids_b))]
#       }
#     # TODO: process LP format, collections + json-lines
#     elif format == 'lpf':
#       # print('need to compare lpf files:',fn_a,fn_b)
#       comparison['compare_result'] = "it's lpf...tougher row to hoe"
#
#     print('comparison (compare_data)', comparison)
#     # back to calling modal
#     return JsonResponse(comparison, safe=False)

"""
DEPRECATED Aug 2022: all pass0 must be reviewed for accessioning
write_idx_pass0(taskid)
called from dataset_detail>reconciliation tab
accepts all pass0 whg matches, indexes new child doc for each
if >1 match, compute parent winner and merge others as children
"""
# def write_idx_pass0(request, tid):
#   task = get_object_or_404(TaskResult,task_id=tid)
#   kwargs=json.loads(task.task_kwargs.replace("'",'"'))
#   ds = get_object_or_404(Dataset, pk=kwargs['ds'])
#   referer = request.META.get('HTTP_REFERER')
#   # get unreviewed pass0 hits
#   hits = Hit.objects.filter(
#     task_id=tid,
#     query_pass='pass0',
#     reviewed=False
#   )
#   # some have more than one hit
#   pids = set([h.place_id for h in hits])
#   chosen = [] # gather parent _ids
#   for pid in pids:
#     hset = [h for h in hits if h.place_id == pid]
#     doc = makeDoc(get_object_or_404(Place, pk=pid))
#     if len(hset) == 1:
#       # index as child
#       parent_id = hset[0].json['whg_id']
#       doc['relation'] = {"name":"child", "parent": parent_id}
#       names = list(set([n['toponym'] for n in doc['names']]))
#       chosen.append(parent_id)
#       pass
#     else:
#       #
#       parent_ids = [h.json['whg_id'] for h in hset]
#       # calc weight as len(sources) + len(links)
#       # create (whg_id, weight) sets
#       parents = [(h.json['whg_id'], len(h.json['sources']) + \
#                   len(h.json['links'])) for h in hset]
#       already = len(set(chosen) & set([p[0] for p in parent_ids])) > 0
#       names = list(set([n['toponym'] for n in doc['names']]))
#       winner_id = topParent(parents,'set')
#       doc['relation'] = {"name":"child", "parent": winner_id}
#
#       demoted = parent_ids.remove(winner_id)
#       demoteParents(demoted, winner_id, pid)
#
#       # log this winner, may be needed
#       chosen.append(winner_id)
#
#     print(len(hset), hset)
#   print('write_idx_pass0(); process '+str(hits.count())+' hits')
#   return HttpResponseRedirect(referer)<|MERGE_RESOLUTION|>--- conflicted
+++ resolved
@@ -82,38 +82,9 @@
 
     context['num_datasets'] = Dataset.objects.filter(public=True).count()
     context['num_collections'] = Collection.objects.filter(public=True).count()
-<<<<<<< HEAD
-
-    regions = Area.objects.all().filter((Q(type='predefined'))).values('id','type','title','geojson')
-    countries = Area.objects.all().filter((Q(type='country'))).values('id','type','title','ccodes','geojson')
-    country_codes = {country['id']: country['ccodes'] for country in countries}
-    country_geometries = {country['id']: GEOSGeometry(json.dumps(country['geojson'])) for country in countries}
-
-    # TODO: This code block would be unnecessary if all predefined areas had populated ccodes in database
-    for region in regions:
-        region_geojson = GEOSGeometry(json.dumps(region['geojson']))
-        intersecting_ccodes = []
-
-        # Check intersection with each country
-        # for country_id, country_geometry in country_geometries.items():
-        #     if region_geojson.intersects(country_geometry):
-        #         intersecting_ccodes.extend(country_codes[country_id])
-
-        region['ccodes'] = intersecting_ccodes
-
-    # Transform lists for grouping in dropdown
-    regions = [{'id': region['id'], 'text': region['title'], 'ccodes': region['ccodes']} for region in sorted(regions, key=lambda x: x['title'])]
-    countries = [{'id': country['ccodes'][0], 'text': country['title']} for country in sorted(countries, key=lambda x: x['title'])]
-
-    dropdown_data = [{'text':'Regions', 'children': list(regions)}, {'text': 'Countries', 'children': list(countries)}]
-
-    context['dropdown_data'] = json.dumps(dropdown_data, default=str)
-
-=======
-            
+
     context['dropdown_data'] = get_regions_countries()
-    
->>>>>>> 5b1607bc
+
     country_feature_collection = {
         'type': 'FeatureCollection',
         'features': []
@@ -547,7 +518,7 @@
     )
     formset = HitFormset(request.POST or None, queryset=raw_hits)
     context["formset"] = formset
-    
+
     # Create FeatureCollection for mapping
     index_offset = sum(1 for record in records for geom in record.geoms.all().values('jsonb'))
     feature_collection = {
@@ -570,7 +541,7 @@
                 "properties": {
                     **{key: value for key, value in geom.items() if key not in ["coordinates", "type"]},
                     "green": False, # Set to True for green markers - following 2 lines are redundant v2 code
-                        # (review_page=="accession.html" and geom["ds"]==ds.label) or 
+                        # (review_page=="accession.html" and geom["ds"]==ds.label) or
                         # (review_page=="review.html" and not geom["ds"] in ['tgn', 'wd', 'whg'])
                 },
                 "geometry": {"type": geom["type"], "coordinates": geom.get("coordinates")},
