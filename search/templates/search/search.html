--- conflicted
+++ resolved
@@ -1128,11 +1128,7 @@
       start: $("#input_start").val(),
       end: $("#input_end").val(),
       bounds: $("#boundsobj").val()
-<<<<<<< HEAD
-      //,ds: $("#select_ds_search").val()
-=======
       {#ds: $("#select_ds_search").val()#}
->>>>>>> 07e52e93
       }, function(data){
         window.searchres = data['suggestions']
         window.session = data['session']
