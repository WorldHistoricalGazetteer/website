# api.urls

from django.urls import path, re_path, include
from rest_framework.urlpatterns import format_suffix_patterns
from . import views
from drf_spectacular.views import SpectacularAPIView, SpectacularRedocView, SpectacularSwaggerView

# app_name = 'api'
# naming this app BREAKS DATATABLES IN DATASET BROWSE

urlpatterns = [

    # database places
    path('db/',views.SearchAPIView.as_view(),name='api-search'),
    # index docs
    path('index/',views.IndexAPIView.as_view(),name='api-index-search'),
    # index docs for remote
    path('remote/',views.RemoteIndexAPIView.as_view(),name='api-remote-search'),
    # spatial (nearby or bbox)
    path('spatial/', views.SpatialAPIView.as_view(), name='api-spatial'),

    # *** DATASETS ***

    # use: filter public datasets by id, label, term
    # 2022-09 name conflict with new remote api
    # path('datasets/', views.DatasetAPIView.as_view(), name='dataset-list'),
    path('datasets/', views.DatasetAPIView.as_view(), name='ds-list'),
        
    # *** DATASETS & COLLECTIONS
    path('gallery/<str:type>/', views.GalleryView.as_view(), name='gallery'), # type: datasets|collections

    # *** PLACES ***
        
    # use: single place for ds_browse:: PlaceSerializer
    # also search.html if search scope = 'db'
    path('place/<int:pk>/', views.PlaceDetailAPIView.as_view(), name='place-detail'),

    # single place for record comparison in ds_update
    path('place_compare/<int:pk>/', views.PlaceCompareAPIView.as_view(), name='place-compare'),

    # places in a dataset
    # use: drf table in ds_browse  :: PlaceSerializer
    path('placetable/', views.PlaceTableViewSet.as_view({'get':'list'}), name='place-table'),
    # places in a collection
    path('placetable_coll/', views.PlaceTableCollViewSet.as_view({'get':'list'}), name='place-table-coll'), 

    # TODO: place/<str:dslabel>/<str:src_id>
    path('place/<str:dslabel>/<str:src_id>/', views.PlaceDetailSourceAPIView.as_view(),name='place-detail-src'), 

    # 
    # *** GEOMETRY ***
    # 
    # use: map in ds_browse, ds_places, collection_places :: PlaceGeomSerializer
    path('geoms/', views.GeomViewSet.as_view({'get':'list'}), name='geom-list'),
    # use: heatmap sources for collection_places.html
    path('geojson/', views.GeoJSONAPIView.as_view(), name='geojson'),    
    path('featureCollection/', views.featureCollectionAPIView.as_view(), name='feature-collection'),
    path('country-features/', views.CountryFeaturesAPIView.as_view(), name='country-features'),   

    
    # 
    # *** AREAS ***
    # 
    # use: single area in dataset.html#addtask
    path('area/<int:pk>/', views.AreaViewSet.as_view({'get': 'retrieve'}),name='area-detail'),
    # returns list of simple objects (id, title) for home>autocomplete
    path('area_list/', views.AreaListView.as_view(),name='area-list'),
    # geojson for api
    path('area_features/', views.AreaFeaturesView.as_view(),name='area-features'), 
    # user area geojson for api
    path('user_area_features/', views.UserAreaFeaturesView.as_view(),name='user-area-features'), 
    
    # only UN regions, for teaching
    path('regions/', views.RegionViewSet.as_view(), name='regions'),

    # 
    # *** USERS ***
    #   
    path('users/', views.UserList.as_view(),name='user-list'),
    path('user/<int:pk>/', views.UserDetail.as_view(),name='user-detail'),
    
    # 
    # *** INDEX ***
    # 
    # use: single union record in usingapi.html ?idx=whg&_id={whg_id}
    # TODO: build from place_id
    #url('union/', views.indexAPIView.as_view(), name='union_api')
    
    path('schema/', SpectacularAPIView.as_view(), name='schema'),
    path('schema/swagger-ui/', SpectacularSwaggerView.as_view(), name='swagger-ui'),
    path('schema/redoc/', SpectacularRedocView.as_view(), name='redoc'),
<<<<<<< HEAD
    
    #
    # *** External Data ***
    # Server-side fetching circumvents CORS restrictions on client-side
    path('watershed/', views.WatershedAPIView.as_view(), name='watershed'),
    
=======

#
    # *** External Data ***
    # Server-side fetching circumvents CORS restrictions on client-side
    path('watershed/', views.WatershedAPIView.as_view(), name='watershed'),
>>>>>>> 78a04939
]

urlpatterns = format_suffix_patterns(urlpatterns, allowed=['json', 'tsv', 'geojson'])<|MERGE_RESOLUTION|>--- conflicted
+++ resolved
@@ -89,20 +89,11 @@
     path('schema/', SpectacularAPIView.as_view(), name='schema'),
     path('schema/swagger-ui/', SpectacularSwaggerView.as_view(), name='swagger-ui'),
     path('schema/redoc/', SpectacularRedocView.as_view(), name='redoc'),
-<<<<<<< HEAD
-    
-    #
+
     # *** External Data ***
     # Server-side fetching circumvents CORS restrictions on client-side
     path('watershed/', views.WatershedAPIView.as_view(), name='watershed'),
     
-=======
-
-#
-    # *** External Data ***
-    # Server-side fetching circumvents CORS restrictions on client-side
-    path('watershed/', views.WatershedAPIView.as_view(), name='watershed'),
->>>>>>> 78a04939
 ]
 
 urlpatterns = format_suffix_patterns(urlpatterns, allowed=['json', 'tsv', 'geojson'])